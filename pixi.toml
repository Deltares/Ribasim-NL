[project]
name = "Ribasim-NL"
version = "0.1.0"
description = "Ribasim water resources modeling in the Netherlands"
channels = ["conda-forge"]
platforms = ["win-64", "linux-64", "osx-arm64"]
readme = "README.md"
license = "MIT"
license-file = "LICENSE"

[tasks]
# Installation
install = "pre-commit install"
# Docs
quartodoc-build = { cmd = "quartodoc build && rm objects.json", cwd = "docs" }
quarto-preview = { cmd = "export QUARTO_PYTHON=python && quarto preview docs", depends-on = [
    "quartodoc-build",
] }
quarto-check = { cmd = "quarto check all", depends-on = ["quartodoc-build"] }
quarto-render = { cmd = "export QUARTO_PYTHON=python && quarto render docs --to html --execute", depends-on = [
    "quartodoc-build",
] }
docs = { depends-on = ["build-julia-docs", "quarto-preview"] }
# Lint
mypy-hydamo = "mypy --ignore-missing-imports src/hydamo"
pre-commit-autoupdate = "pre-commit autoupdate"
pre-commit = "pre-commit run --all-files"
lint = { depends-on = ["pre-commit", "mypy-hydamo"] }
# Test
test-hydamo = "pytest --numprocesses=auto --basetemp=src/hydamo/tests/temp src/hydamo/tests"
test-ribasim_nl = "pytest --numprocesses=auto --basetemp=src/ribasim_nl/tests/temp src/ribasim_nl/tests"
test-peilbeheerst_model = "pytest --numprocesses=auto --basetemp=src/peilbeheerst_model/tests/temp src/peilbeheerst_model/tests"
test-hydamo-cov = "pytest --numprocesses=auto --cov=hydamo --cov-report=xml --cov-report=term-missing src/hydamo/tests"
test-ribasim_nl-cov = "pytest --numprocesses=auto --cov=ribasim_nl --cov-report=xml --cov-report=term-missing src/ribasim_nl/tests"
test-peilbeheerst_model-cov = "pytest --numprocesses=auto --cov=peilbeheerst_model --cov-report=xml --cov-report=term-missing src/peilbeheerst_model/tests"
tests = { depends-on = ["lint", "test-hydamo", "test-ribasim_nl"] }

[dependencies]
bokeh = ">=3.0"
contextily = "*"
fiona = "*"
geocube = "*"
geopandas = "1.0.*"
imod = ">=1.0.0rc3"
ipykernel = "*"
jupyterlab = "*"
matplotlib = "*"
mypy = "*"
netcdf4 = ">=1.7.2"
networkx = ">=3.4"
openpyxl = "*"
pandas = "*"
pandas-stubs = "*"
pip = "*"
plotly = "*"
pre-commit = "*"
pyarrow = "*"
pydantic = ">=2"
pydantic-settings = "*"
pyodbc = "*"
pyogrio = "*"
pytest = "*"
pytest-cov = "*"
pytest-xdist = "*"
python = "3.13.*"
quarto = "*"
quartodoc = "*"
rasterstats = "*"
requests = "*"
<<<<<<< HEAD
=======
ribasim = "==2025.5.0"
>>>>>>> 6293134d
ruff = "*"
seaborn = "*"
shapely = ">=2"
tomli = "*"
tomli-w = "*"
tqdm = "*"
types-requests = "*"
xlwings = "*"
xugrid = "*"

[pypi-dependencies]
bokeh_helpers = { path = "src/bokeh_helpers", editable = true }
hydamo = { path = "src/hydamo", editable = true }
peilbeheerst_model = { path = "src/peilbeheerst_model", editable = true }
ribasim_nl = { path = "src/ribasim_nl", editable = true }
ribasim = { git = "https://github.com/Deltares/Ribasim.git", branch = "main", subdirectory = "python/ribasim" }<|MERGE_RESOLUTION|>--- conflicted
+++ resolved
@@ -67,10 +67,7 @@
 quartodoc = "*"
 rasterstats = "*"
 requests = "*"
-<<<<<<< HEAD
-=======
 ribasim = "==2025.5.0"
->>>>>>> 6293134d
 ruff = "*"
 seaborn = "*"
 shapely = ">=2"
@@ -85,5 +82,4 @@
 bokeh_helpers = { path = "src/bokeh_helpers", editable = true }
 hydamo = { path = "src/hydamo", editable = true }
 peilbeheerst_model = { path = "src/peilbeheerst_model", editable = true }
-ribasim_nl = { path = "src/ribasim_nl", editable = true }
-ribasim = { git = "https://github.com/Deltares/Ribasim.git", branch = "main", subdirectory = "python/ribasim" }+ribasim_nl = { path = "src/ribasim_nl", editable = true }