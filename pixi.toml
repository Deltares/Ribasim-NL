--- conflicted
+++ resolved
@@ -76,18 +76,4 @@
 bokeh_helpers = { path = "src/bokeh_helpers", editable = true }
 hydamo = { path = "src/hydamo", editable = true }
 peilbeheerst_model = { path = "src/peilbeheerst_model", editable = true }
-<<<<<<< HEAD
-ribasim_nl = { path = "src/ribasim_nl", editable = true }
-
-[feature.dev.pypi-dependencies]
-ribasim = { path = "../Ribasim/python/ribasim", editable = true }
-
-[feature.prod.dependencies]
-ribasim = "*"
-
-[environments]
-default = ["prod"]
-dev = ["dev"]
-=======
-ribasim_nl = { path = "src/ribasim_nl", editable = true }
->>>>>>> a561193c
+ribasim_nl = { path = "src/ribasim_nl", editable = true }