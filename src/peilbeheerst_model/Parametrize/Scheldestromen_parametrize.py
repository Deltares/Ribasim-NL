"""Parameterisation of water board: Scheldestromen."""

import datetime
import os
import warnings

<<<<<<< HEAD
import ribasim.nodes
=======
>>>>>>> 5ef99a02
from ribasim import Node
from ribasim.nodes import level_boundary, pump, tabulated_rating_curve
from shapely import Point

import peilbeheerst_model.ribasim_parametrization as ribasim_param
from peilbeheerst_model.add_storage_basins import AddStorageBasins
from peilbeheerst_model.assign_authorities import AssignAuthorities
from peilbeheerst_model.assign_parametrization import AssignMetaData
from peilbeheerst_model.controle_output import Control
from peilbeheerst_model.ribasim_feedback_processor import RibasimFeedbackProcessor
<<<<<<< HEAD
from ribasim_nl import CloudStorage, SetDynamicForcing
=======
from ribasim_nl import CloudStorage, Model
>>>>>>> 5ef99a02
from ribasim_nl.assign_offline_budgets import AssignOfflineBudgets

AANVOER_CONDITIONS: bool = True
MIXED_CONDITIONS: bool = True
<<<<<<< HEAD
DYNAMIC_CONDITIONS: bool = True
=======
>>>>>>> 5ef99a02

if MIXED_CONDITIONS and not AANVOER_CONDITIONS:
    AANVOER_CONDITIONS = True

# model settings
waterschap = "Scheldestromen"
base_model_versie = "2024_12_0"

# connect with the GoodCloud
cloud = CloudStorage()

# collect data from the base model, feedback form, waterauthority & RWS border
ribasim_base_model_dir = cloud.joinpath(waterschap, "modellen", f"{waterschap}_boezemmodel_{base_model_versie}")
FeedbackFormulier_path = cloud.joinpath(
    waterschap, "verwerkt", "Feedback Formulier", f"feedback_formulier_{waterschap}.xlsx"
)
FeedbackFormulier_LOG_path = cloud.joinpath(
    waterschap, "verwerkt", "Feedback Formulier", f"feedback_formulier_{waterschap}_LOG.xlsx"
)
ws_grenzen_path = cloud.joinpath("Basisgegevens", "RWS_waterschaps_grenzen", "waterschap.gpkg")
RWS_grenzen_path = cloud.joinpath("Basisgegevens", "RWS_waterschaps_grenzen", "Rijkswaterstaat.gpkg")
qlr_path = cloud.joinpath(
    "Basisgegevens", "QGIS_qlr", "output_controle_cc.qlr" if MIXED_CONDITIONS else "output_controle_202502.qlr"
)
aanvoer_path = cloud.joinpath(waterschap, "aangeleverd", "Na_levering", "Wateraanvoer", "WSS_aanvoergebieden.shp")

cloud.synchronize(
    filepaths=[
        ribasim_base_model_dir,
        FeedbackFormulier_path,
        ws_grenzen_path,
        RWS_grenzen_path,
        qlr_path,
        aanvoer_path,
    ]
)

# download the feedback forms, overwrite the old ones
cloud.download_verwerkt(authority=waterschap, overwrite=True)

# set paths to the TEMP working directory
work_dir = cloud.joinpath(waterschap, "verwerkt", "Work_dir", f"{waterschap}_parameterized")
ribasim_gpkg = work_dir.joinpath("database.gpkg")
ribasim_work_dir_model_toml = work_dir.joinpath("ribasim.toml")

# set path to base model toml
ribasim_base_model_toml = ribasim_base_model_dir.joinpath("ribasim.toml")

# create work_dir/parameterized
parameterized = os.path.join(work_dir, f"{waterschap}_parameterized/")
os.makedirs(parameterized, exist_ok=True)

# define variables and model
# basin area percentage
regular_percentage = 10
boezem_percentage = 90
unknown_streefpeil = (
    0.00012345  # we need a streefpeil to create the profiles, Q(h)-relations, and af- and aanslag peil for pumps
)

# forcing settings
starttime = datetime.datetime(2017, 1, 1)
endtime = datetime.datetime(2018, 1, 1)
saveat = 3600 * 24
timestep_size = "d"
timesteps = 2
delta_crest_level = 0.1  # delta waterlevel of boezem compared to streefpeil till no water can flow through an outlet
default_level = 0.42 if AANVOER_CONDITIONS else -0.42  # default LevelBoundary level

# process the feedback form
name = "HKV"
processor = RibasimFeedbackProcessor(
    name,
    waterschap,
    base_model_versie,
    FeedbackFormulier_path,
    ribasim_base_model_toml,
    work_dir,
    FeedbackFormulier_LOG_path,
    use_validation=True,
)
processor.run()

# load model
with warnings.catch_warnings():
    warnings.simplefilter(action="ignore", category=FutureWarning)
    ribasim_model = Model(filepath=ribasim_work_dir_model_toml)

# check basin area
ribasim_param.validate_basin_area(ribasim_model)

# check target levels at both sides of the Manning Nodes
ribasim_param.validate_manning_basins(ribasim_model)

# model specific tweaks
# the vrij-afwaterende basins are a multipolygon, in a single basin (189). Only retain the largest value
exploded_basins = ribasim_model.basin.area.df.loc[ribasim_model.basin.area.df["node_id"] == 189].explode(
    index_parts=False
)
exploded_basins["area"] = exploded_basins.area
largest_polygon = exploded_basins.sort_values(by="area", ascending=False).iloc[0]
ribasim_model.basin.area.df.loc[ribasim_model.basin.area.df.node_id == 189, "geometry"] = largest_polygon["geometry"]

# change unknown streefpeilen to a default streefpeil
ribasim_model.basin.area.df.loc[
    ribasim_model.basin.area.df["meta_streefpeil"] == "Onbekend streefpeil", "meta_streefpeil"
] = str(unknown_streefpeil)
ribasim_model.basin.area.df.loc[ribasim_model.basin.area.df["meta_streefpeil"] == -9.999, "meta_streefpeil"] = str(
    unknown_streefpeil
)

inlaat_structures = []
# add an TRC and links to the newly created level boundary
level_boundary_node = ribasim_model.level_boundary.add(
    Node(geometry=Point(74861, 382484)), [level_boundary.Static(level=[default_level])]
)

tabulated_rating_curve_node = ribasim_model.tabulated_rating_curve.add(
    Node(geometry=Point(74504, 382443)),
    [tabulated_rating_curve.Static(level=[0.0, 0.1234], flow_rate=[0.0, 0.1234])],
)
ribasim_model.tabulated_rating_curve.node.df.loc[tabulated_rating_curve_node.node_id, "meta_node_id"] = (
    tabulated_rating_curve_node.node_id
)
ribasim_model.link.add(level_boundary_node, tabulated_rating_curve_node)
ribasim_model.link.add(tabulated_rating_curve_node, ribasim_model.basin[133])

# add a pump and links to a newly created level boundary
level_boundary_node = ribasim_model.level_boundary.add(
    Node(geometry=Point(65450, 374986)), [level_boundary.Static(level=[default_level])]
)
pump_node = ribasim_model.pump.add(Node(geometry=Point(65429, 374945)), [pump.Static(flow_rate=[0.1])])
ribasim_model.link.add(ribasim_model.basin[148], pump_node)
ribasim_model.link.add(pump_node, level_boundary_node)

# add a TRC and LB from Belgium
level_boundary_node = ribasim_model.level_boundary.add(
    Node(geometry=Point(43290, 356428)), [level_boundary.Static(level=[default_level])]
)
tabulated_rating_curve_node = ribasim_model.tabulated_rating_curve.add(
    Node(geometry=Point(43486, 357740)),
    [tabulated_rating_curve.Static(level=[0.0, 0.1234], flow_rate=[0.0, 0.1234])],
)
ribasim_model.link.add(level_boundary_node, tabulated_rating_curve_node)
ribasim_model.link.add(tabulated_rating_curve_node, ribasim_model.basin[1])
inlaat_structures.append(tabulated_rating_curve_node.node_id)  # convert the node to aanvoer later on

# connection with Belgium
ribasim_model.remove_node(29, True)
level_boundary_node = ribasim_model.level_boundary.add(
    Node(geometry=Point(35147, 362794)), [level_boundary.Static(level=[default_level])]
)
ribasim_model.link.add(level_boundary_node, ribasim_model.tabulated_rating_curve[491])
ribasim_model.link.add(level_boundary_node, ribasim_model.tabulated_rating_curve[547])
ribasim_model.link.add(level_boundary_node, ribasim_model.tabulated_rating_curve[334])
ribasim_model.link.add(level_boundary_node, ribasim_model.tabulated_rating_curve[554])
ribasim_model.link.add(ribasim_model.tabulated_rating_curve[227], level_boundary_node)
ribasim_model.link.add(ribasim_model.tabulated_rating_curve[381], level_boundary_node)
inlaat_structures.extend([491, 547, 334, 554])
inlaat_structures.append(309)

# (re) set 'meta_node_id'
ribasim_model.level_boundary.node.df.meta_node_id = ribasim_model.level_boundary.node.df.index
ribasim_model.tabulated_rating_curve.node.df.meta_node_id = ribasim_model.tabulated_rating_curve.node.df.index
ribasim_model.pump.node.df.meta_node_id = ribasim_model.pump.node.df.index

# insert standard profiles to each basin: these are [depth_profiles] meter deep, defined from the streefpeil
ribasim_param.insert_standard_profile(
    ribasim_model,
    unknown_streefpeil=unknown_streefpeil,
    regular_percentage=regular_percentage,
    boezem_percentage=boezem_percentage,
    depth_profile=2,
)

add_storage_basins = AddStorageBasins(
    ribasim_model=ribasim_model, exclude_hoofdwater=True, additional_basins_to_exclude=[]
)

add_storage_basins.create_bergende_basins()

# set forcing
<<<<<<< HEAD
if DYNAMIC_CONDITIONS:
    # Add dynamic meteo
    forcing = SetDynamicForcing(
        model=ribasim_model,
        cloud=cloud,
        startdate=starttime,
        enddate=endtime,
    )

    ribasim_model = forcing.add()

    # Add dynamic groundwater
    offline_budgets = AssignOfflineBudgets()
    offline_budgets.compute_budgets(ribasim_model)

elif MIXED_CONDITIONS:
    ribasim_param.set_hypothetical_dynamic_forcing(ribasim_model, starttime, endtime, 1)

=======
if MIXED_CONDITIONS:
    ribasim_param.set_hypothetical_dynamic_forcing(ribasim_model, starttime, endtime, 10)
>>>>>>> 5ef99a02
else:
    forcing_dict = {
        "precipitation": ribasim_param.convert_mm_day_to_m_sec(0 if AANVOER_CONDITIONS else 10),
        "potential_evaporation": ribasim_param.convert_mm_day_to_m_sec(10 if AANVOER_CONDITIONS else 0),
        "drainage": ribasim_param.convert_mm_day_to_m_sec(0),
        "infiltration": ribasim_param.convert_mm_day_to_m_sec(0),
    }
    ribasim_param.set_static_forcing(timesteps, timestep_size, starttime, forcing_dict, ribasim_model)

<<<<<<< HEAD
# reset pump capacity for each pump
ribasim_model.pump.static.df["flow_rate"] = 10 / 60  # 10m3/min
=======
# set pump capacity for each pump
ribasim_model.pump.static.df["flow_rate"] = 0.16667  # 10 kuub per minuut
>>>>>>> 5ef99a02

# convert all boundary nodes to LevelBoundaries
ribasim_param.Terminals_to_LevelBoundaries(ribasim_model=ribasim_model, default_level=default_level)
ribasim_param.FlowBoundaries_to_LevelBoundaries(ribasim_model=ribasim_model, default_level=default_level)

# add the default levels
if MIXED_CONDITIONS:
<<<<<<< HEAD
    ribasim_param.set_hypothetical_dynamic_level_boundaries(
        ribasim_model, starttime, endtime, -0.42, -0.4, DYNAMIC_CONDITIONS
    )
    ribasim_model.level_boundary.time.df.loc[ribasim_model.level_boundary.time.df["node_id"] == 583, "level"] = -2
    ribasim_model.level_boundary.time.df.loc[ribasim_model.level_boundary.time.df["node_id"] == 585, "level"] = -2
    ribasim_model.level_boundary.time.df.loc[
        (ribasim_model.level_boundary.time.df.node_id == 635) & (ribasim_model.level_boundary.time.df.level == -0.4),
        "level",
    ] = 0.4  # change value of a single LB during summer time
=======
    ribasim_param.set_hypothetical_dynamic_level_boundaries(ribasim_model, starttime, endtime, -0.42, 0.42)
    ribasim_model.level_boundary.time.df.loc[ribasim_model.level_boundary.time.df["node_id"] == 583, "level"] = -2
    ribasim_model.level_boundary.time.df.loc[ribasim_model.level_boundary.time.df["node_id"] == 585, "level"] = -2
>>>>>>> 5ef99a02
else:
    ribasim_model.level_boundary.static.df.level = default_level
    ribasim_model.level_boundary.static.df.loc[ribasim_model.level_boundary.static.df.node_id == 583, "level"] = -2
    ribasim_model.level_boundary.static.df.loc[ribasim_model.level_boundary.static.df.node_id == 585, "level"] = -2
<<<<<<< HEAD

=======
>>>>>>> 5ef99a02

# add outlet
ribasim_param.add_outlets(ribasim_model, delta_crest_level=0.10)

# add control, based on the meta_categorie
ribasim_param.identify_node_meta_categorie(ribasim_model, aanvoer_enabled=AANVOER_CONDITIONS)
ribasim_param.find_upstream_downstream_target_levels(ribasim_model, node="outlet")
ribasim_param.find_upstream_downstream_target_levels(ribasim_model, node="pump")
ribasim_param.set_aanvoer_flags(ribasim_model, str(aanvoer_path), processor, aanvoer_enabled=AANVOER_CONDITIONS)

for node in inlaat_structures:
    ribasim_model.outlet.static.df.loc[ribasim_model.outlet.static.df["node_id"] == node, "meta_func_aanvoer"] = 1
    ribasim_model.outlet.static.df.loc[ribasim_model.outlet.static.df["node_id"] == node, "meta_func_afvoer"] = 0

# ribasim_param.add_discrete_control(ribasim_model, waterschap, default_level)
ribasim_param.determine_min_upstream_max_downstream_levels(ribasim_model, waterschap)
ribasim_param.add_continuous_control(ribasim_model, dy=-200)

# set undefined pumps to 'afvoer'
ribasim_model.pump.static.df.loc[
    ribasim_model.pump.static.df[["meta_func_afvoer", "meta_func_aanvoer", "meta_func_circulatie"]].isna().all(axis=1),
    "meta_func_afvoer",
] = 1

assign_metadata = AssignMetaData(
    authority=waterschap,
    model_name=ribasim_model,
    param_name=f"{waterschap}.gpkg",
)
assign_metadata.add_meta_to_pumps(
    layer="gemaal",
    mapper={
        "meta_name": {"node": ["name"]},
        "meta_capaciteit": {"static": ["flow_rate", "max_flow_rate"]},
    },
    max_distance=100,
    factor_flowrate=1 / 60,  # m3/min -> m3/s
)
assign_metadata.add_meta_to_basins(
    layer="aggregation_area",
    mapper={"meta_name": {"node": ["name"]}},
    min_overlap=0.95,
)

<<<<<<< HEAD
=======
offline_budgets = AssignOfflineBudgets()
offline_budgets.compute_budgets(ribasim_model)

# add control, based on the meta_categorie
ribasim_param.identify_node_meta_categorie(ribasim_model, aanvoer_enabled=AANVOER_CONDITIONS)
ribasim_param.find_upstream_downstream_target_levels(ribasim_model, node="outlet")
ribasim_param.find_upstream_downstream_target_levels(ribasim_model, node="pump")
ribasim_param.set_aanvoer_flags(
    ribasim_model,
    str(aanvoer_path),
    processor,
    outlet_aanvoer_on=tuple(inlaat_structures),
    aanvoer_enabled=AANVOER_CONDITIONS,
)

# ribasim_param.add_discrete_control(ribasim_model, waterschap, default_level)
ribasim_param.determine_min_upstream_max_downstream_levels(ribasim_model, waterschap)
ribasim_param.add_continuous_control(ribasim_model, dy=-200)

>>>>>>> 5ef99a02
# Manning resistance
# there is a MR without geometry and without links for some reason
ribasim_model.manning_resistance.node.df = ribasim_model.manning_resistance.node.df.dropna(subset="geometry")

# lower the difference in waterlevel for each manning node
ribasim_model.manning_resistance.static.df.length = 10
ribasim_model.manning_resistance.static.df.manning_n = 0.01

# last formatting of the tables
# only retain node_id's which are present in the .node table
ribasim_param.clean_tables(ribasim_model, waterschap)
if MIXED_CONDITIONS:
    ribasim_model.basin.static.df = None
    ribasim_param.set_dynamic_min_upstream_max_downstream(ribasim_model)

# add the water authority column to couple the model with
assign = AssignAuthorities(
    ribasim_model=ribasim_model,
    waterschap=waterschap,
    ws_grenzen_path=ws_grenzen_path,
    RWS_grenzen_path=RWS_grenzen_path,
    RWS_buffer=2000,  # mainly neighbouring RWS, so increase buffer. Not too much, due to nodes within Belgium.
    custom_nodes={
        578: "Rijkswaterstaat",  # basically open sea, does not matter that much
    },
)
ribasim_model = assign.assign_authorities()

# set numerical settings
# write model output
ribasim_model.use_validation = True
ribasim_model.starttime = starttime
ribasim_model.endtime = endtime
ribasim_model.solver.saveat = saveat
ribasim_model.write(ribasim_work_dir_model_toml)

# run model
ribasim_param.tqdm_subprocess(["ribasim", ribasim_work_dir_model_toml], print_other=False, suffix="init")

# model performance
controle_output = Control(work_dir=work_dir, qlr_path=qlr_path)
indicators = controle_output.run_dynamic_forcing() if MIXED_CONDITIONS else controle_output.run_all()

# write model
ribasim_param.write_ribasim_model_GoodCloud(
    ribasim_model=ribasim_model,
    work_dir=work_dir,
    waterschap=waterschap,
    include_results=True,
)<|MERGE_RESOLUTION|>--- conflicted
+++ resolved
@@ -4,10 +4,6 @@
 import os
 import warnings
 
-<<<<<<< HEAD
-import ribasim.nodes
-=======
->>>>>>> 5ef99a02
 from ribasim import Node
 from ribasim.nodes import level_boundary, pump, tabulated_rating_curve
 from shapely import Point
@@ -18,19 +14,11 @@
 from peilbeheerst_model.assign_parametrization import AssignMetaData
 from peilbeheerst_model.controle_output import Control
 from peilbeheerst_model.ribasim_feedback_processor import RibasimFeedbackProcessor
-<<<<<<< HEAD
-from ribasim_nl import CloudStorage, SetDynamicForcing
-=======
 from ribasim_nl import CloudStorage, Model
->>>>>>> 5ef99a02
 from ribasim_nl.assign_offline_budgets import AssignOfflineBudgets
 
 AANVOER_CONDITIONS: bool = True
 MIXED_CONDITIONS: bool = True
-<<<<<<< HEAD
-DYNAMIC_CONDITIONS: bool = True
-=======
->>>>>>> 5ef99a02
 
 if MIXED_CONDITIONS and not AANVOER_CONDITIONS:
     AANVOER_CONDITIONS = True
@@ -92,8 +80,8 @@
 )
 
 # forcing settings
-starttime = datetime.datetime(2017, 1, 1)
-endtime = datetime.datetime(2018, 1, 1)
+starttime = datetime.datetime(2024, 1, 1)
+endtime = datetime.datetime(2025, 1, 1)
 saveat = 3600 * 24
 timestep_size = "d"
 timesteps = 2
@@ -213,29 +201,8 @@
 add_storage_basins.create_bergende_basins()
 
 # set forcing
-<<<<<<< HEAD
-if DYNAMIC_CONDITIONS:
-    # Add dynamic meteo
-    forcing = SetDynamicForcing(
-        model=ribasim_model,
-        cloud=cloud,
-        startdate=starttime,
-        enddate=endtime,
-    )
-
-    ribasim_model = forcing.add()
-
-    # Add dynamic groundwater
-    offline_budgets = AssignOfflineBudgets()
-    offline_budgets.compute_budgets(ribasim_model)
-
-elif MIXED_CONDITIONS:
-    ribasim_param.set_hypothetical_dynamic_forcing(ribasim_model, starttime, endtime, 1)
-
-=======
 if MIXED_CONDITIONS:
     ribasim_param.set_hypothetical_dynamic_forcing(ribasim_model, starttime, endtime, 10)
->>>>>>> 5ef99a02
 else:
     forcing_dict = {
         "precipitation": ribasim_param.convert_mm_day_to_m_sec(0 if AANVOER_CONDITIONS else 10),
@@ -245,13 +212,8 @@
     }
     ribasim_param.set_static_forcing(timesteps, timestep_size, starttime, forcing_dict, ribasim_model)
 
-<<<<<<< HEAD
-# reset pump capacity for each pump
-ribasim_model.pump.static.df["flow_rate"] = 10 / 60  # 10m3/min
-=======
 # set pump capacity for each pump
 ribasim_model.pump.static.df["flow_rate"] = 0.16667  # 10 kuub per minuut
->>>>>>> 5ef99a02
 
 # convert all boundary nodes to LevelBoundaries
 ribasim_param.Terminals_to_LevelBoundaries(ribasim_model=ribasim_model, default_level=default_level)
@@ -259,46 +221,16 @@
 
 # add the default levels
 if MIXED_CONDITIONS:
-<<<<<<< HEAD
-    ribasim_param.set_hypothetical_dynamic_level_boundaries(
-        ribasim_model, starttime, endtime, -0.42, -0.4, DYNAMIC_CONDITIONS
-    )
-    ribasim_model.level_boundary.time.df.loc[ribasim_model.level_boundary.time.df["node_id"] == 583, "level"] = -2
-    ribasim_model.level_boundary.time.df.loc[ribasim_model.level_boundary.time.df["node_id"] == 585, "level"] = -2
-    ribasim_model.level_boundary.time.df.loc[
-        (ribasim_model.level_boundary.time.df.node_id == 635) & (ribasim_model.level_boundary.time.df.level == -0.4),
-        "level",
-    ] = 0.4  # change value of a single LB during summer time
-=======
     ribasim_param.set_hypothetical_dynamic_level_boundaries(ribasim_model, starttime, endtime, -0.42, 0.42)
     ribasim_model.level_boundary.time.df.loc[ribasim_model.level_boundary.time.df["node_id"] == 583, "level"] = -2
     ribasim_model.level_boundary.time.df.loc[ribasim_model.level_boundary.time.df["node_id"] == 585, "level"] = -2
->>>>>>> 5ef99a02
 else:
     ribasim_model.level_boundary.static.df.level = default_level
     ribasim_model.level_boundary.static.df.loc[ribasim_model.level_boundary.static.df.node_id == 583, "level"] = -2
     ribasim_model.level_boundary.static.df.loc[ribasim_model.level_boundary.static.df.node_id == 585, "level"] = -2
-<<<<<<< HEAD
-
-=======
->>>>>>> 5ef99a02
 
 # add outlet
 ribasim_param.add_outlets(ribasim_model, delta_crest_level=0.10)
-
-# add control, based on the meta_categorie
-ribasim_param.identify_node_meta_categorie(ribasim_model, aanvoer_enabled=AANVOER_CONDITIONS)
-ribasim_param.find_upstream_downstream_target_levels(ribasim_model, node="outlet")
-ribasim_param.find_upstream_downstream_target_levels(ribasim_model, node="pump")
-ribasim_param.set_aanvoer_flags(ribasim_model, str(aanvoer_path), processor, aanvoer_enabled=AANVOER_CONDITIONS)
-
-for node in inlaat_structures:
-    ribasim_model.outlet.static.df.loc[ribasim_model.outlet.static.df["node_id"] == node, "meta_func_aanvoer"] = 1
-    ribasim_model.outlet.static.df.loc[ribasim_model.outlet.static.df["node_id"] == node, "meta_func_afvoer"] = 0
-
-# ribasim_param.add_discrete_control(ribasim_model, waterschap, default_level)
-ribasim_param.determine_min_upstream_max_downstream_levels(ribasim_model, waterschap)
-ribasim_param.add_continuous_control(ribasim_model, dy=-200)
 
 # set undefined pumps to 'afvoer'
 ribasim_model.pump.static.df.loc[
@@ -326,8 +258,6 @@
     min_overlap=0.95,
 )
 
-<<<<<<< HEAD
-=======
 offline_budgets = AssignOfflineBudgets()
 offline_budgets.compute_budgets(ribasim_model)
 
@@ -347,7 +277,6 @@
 ribasim_param.determine_min_upstream_max_downstream_levels(ribasim_model, waterschap)
 ribasim_param.add_continuous_control(ribasim_model, dy=-200)
 
->>>>>>> 5ef99a02
 # Manning resistance
 # there is a MR without geometry and without links for some reason
 ribasim_model.manning_resistance.node.df = ribasim_model.manning_resistance.node.df.dropna(subset="geometry")
