--- conflicted
+++ resolved
@@ -77,11 +77,7 @@
 timestep_size = "d"
 timesteps = 2
 delta_crest_level = 0.1  # delta waterlevel of boezem compared to streefpeil till no water can flow through an outlet
-<<<<<<< HEAD
-default_level = 0 if AANVOER_CONDITIONS else -2  # default LevelBoundary level
-=======
 default_level = 2 if AANVOER_CONDITIONS else -2  # default LevelBoundary level
->>>>>>> 0d6bc962
 
 # process the feedback form
 name = "HKV"
@@ -104,7 +100,6 @@
 
 # check basin area
 ribasim_param.validate_basin_area(ribasim_model)
-# TODO: Missing basin area definitions, causing issues with 'wateraanvoer'
 
 # model specific tweaks
 # change unknown streefpeilen to a default streefpeil
