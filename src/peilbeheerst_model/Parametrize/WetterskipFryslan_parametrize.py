--- conflicted
+++ resolved
@@ -1,19 +1,10 @@
-<<<<<<< HEAD
-# %%
-=======
 """Parameterisation of water board: Fryslan."""
 
->>>>>>> e4b0e8f8
 import datetime
 import os
 import warnings
 
-<<<<<<< HEAD
-=======
-import ribasim
-import ribasim.nodes
 from Parametrize.Rijnland_parametrize import aanvoergebieden
->>>>>>> e4b0e8f8
 from ribasim import Node
 from ribasim.nodes import level_boundary, pump, tabulated_rating_curve
 from shapely import Point
@@ -73,18 +64,8 @@
 parameterized = os.path.join(work_dir, f"{waterschap}_parameterized/")
 os.makedirs(parameterized, exist_ok=True)
 
-<<<<<<< HEAD
-
-# %% Define variables and model
-
-# %%## Set Config
-
-
-# Basin area percentage
-=======
 # define variables and model
 # basin area percentage
->>>>>>> e4b0e8f8
 regular_percentage = 10
 boezem_percentage = 90
 unknown_streefpeil = (
@@ -99,15 +80,7 @@
 timesteps = 2
 delta_crest_level = 0.1  # delta waterlevel of boezem compared to streefpeil till no water can flow through an outlet
 
-<<<<<<< HEAD
-default_level = -2.3456  # default LevelBoundary level
-
-
-# %% Process the feedback form
-
-=======
 default_level = 10 if AANVOER_CONDITIONS else -2.3456  # default LevelBoundary level
->>>>>>> e4b0e8f8
 
 # process the feedback form
 name = "HKV"
@@ -123,7 +96,6 @@
 )
 processor.run()
 
-<<<<<<< HEAD
 
 # %%## Load model
 
@@ -228,17 +200,6 @@
 new_node_id = max(ribasim_model.edge.df.from_node_id.max(), ribasim_model.edge.df.to_node_id.max()) + 1
 
 
-=======
-# load model
-with warnings.catch_warnings():
-    warnings.simplefilter(action="ignore", category=FutureWarning)
-    ribasim_model = ribasim.Model(filepath=ribasim_work_dir_model_toml)
-
-# check basin area
-ribasim_param.validate_basin_area(ribasim_model)
-
-# model specific tweaks
->>>>>>> e4b0e8f8
 # change unknown streefpeilen to a default streefpeil
 ribasim_model.basin.area.df.loc[
     ribasim_model.basin.area.df["meta_streefpeil"] == "Onbekend streefpeil", "meta_streefpeil"
@@ -267,10 +228,7 @@
 ribasim_model.edge.add(ribasim_model.basin[89], tabulated_rating_curve_node)
 ribasim_model.edge.add(tabulated_rating_curve_node, level_boundary_node)
 
-<<<<<<< HEAD
 # %%
-=======
->>>>>>> e4b0e8f8
 new_node_id = max(ribasim_model.edge.df.from_node_id.max(), ribasim_model.edge.df.to_node_id.max()) + 1
 
 level_boundary_node = ribasim_model.level_boundary.add(
@@ -343,7 +301,6 @@
 ribasim_model.tabulated_rating_curve.node.df.meta_node_id = ribasim_model.tabulated_rating_curve.node.df.index
 ribasim_model.pump.node.df.meta_node_id = ribasim_model.pump.node.df.index
 
-<<<<<<< HEAD
 # %% #Add LB at Vlieland
 new_node_id = max(ribasim_model.edge.df.from_node_id.max(), ribasim_model.edge.df.to_node_id.max()) + 1
 
@@ -368,9 +325,6 @@
 
 
 # Insert standard profiles to each basin. These are [depth_profiles] meter deep, defined from the streefpeil
-=======
-# insert standard profiles to each basin: these are [depth_profiles] meter deep, defined from the streefpeil
->>>>>>> e4b0e8f8
 ribasim_param.insert_standard_profile(
     ribasim_model,
     unknown_streefpeil=unknown_streefpeil,
@@ -385,16 +339,8 @@
 
 add_storage_basins.create_bergende_basins()
 
-<<<<<<< HEAD
-
-# %%# Basin (forcing)
-
-
-# Set static forcing
-=======
 # TODO: Create a stable model for 'aanvoer'-conditions with E=10
 # set static forcing
->>>>>>> e4b0e8f8
 forcing_dict = {
     "precipitation": ribasim_param.convert_mm_day_to_m_sec(0 if AANVOER_CONDITIONS else 10),
     "potential_evaporation": ribasim_param.convert_mm_day_to_m_sec(0.1 if AANVOER_CONDITIONS else 0),
@@ -404,45 +350,16 @@
 
 ribasim_param.set_static_forcing(timesteps, timestep_size, starttime, forcing_dict, ribasim_model)
 
-<<<<<<< HEAD
-
-# %%# Pumps
-
-
-# Set pump capacity for each pump
-ribasim_model.pump.static.df["flow_rate"] = 0.16667  # 10 kuub per minuut
-
-
-# %%# Convert all boundary nodes to LevelBoundaries
-
-
-=======
 # set pump capacity for each pump
 ribasim_model.pump.static.df["flow_rate"] = 0.16667  # 10 kuub per minuut
 
 # convert all boundary nodes to LevelBoundaries
->>>>>>> e4b0e8f8
 ribasim_param.Terminals_to_LevelBoundaries(ribasim_model=ribasim_model, default_level=default_level)  # clean
 ribasim_param.FlowBoundaries_to_LevelBoundaries(ribasim_model=ribasim_model, default_level=default_level)
 
 # add the default levels
 ribasim_model.level_boundary.static.df.level = default_level
 
-<<<<<<< HEAD
-
-# %%# Add Outlet
-
-
-ribasim_param.add_outlets(ribasim_model, delta_crest_level=0.10)
-
-
-# %% Add control, based on the meta_categorie
-
-
-ribasim_param.identify_node_meta_categorie(ribasim_model)
-
-
-=======
 # add outlet
 ribasim_param.add_outlets(ribasim_model, delta_crest_level=0.10)
 
@@ -460,21 +377,13 @@
 
 # add control, based on the meta_categorie
 ribasim_param.identify_node_meta_categorie(ribasim_model, aanvoer_enabled=AANVOER_CONDITIONS)
->>>>>>> e4b0e8f8
 ribasim_param.find_upstream_downstream_target_levels(ribasim_model, node="outlet")
 ribasim_param.find_upstream_downstream_target_levels(ribasim_model, node="pump")
 ribasim_param.set_aanvoer_flags(ribasim_model, aanvoergebieden, aanvoer_enabled=AANVOER_CONDITIONS)
 # ribasim_param.add_discrete_control(ribasim_model, waterschap, default_level)
 ribasim_param.determine_min_upstream_max_downstream_levels(ribasim_model, waterschap)
 
-<<<<<<< HEAD
-
-# %%# Manning Resistance
-
-
-=======
 # Manning resistance
->>>>>>> e4b0e8f8
 # there is a MR without geometry and without edges for some reason
 ribasim_model.manning_resistance.node.df = ribasim_model.manning_resistance.node.df.dropna(subset="geometry")
 
@@ -482,14 +391,7 @@
 ribasim_model.manning_resistance.static.df.length = 25
 ribasim_model.manning_resistance.static.df.manning_n = 0.01
 
-<<<<<<< HEAD
-
-# %% Last formating of the tables
-
-
-=======
 # last formatting of the tables
->>>>>>> e4b0e8f8
 # only retain node_id's which are present in the .node table
 ribasim_param.clean_tables(ribasim_model, waterschap)
 
@@ -501,14 +403,7 @@
 ribasim_model.solver.saveat = saveat
 ribasim_model.write(ribasim_work_dir_model_toml)
 
-<<<<<<< HEAD
-
-# %% Run Model
-
-
-=======
 # run model
->>>>>>> e4b0e8f8
 ribasim_param.tqdm_subprocess(
     ["C:/ribasim_windows/ribasim/ribasim.exe", ribasim_work_dir_model_toml], print_other=False, suffix="init"
 )
