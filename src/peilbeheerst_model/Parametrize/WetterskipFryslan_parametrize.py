--- conflicted
+++ resolved
@@ -4,12 +4,6 @@
 import os
 import warnings
 
-<<<<<<< HEAD
-import ribasim
-import ribasim.nodes
-=======
-from Parametrize.Rijnland_parametrize import aanvoergebieden
->>>>>>> d74e8be5
 from ribasim import Node
 from ribasim.nodes import level_boundary, pump, tabulated_rating_curve
 from shapely import Point
@@ -97,15 +91,11 @@
     ribasim_base_model_toml,
     work_dir,
     FeedbackFormulier_LOG_path,
-    use_validation=False,
+    use_validation=True,
 )
 processor.run()
 
-
-# %%## Load model
-
-
-# Load Ribasim model
+# load model
 with warnings.catch_warnings():
     warnings.simplefilter(action="ignore", category=FutureWarning)
     ribasim_model = Model(filepath=ribasim_work_dir_model_toml)
@@ -233,7 +223,6 @@
 ribasim_model.edge.add(ribasim_model.basin[89], tabulated_rating_curve_node)
 ribasim_model.edge.add(tabulated_rating_curve_node, level_boundary_node)
 
-# %%
 new_node_id = max(ribasim_model.edge.df.from_node_id.max(), ribasim_model.edge.df.to_node_id.max()) + 1
 
 level_boundary_node = ribasim_model.level_boundary.add(
@@ -422,6 +411,4 @@
     work_dir=work_dir,
     waterschap=waterschap,
     include_results=True,
-)
-
-# %%+)