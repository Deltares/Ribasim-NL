--- conflicted
+++ resolved
@@ -15,19 +15,11 @@
 from peilbeheerst_model.assign_parametrization import AssignMetaData
 from peilbeheerst_model.controle_output import Control
 from peilbeheerst_model.ribasim_feedback_processor import RibasimFeedbackProcessor
-<<<<<<< HEAD
-from ribasim_nl import CloudStorage, Model, SetDynamicForcing
-=======
 from ribasim_nl import CloudStorage, Model
->>>>>>> 5ef99a02
 from ribasim_nl.assign_offline_budgets import AssignOfflineBudgets
 
 AANVOER_CONDITIONS: bool = True
 MIXED_CONDITIONS: bool = True
-<<<<<<< HEAD
-DYNAMIC_CONDITIONS: bool = True
-=======
->>>>>>> 5ef99a02
 
 if MIXED_CONDITIONS and not AANVOER_CONDITIONS:
     AANVOER_CONDITIONS = True
@@ -89,8 +81,8 @@
 )
 
 # forcing settings
-starttime = datetime.datetime(2017, 1, 1)
-endtime = datetime.datetime(2018, 1, 1)
+starttime = datetime.datetime(2024, 1, 1)
+endtime = datetime.datetime(2024, 3, 1)
 saveat = 3600 * 24
 timestep_size = "d"
 timesteps = 2
@@ -464,19 +456,6 @@
 
 add_storage_basins.create_bergende_basins()
 
-<<<<<<< HEAD
-# set forcing
-if DYNAMIC_CONDITIONS:
-    # Add dynamic meteo
-    forcing = SetDynamicForcing(
-        model=ribasim_model,
-        cloud=cloud,
-        startdate=starttime,
-        enddate=endtime,
-    )
-
-    ribasim_model = forcing.add()
-=======
 # set static forcing
 if MIXED_CONDITIONS:
     ribasim_param.set_hypothetical_dynamic_forcing(ribasim_model, starttime, endtime, 1)
@@ -488,26 +467,9 @@
         "infiltration": ribasim_param.convert_mm_day_to_m_sec(0),
     }
     ribasim_param.set_static_forcing(timesteps, timestep_size, starttime, forcing_dict, ribasim_model)
->>>>>>> 5ef99a02
-
-    # Add dynamic groundwater
-    offline_budgets = AssignOfflineBudgets()
-    offline_budgets.compute_budgets(ribasim_model)
-
-elif MIXED_CONDITIONS:
-    ribasim_param.set_hypothetical_dynamic_forcing(ribasim_model, starttime, endtime, 1)
-
-else:
-    forcing_dict = {
-        "precipitation": ribasim_param.convert_mm_day_to_m_sec(0 if AANVOER_CONDITIONS else 10),
-        "potential_evaporation": ribasim_param.convert_mm_day_to_m_sec(10 if AANVOER_CONDITIONS else 0),
-        "drainage": ribasim_param.convert_mm_day_to_m_sec(0),
-        "infiltration": ribasim_param.convert_mm_day_to_m_sec(0),
-    }
-    ribasim_param.set_static_forcing(timesteps, timestep_size, starttime, forcing_dict, ribasim_model)
-
-# reset pump capacity for each pump
-ribasim_model.pump.static.df["flow_rate"] = 10 / 60  # 10m3/min
+
+# set pump capacity for each pump
+# ribasim_model.pump.static.df["flow_rate"] = 0.16667  # 10 kuub per minuut
 
 # convert all boundary nodes to LevelBoundaries
 ribasim_param.Terminals_to_LevelBoundaries(ribasim_model=ribasim_model, default_level=default_level)  # clean
@@ -515,13 +477,7 @@
 
 # add the default levels
 if MIXED_CONDITIONS:
-<<<<<<< HEAD
-    ribasim_param.set_hypothetical_dynamic_level_boundaries(
-        ribasim_model, starttime, endtime, -2.3456, 10, DYNAMIC_CONDITIONS
-    )
-=======
     ribasim_param.set_hypothetical_dynamic_level_boundaries(ribasim_model, starttime, endtime, -2.3456, 10)
->>>>>>> 5ef99a02
 else:
     ribasim_model.level_boundary.static.df.level = default_level
 
@@ -529,11 +485,6 @@
 ribasim_param.add_outlets(ribasim_model, delta_crest_level=0.10)
 
 inlaat_structures += [3685]  # add some more outlets (created due to FB, hence not in FF)
-<<<<<<< HEAD
-# for node in inlaat_structures:
-#     ribasim_model.outlet.static.df.loc[ribasim_model.outlet.static.df["node_id"] == node, "meta_aanvoer"] = 1
-=======
->>>>>>> 5ef99a02
 
 # prepare 'aanvoergebieden'
 if AANVOER_CONDITIONS:
@@ -547,6 +498,30 @@
 else:
     aanvoergebieden = None
 
+# assign metadata for pumps and basins
+assign_metadata = AssignMetaData(
+    authority=waterschap,
+    model_name=ribasim_model,
+    param_name=f"{waterschap}.gpkg",
+)
+assign_metadata.add_meta_to_pumps(
+    layer="gemaal",
+    mapper={
+        "meta_name": {"node": ["name"]},
+        "meta_capaciteit": {"static": ["flow_rate", "max_flow_rate"]},
+    },
+    max_distance=100,
+    factor_flowrate=1 / 60,  # m3/min -> m3/s
+)
+assign_metadata.add_meta_to_basins(
+    layer="aggregation_area",
+    mapper={"meta_name": {"node": ["name"]}},
+    min_overlap=0.95,
+)
+
+offline_budgets = AssignOfflineBudgets()
+offline_budgets.compute_budgets(ribasim_model)
+
 # add control, based on the meta_categorie
 ribasim_param.identify_node_meta_categorie(ribasim_model, aanvoer_enabled=AANVOER_CONDITIONS)
 ribasim_param.find_upstream_downstream_target_levels(ribasim_model, node="outlet")
@@ -562,48 +537,6 @@
 ribasim_param.determine_min_upstream_max_downstream_levels(ribasim_model, waterschap, aanvoer_upstream_offset=0.04)
 ribasim_param.add_continuous_control(ribasim_model, dy=-50, node_id_raiser=50000)
 
-# assign metadata for pumps and basins
-assign_metadata = AssignMetaData(
-    authority=waterschap,
-    model_name=ribasim_model,
-    param_name=f"{waterschap}.gpkg",
-)
-assign_metadata.add_meta_to_pumps(
-    layer="gemaal",
-    mapper={
-        "meta_name": {"node": ["name"]},
-        "meta_capaciteit": {"static": ["flow_rate", "max_flow_rate"]},
-    },
-    max_distance=100,
-    factor_flowrate=1 / 60,  # m3/min -> m3/s
-)
-assign_metadata.add_meta_to_basins(
-    layer="aggregation_area",
-    mapper={"meta_name": {"node": ["name"]}},
-    min_overlap=0.95,
-)
-
-<<<<<<< HEAD
-=======
-offline_budgets = AssignOfflineBudgets()
-offline_budgets.compute_budgets(ribasim_model)
-
-# add control, based on the meta_categorie
-ribasim_param.identify_node_meta_categorie(ribasim_model, aanvoer_enabled=AANVOER_CONDITIONS)
-ribasim_param.find_upstream_downstream_target_levels(ribasim_model, node="outlet")
-ribasim_param.find_upstream_downstream_target_levels(ribasim_model, node="pump")
-ribasim_param.set_aanvoer_flags(
-    ribasim_model,
-    aanvoergebieden,
-    processor,
-    outlet_aanvoer_on=tuple(inlaat_structures),
-    aanvoer_enabled=AANVOER_CONDITIONS,
-)
-# ribasim_param.add_discrete_control(ribasim_model, waterschap, default_level)
-ribasim_param.determine_min_upstream_max_downstream_levels(ribasim_model, waterschap, aanvoer_upstream_offset=0.04)
-ribasim_param.add_continuous_control(ribasim_model, dy=-50, node_id_raiser=50000)
-
->>>>>>> 5ef99a02
 # Manning resistance
 # there is a MR without geometry and without links for some reason
 ribasim_model.manning_resistance.node.df = ribasim_model.manning_resistance.node.df.dropna(subset="geometry")
