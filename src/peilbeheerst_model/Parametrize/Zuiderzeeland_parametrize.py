"""Parameterisation of water board: Zuiderzeeland."""

import datetime
import os
import warnings

from ribasim import Node
from ribasim.nodes import level_boundary, pump, tabulated_rating_curve
from shapely import Point

import peilbeheerst_model.ribasim_parametrization as ribasim_param
from peilbeheerst_model.add_storage_basins import AddStorageBasins
from peilbeheerst_model.assign_authorities import AssignAuthorities
from peilbeheerst_model.assign_parametrization import AssignMetaData
from peilbeheerst_model.controle_output import Control
from peilbeheerst_model.ribasim_feedback_processor import RibasimFeedbackProcessor
<<<<<<< HEAD
from ribasim_nl import CloudStorage, Model, SetDynamicForcing
=======
from ribasim_nl import CloudStorage, Model
>>>>>>> 5ef99a02
from ribasim_nl.assign_offline_budgets import AssignOfflineBudgets

AANVOER_CONDITIONS: bool = True
MIXED_CONDITIONS: bool = True
<<<<<<< HEAD
DYNAMIC_CONDITIONS: bool = True
=======
>>>>>>> 5ef99a02

if MIXED_CONDITIONS and not AANVOER_CONDITIONS:
    AANVOER_CONDITIONS = True

# model settings
waterschap = "Zuiderzeeland"
base_model_versie = "2024_12_0"

# connect with the GoodCloud
cloud = CloudStorage()

# collect data from the base model, feedback form, waterauthority & RWS border
ribasim_base_model_dir = cloud.joinpath(waterschap, "modellen", f"{waterschap}_boezemmodel_{base_model_versie}")
FeedbackFormulier_path = cloud.joinpath(
    waterschap, "verwerkt", "Feedback Formulier", f"feedback_formulier_{waterschap}.xlsx"
)
FeedbackFormulier_LOG_path = cloud.joinpath(
    waterschap, "verwerkt", "Feedback Formulier", f"feedback_formulier_{waterschap}_LOG.xlsx"
)
ws_grenzen_path = cloud.joinpath("Basisgegevens", "RWS_waterschaps_grenzen", "waterschap.gpkg")
RWS_grenzen_path = cloud.joinpath("Basisgegevens", "RWS_waterschaps_grenzen", "Rijkswaterstaat.gpkg")
qlr_path = cloud.joinpath(
    "Basisgegevens", "QGIS_qlr", "output_controle_cc.qlr" if MIXED_CONDITIONS else "output_controle_202502.qlr"
)
aanvoer_path = cloud.joinpath(waterschap, "aangeleverd", "Na_levering", "peilgebieden.gpkg")

cloud.synchronize(
    filepaths=[
        ribasim_base_model_dir,
        FeedbackFormulier_path,
        ws_grenzen_path,
        RWS_grenzen_path,
        qlr_path,
        aanvoer_path,
    ]
)

# download the feedback forms, overwrite the old ones
cloud.download_verwerkt(authority=waterschap, overwrite=True)

# set paths to the TEMP working directory
work_dir = cloud.joinpath(waterschap, "verwerkt", "Work_dir", f"{waterschap}_parameterized")
ribasim_gpkg = work_dir.joinpath("database.gpkg")
ribasim_work_dir_model_toml = work_dir.joinpath("ribasim.toml")

# set path to base model toml
ribasim_base_model_toml = ribasim_base_model_dir.joinpath("ribasim.toml")

# create work_dir/parameterized
parameterized = os.path.join(work_dir, f"{waterschap}_parameterized/")
os.makedirs(parameterized, exist_ok=True)

# define variables and model
# basin area percentage
regular_percentage = 10
boezem_percentage = 90
unknown_streefpeil = (
    0.00012345  # we need a streefpeil to create the profiles, Q(h)-relations, and af- and aanslag peil for pumps
)

# forcing settings
starttime = datetime.datetime(2017, 1, 1)
endtime = datetime.datetime(2018, 1, 1)
saveat = 3600 * 24
timestep_size = "d"
timesteps = 2
delta_crest_level = 0.1  # delta waterlevel of boezem compared to streefpeil till no water can flow through an outlet
default_level = (
    0.40 if AANVOER_CONDITIONS else -0.40
)  # default LevelBoundary level, similar to surrounding IJsselmeer, Markermeer and Randmeren

# process the feedback form
name = "HKV"
processor = RibasimFeedbackProcessor(
    name,
    waterschap,
    base_model_versie,
    FeedbackFormulier_path,
    ribasim_base_model_toml,
    work_dir,
    FeedbackFormulier_LOG_path,
    use_validation=True,
)
processor.run()

# load model
with warnings.catch_warnings():
    warnings.simplefilter(action="ignore", category=FutureWarning)
    ribasim_model = Model(filepath=ribasim_work_dir_model_toml)

# merge the smallest basins together
ribasim_model.merge_basins(node_id=30, to_node_id=29)  # 4363 m2
ribasim_model.merge_basins(node_id=66, to_node_id=21)  # 4745 m2
ribasim_model.merge_basins(node_id=191, to_node_id=288)  # 4964 m2
ribasim_model.merge_basins(node_id=288, to_node_id=140)
ribasim_model.merge_basins(node_id=192, to_node_id=289)
ribasim_model.merge_basins(node_id=289, to_node_id=140)
ribasim_model.merge_basins(node_id=206, to_node_id=284)  # 7831 m2
ribasim_model.merge_basins(node_id=29, to_node_id=195)  # 8398 m2

ribasim_model.merge_basins(node_id=137, to_node_id=80)  # stedelijk gebied
ribasim_model.merge_basins(node_id=103, to_node_id=217)  # stedelijk gebied
ribasim_model.merge_basins(node_id=80, to_node_id=136)  # stedelijk gebied
ribasim_model.merge_basins(node_id=231, to_node_id=136)  # stedelijk gebied
ribasim_model.merge_basins(node_id=238, to_node_id=136)  # stedelijk gebied
ribasim_model.merge_basins(node_id=239, to_node_id=136)  # stedelijk gebied
ribasim_model.merge_basins(node_id=213, to_node_id=136)  # stedelijk gebied
ribasim_model.merge_basins(node_id=91, to_node_id=136)  # stedelijk gebied
ribasim_model.merge_basins(node_id=179, to_node_id=136)  # stedelijk gebied
ribasim_model.merge_basins(node_id=174, to_node_id=136)  # stedelijk gebied
ribasim_model.merge_basins(node_id=202, to_node_id=136)  # stedelijk gebied
ribasim_model.merge_basins(node_id=259, to_node_id=136)  # stedelijk gebied
ribasim_model.merge_basins(node_id=264, to_node_id=136)  # stedelijk gebied
ribasim_model.merge_basins(node_id=175, to_node_id=136)  # stedelijk gebied
ribasim_model.merge_basins(node_id=76, to_node_id=136)  # stedelijk gebied
ribasim_model.merge_basins(node_id=77, to_node_id=136)  # stedelijk gebied
ribasim_model.merge_basins(node_id=234, to_node_id=136)  # stedelijk gebied
ribasim_model.merge_basins(node_id=235, to_node_id=136)  # stedelijk gebied
ribasim_model.merge_basins(node_id=176, to_node_id=136)  # stedelijk gebied

ribasim_model.merge_basins(node_id=18, to_node_id=260)  # stedelijk gebied

ribasim_model.merge_basins(node_id=190, to_node_id=73)  # los snippertje
ribasim_model.merge_basins(node_id=224, to_node_id=73)  # los snippertje

ribasim_model.merge_basins(node_id=246, to_node_id=133)  # Noordelijkst puntje veel kleine gebieden
ribasim_model.merge_basins(node_id=250, to_node_id=133)  # Noordelijkst puntje veel kleine gebieden
ribasim_model.merge_basins(node_id=162, to_node_id=133)  # Noordelijkst puntje veel kleine gebieden
ribasim_model.merge_basins(node_id=119, to_node_id=133)  # Noordelijkst puntje veel kleine gebieden
ribasim_model.merge_basins(node_id=65, to_node_id=124)  # Noordelijkst puntje veel kleine gebieden
ribasim_model.merge_basins(node_id=150, to_node_id=124)  # Noordelijkst puntje veel kleine gebieden

ribasim_model.merge_basins(node_id=83, to_node_id=220)  # oostelijke NOP
ribasim_model.merge_basins(node_id=84, to_node_id=220)  # oostelijke NOP

ribasim_model.merge_basins(node_id=196, to_node_id=73)  # klein gebiedje in lage afdeling
ribasim_model.merge_basins(node_id=89, to_node_id=73)  # klein gebiedje in lage afdeling
ribasim_model.merge_basins(node_id=42, to_node_id=123)  # klein gebiedjes met twee MR

ribasim_model.merge_basins(node_id=273, to_node_id=282)  # klein gebied NOP
ribasim_model.merge_basins(node_id=215, to_node_id=143)  # klein gebied NOP
ribasim_model.merge_basins(node_id=123, to_node_id=205, are_connected=False)  # klein gebied NOP

ribasim_model.merge_basins(node_id=130, to_node_id=73)  # klein gebied NOP

ribasim_model.merge_basins(node_id=68, to_node_id=96)  # natuurgebiedje NOP
ribasim_model.merge_basins(node_id=158, to_node_id=96)  # natuurgebiedje NOP
ribasim_model.merge_basins(node_id=256, to_node_id=96)  # natuurgebiedje NOP
ribasim_model.merge_basins(node_id=163, to_node_id=96)  # natuurgebiedje NOP
ribasim_model.merge_basins(node_id=69, to_node_id=96)  # natuurgebiedje NOP
ribasim_model.merge_basins(node_id=177, to_node_id=96)  # natuurgebiedje NOP
ribasim_model.merge_basins(node_id=78, to_node_id=96)  # natuurgebiedje NOP

ribasim_model.merge_basins(node_id=268, to_node_id=73)  # klein gebied NOP

ribasim_model.merge_basins(node_id=257, to_node_id=138)  # natuurgebiedje NOP

ribasim_model.merge_basins(node_id=115, to_node_id=6)  # natuurgebiedje NOP
ribasim_model.merge_basins(node_id=135, to_node_id=6)  # natuurgebiedje NOP

ribasim_model.merge_basins(node_id=227, to_node_id=10)
ribasim_model.merge_basins(node_id=156, to_node_id=10)

ribasim_model.merge_basins(node_id=4, to_node_id=32)  # vakantieparkje(?)
ribasim_model.merge_basins(node_id=108, to_node_id=32)  # vakantieparkje(?)

ribasim_model.merge_basins(node_id=107, to_node_id=198)  # klein gebiedje
ribasim_model.merge_basins(node_id=67, to_node_id=21)  # klein gebiedje
ribasim_model.merge_basins(node_id=281, to_node_id=51)  # klein gebiedje

ribasim_model.merge_basins(node_id=286, to_node_id=283)  # klein gebiedje in stedelijk gebied

ribasim_model.merge_basins(node_id=11, to_node_id=16)  # klein gebiedje in hoge vaart
ribasim_model.merge_basins(node_id=35, to_node_id=16)  # klein gebiedje in hoge vaart
ribasim_model.merge_basins(node_id=97, to_node_id=16)  # klein gebiedje in hoge vaart
ribasim_model.merge_basins(node_id=164, to_node_id=16)  # klein gebiedje in hoge vaart
ribasim_model.merge_basins(node_id=75, to_node_id=16)  # klein gebiedje in hoge vaart

ribasim_model.merge_basins(node_id=40, to_node_id=31)  # klein gebiedje in lage vaart
ribasim_model.merge_basins(node_id=25, to_node_id=31)  # klein gebiedje in lage vaart
ribasim_model.merge_basins(node_id=160, to_node_id=31)  # klein gebiedje in lage vaart

ribasim_model.merge_basins(node_id=152, to_node_id=36)  # klein gebiedjes in polder, noordelijk
ribasim_model.merge_basins(node_id=209, to_node_id=36)  # klein gebiedjes in polder, noordelijk
ribasim_model.merge_basins(node_id=208, to_node_id=36)  # klein gebiedjes in polder, noordelijk

ribasim_model.merge_basins(node_id=212, to_node_id=101)  # ivm wateraanvoer. Klein onlogisch gebied.

ribasim_model.merge_basins(node_id=216, to_node_id=262)  # industriegebied Almere,
ribasim_model.merge_basins(node_id=262, to_node_id=31)  # industriegebied Almere,

ribasim_model.merge_basins(node_id=140, to_node_id=19)  # klein gebiedje Lelystad,
ribasim_model.merge_basins(node_id=173, to_node_id=53, are_connected=False)  # klein gebiedje zonder streefpeil

# There are +- 30 locations where a pump has been added in the FF,
# these pumps are generally not in the delivered data but are placed by i.e. farmers
# Convert these pumps to inlaat_pumps
inlaat_structures = []
inlaat_pump = []

# check basin area
ribasim_param.validate_basin_area(ribasim_model)

# check streefpeilen at manning nodes
ribasim_param.validate_manning_basins(ribasim_model)

# model specific tweaks
# 1 Add gemaal at blocq van kuffeler
level_boundary_node = ribasim_model.level_boundary.add(
    Node(geometry=Point(143912, 492256)), [level_boundary.Static(level=[default_level])]
)
pump_node = ribasim_model.pump.add(Node(geometry=Point(143959, 492198)), [pump.Static(flow_rate=[0.1])])
ribasim_model.link.add(ribasim_model.basin[31], pump_node)
ribasim_model.link.add(pump_node, level_boundary_node)

# 1 Gemaal near Almere
level_boundary_node = ribasim_model.level_boundary.add(
    Node(geometry=Point(143895, 492250)), [level_boundary.Static(level=[default_level])]
)
pump_node = ribasim_model.pump.add(Node(geometry=Point(143927, 492229)), [pump.Static(flow_rate=[0.1])])
ribasim_model.link.add(ribasim_model.basin[16], pump_node)
ribasim_model.link.add(pump_node, level_boundary_node)

# 1 Add gemaal Wortman
level_boundary_node = ribasim_model.level_boundary.add(
    Node(geometry=Point(157201, 501796)), [level_boundary.Static(level=[default_level])]
)
pump_node = ribasim_model.pump.add(Node(geometry=Point(157251, 501708)), [pump.Static(flow_rate=[0.1])])
ribasim_model.link.add(ribasim_model.basin[31], pump_node)
ribasim_model.link.add(pump_node, level_boundary_node)

# Inlaat (hevel) toevoegen
level_boundary_node = ribasim_model.level_boundary.add(
    Node(geometry=Point(193502, 526518)), [level_boundary.Static(level=[default_level])]
)
tabulated_rating_curve_node = ribasim_model.tabulated_rating_curve.add(
    Node(geometry=Point(193491, 526526)),
    [tabulated_rating_curve.Static(level=[0.0, 0.1234], flow_rate=[0.0, 0.1234])],
)
ribasim_model.link.add(level_boundary_node, tabulated_rating_curve_node)
ribasim_model.link.add(tabulated_rating_curve_node, ribasim_model.basin[98])
inlaat_structures.append(tabulated_rating_curve_node.node_id)  # convert the node to aanvoer later on

# Inlaat (hevel) toevoegen
level_boundary_node = ribasim_model.level_boundary.add(
    Node(geometry=Point(185725, 533120)), [level_boundary.Static(level=[default_level])]
)
tabulated_rating_curve_node = ribasim_model.tabulated_rating_curve.add(
    Node(geometry=Point(185725, 533098)),
    [tabulated_rating_curve.Static(level=[0.0, 0.1234], flow_rate=[0.0, 0.1234])],
)
ribasim_model.link.add(level_boundary_node, tabulated_rating_curve_node)
ribasim_model.link.add(tabulated_rating_curve_node, ribasim_model.basin[116])
inlaat_structures.append(tabulated_rating_curve_node.node_id)  # convert the node to aanvoer later on

# Inlaat (hevel) toevoegen near Lelystad 1
level_boundary_node = ribasim_model.level_boundary.add(
    Node(geometry=Point(161109, 507280)), [level_boundary.Static(level=[default_level])]
)
tabulated_rating_curve_node = ribasim_model.tabulated_rating_curve.add(
    Node(geometry=Point(161113, 507190)),
    [tabulated_rating_curve.Static(level=[0.0, 0.1234], flow_rate=[0.0, 0.1234])],
)
ribasim_model.link.add(level_boundary_node, tabulated_rating_curve_node)
ribasim_model.link.add(tabulated_rating_curve_node, ribasim_model.basin[31])
inlaat_structures.append(tabulated_rating_curve_node.node_id)  # convert the node to aanvoer later on

# Inlaat (hevel) toevoegen near Lelystad 2
level_boundary_node = ribasim_model.level_boundary.add(
    Node(geometry=Point(155928, 500745)), [level_boundary.Static(level=[default_level])]
)
tabulated_rating_curve_node = ribasim_model.tabulated_rating_curve.add(
    Node(geometry=Point(155977, 500692)),
    [tabulated_rating_curve.Static(level=[0.0, 0.1234], flow_rate=[0.0, 0.1234])],
)
ribasim_model.link.add(level_boundary_node, tabulated_rating_curve_node)
ribasim_model.link.add(tabulated_rating_curve_node, ribasim_model.basin[34])
inlaat_structures.append(tabulated_rating_curve_node.node_id)  # convert the node to aanvoer later on

# Inlaat (hevel) toevoegen near Urk: 1
level_boundary_node = ribasim_model.level_boundary.add(
    Node(geometry=Point(168944, 520125)), [level_boundary.Static(level=[default_level])]
)
tabulated_rating_curve_node = ribasim_model.tabulated_rating_curve.add(
    Node(geometry=Point(168957, 520126)),
    [tabulated_rating_curve.Static(level=[0.0, 0.1234], flow_rate=[0.0, 0.1234])],
)
ribasim_model.link.add(level_boundary_node, tabulated_rating_curve_node)
ribasim_model.link.add(tabulated_rating_curve_node, ribasim_model.basin[136])
inlaat_structures.append(tabulated_rating_curve_node.node_id)  # convert the node to aanvoer later on

# Inlaat (hevel) toevoegen near Urk: 2
level_boundary_node = ribasim_model.level_boundary.add(
    Node(geometry=Point(168920, 520306)), [level_boundary.Static(level=[default_level])]
)
tabulated_rating_curve_node = ribasim_model.tabulated_rating_curve.add(
    Node(geometry=Point(168956, 520306)),
    [tabulated_rating_curve.Static(level=[0.0, 0.1234], flow_rate=[0.0, 0.1234])],
)
ribasim_model.link.add(level_boundary_node, tabulated_rating_curve_node)
ribasim_model.link.add(tabulated_rating_curve_node, ribasim_model.basin[73])
inlaat_structures.append(tabulated_rating_curve_node.node_id)  # convert the node to aanvoer later on

# Inlaat (hevel) toevoegen at Ketelhaven
level_boundary_node = ribasim_model.level_boundary.add(
    Node(geometry=Point(180145, 510253)), [level_boundary.Static(level=[default_level])]
)
tabulated_rating_curve_node = ribasim_model.tabulated_rating_curve.add(
    Node(geometry=Point(180131, 510204)),
    [tabulated_rating_curve.Static(level=[0.0, 0.1234], flow_rate=[0.0, 0.1234])],
)
ribasim_model.link.add(level_boundary_node, tabulated_rating_curve_node)
ribasim_model.link.add(tabulated_rating_curve_node, ribasim_model.basin[16])
inlaat_structures.append(tabulated_rating_curve_node.node_id)  # convert the node to aanvoer later on

# Inlaat (hevel) toevoegen at NOP: east 1. According data it should go to basin 199, but 45 seems more logical
level_boundary_node = ribasim_model.level_boundary.add(
    Node(geometry=Point(195210, 519077)), [level_boundary.Static(level=[default_level])]
)
tabulated_rating_curve_node = ribasim_model.tabulated_rating_curve.add(
    Node(geometry=Point(195198, 519068)),
    [tabulated_rating_curve.Static(level=[0.0, 0.1234], flow_rate=[0.0, 0.1234])],
)
ribasim_model.link.add(level_boundary_node, tabulated_rating_curve_node)
ribasim_model.link.add(tabulated_rating_curve_node, ribasim_model.basin[45])
inlaat_structures.append(tabulated_rating_curve_node.node_id)  # convert the node to aanvoer later on

# Inlaat (hevel) toevoegen at NOP: east 2
level_boundary_node = ribasim_model.level_boundary.add(
    Node(geometry=Point(193142, 525102)), [level_boundary.Static(level=[default_level])]
)
tabulated_rating_curve_node = ribasim_model.tabulated_rating_curve.add(
    Node(geometry=Point(193131, 525102)),
    [tabulated_rating_curve.Static(level=[0.0, 0.1234], flow_rate=[0.0, 0.1234])],
)
ribasim_model.link.add(level_boundary_node, tabulated_rating_curve_node)
ribasim_model.link.add(tabulated_rating_curve_node, ribasim_model.basin[64])
inlaat_structures.append(tabulated_rating_curve_node.node_id)  # convert the node to aanvoer later on

# Inlaat (hevel) toevoegen at NOP: east 3
level_boundary_node = ribasim_model.level_boundary.add(
    Node(geometry=Point(193293, 522692)), [level_boundary.Static(level=[default_level])]
)
tabulated_rating_curve_node = ribasim_model.tabulated_rating_curve.add(
    Node(geometry=Point(193259, 522698)),
    [tabulated_rating_curve.Static(level=[0.0, 0.1234], flow_rate=[0.0, 0.1234])],
)
ribasim_model.link.add(level_boundary_node, tabulated_rating_curve_node)
ribasim_model.link.add(tabulated_rating_curve_node, ribasim_model.basin[220])
inlaat_structures.append(tabulated_rating_curve_node.node_id)  # convert the node to aanvoer later on

# Inlaat (hevel) toevoegen at NOP: south
level_boundary_node = ribasim_model.level_boundary.add(
    Node(geometry=Point(189485, 515337)), [level_boundary.Static(level=[default_level])]
)
tabulated_rating_curve_node = ribasim_model.tabulated_rating_curve.add(
    Node(geometry=Point(189473, 515427)),
    [tabulated_rating_curve.Static(level=[0.0, 0.1234], flow_rate=[0.0, 0.1234])],
)
ribasim_model.link.add(level_boundary_node, tabulated_rating_curve_node)
ribasim_model.link.add(tabulated_rating_curve_node, ribasim_model.basin[39])
inlaat_structures.append(tabulated_rating_curve_node.node_id)  # convert the node to aanvoer later on

# Inlaat (hevel) toevoegen at NOP: south east
level_boundary_node = ribasim_model.level_boundary.add(
    Node(geometry=Point(192223, 521469)), [level_boundary.Static(level=[default_level])]
)
tabulated_rating_curve_node = ribasim_model.tabulated_rating_curve.add(
    Node(geometry=Point(192219, 521474)),
    [tabulated_rating_curve.Static(level=[0.0, 0.1234], flow_rate=[0.0, 0.1234])],
)
ribasim_model.link.add(level_boundary_node, tabulated_rating_curve_node)
ribasim_model.link.add(tabulated_rating_curve_node, ribasim_model.basin[141])
inlaat_structures.append(tabulated_rating_curve_node.node_id)  # convert the node to aanvoer later on

# Inlaat (hevel) toevoegen at NOP: north east
level_boundary_node = ribasim_model.level_boundary.add(
    Node(geometry=Point(185723, 533122)), [level_boundary.Static(level=[default_level])]
)
tabulated_rating_curve_node = ribasim_model.tabulated_rating_curve.add(
    Node(geometry=Point(185719, 533122)),
    [tabulated_rating_curve.Static(level=[0.0, 0.1234], flow_rate=[0.0, 0.1234])],
)
ribasim_model.link.add(level_boundary_node, tabulated_rating_curve_node)
ribasim_model.link.add(tabulated_rating_curve_node, ribasim_model.basin[88])
inlaat_structures.append(tabulated_rating_curve_node.node_id)  # convert the node to aanvoer later on


# Inlaat (hevel) toevoegen at NOP: north 1 (not in data, but mentioned by RV)
level_boundary_node = ribasim_model.level_boundary.add(
    Node(geometry=Point(176393, 538604)), [level_boundary.Static(level=[default_level])]
)
tabulated_rating_curve_node = ribasim_model.tabulated_rating_curve.add(
    Node(geometry=Point(176400, 538569)),
    [tabulated_rating_curve.Static(level=[0.0, 0.1234], flow_rate=[0.0, 0.1234])],
)
ribasim_model.link.add(level_boundary_node, tabulated_rating_curve_node)
ribasim_model.link.add(tabulated_rating_curve_node, ribasim_model.basin[241])
inlaat_structures.append(tabulated_rating_curve_node.node_id)  # convert the node to aanvoer later on

# Inlaat (hevel) toevoegen at NOP: north 2 (not in data, but mentioned by RV)
level_boundary_node = ribasim_model.level_boundary.add(
    Node(geometry=Point(176389, 538605)), [level_boundary.Static(level=[default_level])]
)
tabulated_rating_curve_node = ribasim_model.tabulated_rating_curve.add(
    Node(geometry=Point(176392, 538568)),
    [tabulated_rating_curve.Static(level=[0.0, 0.1234], flow_rate=[0.0, 0.1234])],
)
ribasim_model.link.add(level_boundary_node, tabulated_rating_curve_node)
ribasim_model.link.add(tabulated_rating_curve_node, ribasim_model.basin[26])
inlaat_structures.append(tabulated_rating_curve_node.node_id)  # convert the node to aanvoer later on

# add gemaal in middle of beheergebied. Dont use FF as it is an aanvoergemaal
pump_node = ribasim_model.pump.add(Node(geometry=Point(163582, 482871)), [pump.Static(flow_rate=[0.1])])
ribasim_model.link.add(ribasim_model.basin[16], pump_node)
ribasim_model.link.add(pump_node, ribasim_model.basin[51])
inlaat_pump.append(pump_node.node_id)

# add gemaal in middle of beheergebied. Dont use FF as it is an aanvoergemaal
pump_node = ribasim_model.pump.add(Node(geometry=Point(181525, 517580)), [pump.Static(flow_rate=[0.1])])
ribasim_model.link.add(ribasim_model.basin[8], pump_node)
ribasim_model.link.add(pump_node, ribasim_model.basin[96])
inlaat_pump.append(pump_node.node_id)

# switching direction prohibited due to "old" terminal-node
level_boundary_node = ribasim_model.level_boundary.add(
    Node(geometry=Point(169590, 518954)), [level_boundary.Static(level=[default_level])]
)
tabulated_rating_curve_node = ribasim_model.tabulated_rating_curve.add(
    Node(geometry=Point(169592, 518954)), [tabulated_rating_curve.Static(level=[0.0, 0.1234], flow_rate=[0.0, 0.1234])]
)
ribasim_model.link.add(level_boundary_node, tabulated_rating_curve_node)
ribasim_model.link.add(tabulated_rating_curve_node, ribasim_model.basin[73])

# [from_node, to_node, x_coordinate, y_coordinate]
farmer_pumps = [
    [16, 222, 163266, 487745],
    [31, 53, 162476, 493070],
    [31, 161, 160482, 495540],
    [31, 147, 163155, 496109],
    [31, 232, 167346, 493712],
    [31, 180, 167553, 493696],
    [31, 245, 161132, 497790],
    [31, 219, 161413, 498612],
    [31, 20, 159725, 499946],
    [31, 117, 157082, 501506],
    [31, 244, 163603, 498905],
    [31, 243, 164112, 499846],
    [31, 204, 164702, 501743],
    [16, 229, 180860, 499866],
    [16, 221, 180899, 499914],
    [16, 155, 182273, 498826],
    [16, 101, 184918, 504045],
    [16, 102, 184013, 504227],
    [16, 263, 182081, 504226],
    [31, 278, 174932, 504574],
    [129, 279, 175637, 507063],
    [31, 129, 176616, 508796],
    [31, 92, 172251, 506176],
    [31, 28, 175874, 509405],
    [31, 210, 174223, 510437],
    [31, 48, 167508, 510888],
    [8, 47, 184856, 515922],
    [63, 201, 186402, 515281],
    [199, 41, 192906, 519400],
    [88, 110, 183948, 532356],
    [73, 43, 180285, 531935],
    [73, 184, 177791, 532821],
    [16, 79, 180975, 509873],
    [79, 56, 183547, 508147],
]

for farmer_pump in farmer_pumps:
    pump_node = ribasim_model.pump.add(
        Node(geometry=Point(farmer_pump[2], farmer_pump[3])), [pump.Static(flow_rate=[0.1])]
    )  # create node
    ribasim_model.link.add(ribasim_model.basin[farmer_pump[0]], pump_node)  # create link
    ribasim_model.link.add(pump_node, ribasim_model.basin[farmer_pump[1]])  # create link
    inlaat_pump.append(pump_node.node_id)  # add inlaat category

# change afvoergemaal to aanvoergemaal
inlaat_pump += [319, 333, 380, 433, 650]

for n in inlaat_pump:
    ribasim_model.pump.static.df.loc[ribasim_model.pump.static.df["node_id"] == n, "meta_func_aanvoer"] = 1
    ribasim_model.pump.static.df.loc[ribasim_model.pump.static.df["node_id"] == n, "meta_func_afvoer"] = 0

# (re)set 'meta_node_id'-values
ribasim_model.level_boundary.node.df.meta_node_id = ribasim_model.level_boundary.node.df.index
ribasim_model.tabulated_rating_curve.node.df.meta_node_id = ribasim_model.tabulated_rating_curve.node.df.index
ribasim_model.pump.node.df.meta_node_id = ribasim_model.pump.node.df.index

# change unknown streefpeilen to a default streefpeil
ribasim_model.basin.area.df.loc[
    ribasim_model.basin.area.df["meta_streefpeil"] == "Onbekend streefpeil", "meta_streefpeil"
] = str(unknown_streefpeil)
ribasim_model.basin.area.df.loc[ribasim_model.basin.area.df["meta_streefpeil"] == -9.999, "meta_streefpeil"] = str(
    unknown_streefpeil
)

# insert standard profiles to each basin: these are [depth_profiles] meter deep, defined from the streefpeil
ribasim_param.insert_standard_profile(
    ribasim_model,
    unknown_streefpeil=unknown_streefpeil,
    regular_percentage=regular_percentage,
    boezem_percentage=boezem_percentage,
    depth_profile=2,
)

add_storage_basins = AddStorageBasins(
    ribasim_model=ribasim_model, exclude_hoofdwater=True, additional_basins_to_exclude=[]
)

add_storage_basins.create_bergende_basins()

# set forcing
<<<<<<< HEAD
if DYNAMIC_CONDITIONS:
    # Add dynamic meteo
    forcing = SetDynamicForcing(
        model=ribasim_model,
        cloud=cloud,
        startdate=starttime,
        enddate=endtime,
    )

    ribasim_model = forcing.add()

    # Add dynamic groundwater
    offline_budgets = AssignOfflineBudgets()
    offline_budgets.compute_budgets(ribasim_model)

if MIXED_CONDITIONS:
    ribasim_param.set_hypothetical_dynamic_level_boundaries(
        ribasim_model, starttime, endtime, -0.42, 0.4, DYNAMIC_CONDITIONS
    )
=======
if MIXED_CONDITIONS:
    ribasim_param.set_hypothetical_dynamic_forcing(ribasim_model, starttime, endtime, 10)
>>>>>>> 5ef99a02
else:
    forcing_dict = {
        "precipitation": ribasim_param.convert_mm_day_to_m_sec(0 if AANVOER_CONDITIONS else 10),
        "potential_evaporation": ribasim_param.convert_mm_day_to_m_sec(10 if AANVOER_CONDITIONS else 0),
        "drainage": ribasim_param.convert_mm_day_to_m_sec(0),
        "infiltration": ribasim_param.convert_mm_day_to_m_sec(0),
    }
    ribasim_param.set_static_forcing(timesteps, timestep_size, starttime, forcing_dict, ribasim_model)

<<<<<<< HEAD
# reset pump capacity for each pump
ribasim_model.pump.static.df["flow_rate"] = 10 / 60  # 10m3/min
=======
# set pump capacity for each pump
ribasim_model.pump.static.df["flow_rate"] = 0.16667  # 10 kuub per minuut
>>>>>>> 5ef99a02

# convert all boundary nodes to LevelBoundaries
ribasim_param.Terminals_to_LevelBoundaries(ribasim_model=ribasim_model, default_level=default_level)  # clean
ribasim_param.FlowBoundaries_to_LevelBoundaries(ribasim_model=ribasim_model, default_level=default_level)

# add the default levels
if MIXED_CONDITIONS:
<<<<<<< HEAD
    ribasim_param.set_hypothetical_dynamic_level_boundaries(
        ribasim_model, starttime, endtime, -0.42, -0.4, DYNAMIC_CONDITIONS
    )
=======
    ribasim_param.set_hypothetical_dynamic_level_boundaries(ribasim_model, starttime, endtime, -0.4, 0.4)
>>>>>>> 5ef99a02
else:
    ribasim_model.level_boundary.static.df.level = default_level

# add outlet
ribasim_param.add_outlets(ribasim_model, delta_crest_level=0.10)
for node in inlaat_structures:
    ribasim_model.outlet.static.df.loc[ribasim_model.outlet.static.df["node_id"] == node, "meta_func_aanvoer"] = 1

# add control, based on the meta_categorie
ribasim_param.identify_node_meta_categorie(ribasim_model, aanvoer_enabled=AANVOER_CONDITIONS)
ribasim_param.find_upstream_downstream_target_levels(ribasim_model, node="outlet")
ribasim_param.find_upstream_downstream_target_levels(ribasim_model, node="pump")
ribasim_param.set_aanvoer_flags(ribasim_model, str(aanvoer_path), processor, aanvoer_enabled=AANVOER_CONDITIONS)
ribasim_param.determine_min_upstream_max_downstream_levels(ribasim_model, waterschap)
ribasim_param.add_continuous_control(ribasim_model, dy=-50)

# assign metadata for pumps and basins
assign_metadata = AssignMetaData(
    authority=waterschap,
    model_name=ribasim_model,
    param_name=f"{waterschap}.gpkg",
)
assign_metadata.add_meta_to_pumps(
    layer="gemaal",
    mapper={
        "meta_name": {"node": ["name"]},
        "meta_capaciteit": {"static": ["flow_rate", "max_flow_rate"]},
    },
    max_distance=100,
    factor_flowrate=1,  # m3/s
)
assign_metadata.add_meta_to_basins(
    layer="aggregation_area",
    mapper={"meta_name": {"node": ["name"]}},
    min_overlap=0.95,
)

<<<<<<< HEAD
=======
offline_budgets = AssignOfflineBudgets()
offline_budgets.compute_budgets(ribasim_model)

# add control, based on the meta_categorie
ribasim_param.identify_node_meta_categorie(ribasim_model, aanvoer_enabled=AANVOER_CONDITIONS)
ribasim_param.find_upstream_downstream_target_levels(ribasim_model, node="outlet")
ribasim_param.find_upstream_downstream_target_levels(ribasim_model, node="pump")
ribasim_param.set_aanvoer_flags(ribasim_model, str(aanvoer_path), processor, aanvoer_enabled=AANVOER_CONDITIONS)
ribasim_param.determine_min_upstream_max_downstream_levels(ribasim_model, waterschap)
ribasim_param.add_continuous_control(ribasim_model, dy=-50)

>>>>>>> 5ef99a02
# Manning resistance
# there is a MR without geometry and without links for some reason
ribasim_model.manning_resistance.node.df = ribasim_model.manning_resistance.node.df.dropna(subset="geometry")

# lower the difference in waterlevel for each manning node
ribasim_model.manning_resistance.static.df.length = 100
ribasim_model.manning_resistance.static.df.manning_n = 0.01

# last formatting of the tables
# only retain node_id's which are present in the .node table
ribasim_param.clean_tables(ribasim_model, waterschap)
if MIXED_CONDITIONS:
    ribasim_model.basin.static.df = None
    ribasim_param.set_dynamic_min_upstream_max_downstream(ribasim_model)

# add the water authority column to couple the model with
assign = AssignAuthorities(
    ribasim_model=ribasim_model,
    waterschap=waterschap,
    ws_grenzen_path=ws_grenzen_path,
    RWS_grenzen_path=RWS_grenzen_path,
    custom_nodes={
        821: "WetterskipFryslan",
        823: "WetterskipFryslan",
        2889: "WetterskipFryslan",
        820: "Rijkswaterstaat",
        834: "Rijkswaterstaat",
        857: "Rijkswaterstaat",
        873: "Rijkswaterstaat",
        875: "Rijkswaterstaat",
        879: "Rijkswaterstaat",
    },
)
ribasim_model = assign.assign_authorities()

# set numerical settings
# write model output
ribasim_model.use_validation = True
ribasim_model.starttime = starttime
ribasim_model.endtime = endtime
ribasim_model.solver.saveat = saveat
ribasim_model.write(ribasim_work_dir_model_toml)

# run model
ribasim_param.tqdm_subprocess(["ribasim", ribasim_work_dir_model_toml], print_other=False, suffix="init")

# model performance
controle_output = Control(work_dir=work_dir, qlr_path=qlr_path)
indicators = controle_output.run_dynamic_forcing() if MIXED_CONDITIONS else controle_output.run_all()

# write model
ribasim_param.write_ribasim_model_GoodCloud(
    ribasim_model=ribasim_model,
    work_dir=work_dir,
    waterschap=waterschap,
    include_results=True,
)<|MERGE_RESOLUTION|>--- conflicted
+++ resolved
@@ -14,19 +14,11 @@
 from peilbeheerst_model.assign_parametrization import AssignMetaData
 from peilbeheerst_model.controle_output import Control
 from peilbeheerst_model.ribasim_feedback_processor import RibasimFeedbackProcessor
-<<<<<<< HEAD
-from ribasim_nl import CloudStorage, Model, SetDynamicForcing
-=======
 from ribasim_nl import CloudStorage, Model
->>>>>>> 5ef99a02
 from ribasim_nl.assign_offline_budgets import AssignOfflineBudgets
 
 AANVOER_CONDITIONS: bool = True
 MIXED_CONDITIONS: bool = True
-<<<<<<< HEAD
-DYNAMIC_CONDITIONS: bool = True
-=======
->>>>>>> 5ef99a02
 
 if MIXED_CONDITIONS and not AANVOER_CONDITIONS:
     AANVOER_CONDITIONS = True
@@ -88,8 +80,8 @@
 )
 
 # forcing settings
-starttime = datetime.datetime(2017, 1, 1)
-endtime = datetime.datetime(2018, 1, 1)
+starttime = datetime.datetime(2024, 1, 1)
+endtime = datetime.datetime(2025, 1, 1)
 saveat = 3600 * 24
 timestep_size = "d"
 timesteps = 2
@@ -543,30 +535,8 @@
 add_storage_basins.create_bergende_basins()
 
 # set forcing
-<<<<<<< HEAD
-if DYNAMIC_CONDITIONS:
-    # Add dynamic meteo
-    forcing = SetDynamicForcing(
-        model=ribasim_model,
-        cloud=cloud,
-        startdate=starttime,
-        enddate=endtime,
-    )
-
-    ribasim_model = forcing.add()
-
-    # Add dynamic groundwater
-    offline_budgets = AssignOfflineBudgets()
-    offline_budgets.compute_budgets(ribasim_model)
-
-if MIXED_CONDITIONS:
-    ribasim_param.set_hypothetical_dynamic_level_boundaries(
-        ribasim_model, starttime, endtime, -0.42, 0.4, DYNAMIC_CONDITIONS
-    )
-=======
 if MIXED_CONDITIONS:
     ribasim_param.set_hypothetical_dynamic_forcing(ribasim_model, starttime, endtime, 10)
->>>>>>> 5ef99a02
 else:
     forcing_dict = {
         "precipitation": ribasim_param.convert_mm_day_to_m_sec(0 if AANVOER_CONDITIONS else 10),
@@ -576,13 +546,8 @@
     }
     ribasim_param.set_static_forcing(timesteps, timestep_size, starttime, forcing_dict, ribasim_model)
 
-<<<<<<< HEAD
-# reset pump capacity for each pump
-ribasim_model.pump.static.df["flow_rate"] = 10 / 60  # 10m3/min
-=======
 # set pump capacity for each pump
 ribasim_model.pump.static.df["flow_rate"] = 0.16667  # 10 kuub per minuut
->>>>>>> 5ef99a02
 
 # convert all boundary nodes to LevelBoundaries
 ribasim_param.Terminals_to_LevelBoundaries(ribasim_model=ribasim_model, default_level=default_level)  # clean
@@ -590,13 +555,7 @@
 
 # add the default levels
 if MIXED_CONDITIONS:
-<<<<<<< HEAD
-    ribasim_param.set_hypothetical_dynamic_level_boundaries(
-        ribasim_model, starttime, endtime, -0.42, -0.4, DYNAMIC_CONDITIONS
-    )
-=======
     ribasim_param.set_hypothetical_dynamic_level_boundaries(ribasim_model, starttime, endtime, -0.4, 0.4)
->>>>>>> 5ef99a02
 else:
     ribasim_model.level_boundary.static.df.level = default_level
 
@@ -604,6 +563,30 @@
 ribasim_param.add_outlets(ribasim_model, delta_crest_level=0.10)
 for node in inlaat_structures:
     ribasim_model.outlet.static.df.loc[ribasim_model.outlet.static.df["node_id"] == node, "meta_func_aanvoer"] = 1
+
+# assign metadata for pumps and basins
+assign_metadata = AssignMetaData(
+    authority=waterschap,
+    model_name=ribasim_model,
+    param_name=f"{waterschap}.gpkg",
+)
+assign_metadata.add_meta_to_pumps(
+    layer="gemaal",
+    mapper={
+        "meta_name": {"node": ["name"]},
+        "meta_capaciteit": {"static": ["flow_rate", "max_flow_rate"]},
+    },
+    max_distance=100,
+    factor_flowrate=1 / 60,  # m3/min -> m3/s
+)
+assign_metadata.add_meta_to_basins(
+    layer="aggregation_area",
+    mapper={"meta_name": {"node": ["name"]}},
+    min_overlap=0.95,
+)
+
+offline_budgets = AssignOfflineBudgets()
+offline_budgets.compute_budgets(ribasim_model)
 
 # add control, based on the meta_categorie
 ribasim_param.identify_node_meta_categorie(ribasim_model, aanvoer_enabled=AANVOER_CONDITIONS)
@@ -613,41 +596,6 @@
 ribasim_param.determine_min_upstream_max_downstream_levels(ribasim_model, waterschap)
 ribasim_param.add_continuous_control(ribasim_model, dy=-50)
 
-# assign metadata for pumps and basins
-assign_metadata = AssignMetaData(
-    authority=waterschap,
-    model_name=ribasim_model,
-    param_name=f"{waterschap}.gpkg",
-)
-assign_metadata.add_meta_to_pumps(
-    layer="gemaal",
-    mapper={
-        "meta_name": {"node": ["name"]},
-        "meta_capaciteit": {"static": ["flow_rate", "max_flow_rate"]},
-    },
-    max_distance=100,
-    factor_flowrate=1,  # m3/s
-)
-assign_metadata.add_meta_to_basins(
-    layer="aggregation_area",
-    mapper={"meta_name": {"node": ["name"]}},
-    min_overlap=0.95,
-)
-
-<<<<<<< HEAD
-=======
-offline_budgets = AssignOfflineBudgets()
-offline_budgets.compute_budgets(ribasim_model)
-
-# add control, based on the meta_categorie
-ribasim_param.identify_node_meta_categorie(ribasim_model, aanvoer_enabled=AANVOER_CONDITIONS)
-ribasim_param.find_upstream_downstream_target_levels(ribasim_model, node="outlet")
-ribasim_param.find_upstream_downstream_target_levels(ribasim_model, node="pump")
-ribasim_param.set_aanvoer_flags(ribasim_model, str(aanvoer_path), processor, aanvoer_enabled=AANVOER_CONDITIONS)
-ribasim_param.determine_min_upstream_max_downstream_levels(ribasim_model, waterschap)
-ribasim_param.add_continuous_control(ribasim_model, dy=-50)
-
->>>>>>> 5ef99a02
 # Manning resistance
 # there is a MR without geometry and without links for some reason
 ribasim_model.manning_resistance.node.df = ribasim_model.manning_resistance.node.df.dropna(subset="geometry")
