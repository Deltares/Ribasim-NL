"""Parameterisation of water board: Amstel, Gooi en Vecht."""

import datetime
import os
import warnings

from ribasim import Node
from ribasim.config import Solver
from ribasim.nodes import level_boundary, pump, tabulated_rating_curve
from shapely import Point

import peilbeheerst_model.ribasim_parametrization as ribasim_param
from peilbeheerst_model import supply
from peilbeheerst_model.add_storage_basins import AddStorageBasins
from peilbeheerst_model.assign_authorities import AssignAuthorities
from peilbeheerst_model.controle_output import Control
from peilbeheerst_model.ribasim_feedback_processor import RibasimFeedbackProcessor
from ribasim_nl import CloudStorage, Model

AANVOER_CONDITIONS: bool = True
MIXED_CONDITIONS: bool = True

if MIXED_CONDITIONS and not AANVOER_CONDITIONS:
    AANVOER_CONDITIONS = True

# enlarge (relative) tolerance to smoothen any possible instabilities
solver = Solver(abstol=1e-9, reltol=1e-9)

# model settings
waterschap = "AmstelGooienVecht"
base_model_versie = "2024_12_0"

# connect with the GoodCloud
cloud = CloudStorage()

# collect data from the base model, feedback form, waterauthority & RWS border
ribasim_base_model_dir = cloud.joinpath(waterschap, "modellen", f"{waterschap}_boezemmodel_{base_model_versie}")
FeedbackFormulier_path = cloud.joinpath(
    waterschap, "verwerkt", "Feedback Formulier", f"feedback_formulier_{waterschap}.xlsx"
)
FeedbackFormulier_LOG_path = cloud.joinpath(
    waterschap, "verwerkt", "Feedback Formulier", f"feedback_formulier_{waterschap}_LOG.xlsx"
)
ws_grenzen_path = cloud.joinpath("Basisgegevens", "RWS_waterschaps_grenzen", "waterschap.gpkg")
RWS_grenzen_path = cloud.joinpath("Basisgegevens", "RWS_waterschaps_grenzen", "Rijkswaterstaat.gpkg")

qlr_path = cloud.joinpath(
    "Basisgegevens", "QGIS_qlr", "output_controle_cc.qlr" if MIXED_CONDITIONS else "output_controle_202502.qlr"
)
aanvoer_path = cloud.joinpath(
    waterschap, "aangeleverd", "Na_levering", "Wateraanvoer", "afvoergebiedaanvoergebied.gpkg"
)

cloud.synchronize(
    filepaths=[
        ribasim_base_model_dir,
        FeedbackFormulier_path,
        ws_grenzen_path,
        RWS_grenzen_path,
        qlr_path,
        aanvoer_path,
    ]
)

# download the Feedback Formulieren, overwrite the old ones
cloud.download_verwerkt(authority=waterschap, overwrite=True)

# set paths to the TEMP working directory
work_dir = cloud.joinpath(waterschap, "verwerkt", "Work_dir", f"{waterschap}_parameterized")
ribasim_gpkg = work_dir.joinpath("database.gpkg")
ribasim_work_dir_model_toml = work_dir.joinpath("ribasim.toml")

# set path to base model toml
ribasim_base_model_toml = ribasim_base_model_dir.joinpath("ribasim.toml")

# create work_dir/parameterized
parameterized = os.path.join(work_dir, f"{waterschap}_parameterized/")
os.makedirs(parameterized, exist_ok=True)

# define variables and model
# basin area percentage
regular_percentage = 10
boezem_percentage = 90
unknown_streefpeil = (
    0.00012345  # we need a streefpeil to create the profiles, Q(h)-relations, and af- and aanslag peil for pumps
)

# forcing settings
starttime = datetime.datetime(2024, 1, 1)
endtime = datetime.datetime(2025, 1, 1)
saveat = 3600 * 24
timestep_size = "d"
timesteps = 2
delta_crest_level = 0.1  # delta waterlevel of boezem compared to streefpeil till no water can flow through an outlet
default_level = -0.42  # default LevelBoundary level

# process the feedback form
name = "HKV"
processor = RibasimFeedbackProcessor(
    name,
    waterschap,
    base_model_versie,
    FeedbackFormulier_path,
    ribasim_base_model_toml,
    work_dir,
    FeedbackFormulier_LOG_path,
    use_validation=True,
)
processor.run()

# load model
with warnings.catch_warnings():
    warnings.simplefilter(action="ignore", category=FutureWarning)
    ribasim_model = Model(filepath=ribasim_work_dir_model_toml, solver=solver)

# check basin area
ribasim_param.validate_basin_area(ribasim_model)

# merge basins
ribasim_model.merge_basins(node_id=162, to_node_id=177, are_connected=False)
ribasim_model.merge_basins(node_id=178, to_node_id=177, are_connected=True)

# model specific tweaks
level_boundary_node = ribasim_model.level_boundary.add(
    Node(geometry=Point(125905, 486750)), [level_boundary.Static(level=[default_level])]
)
tabulated_rating_curve_node = ribasim_model.tabulated_rating_curve.add(
    Node(geometry=Point(125958, 486838)),
    [tabulated_rating_curve.Static(level=[0.0, 0.1234], flow_rate=[0.0, 0.1234])],
)
ribasim_model.link.add(level_boundary_node, tabulated_rating_curve_node)
ribasim_model.link.add(tabulated_rating_curve_node, ribasim_model.basin[225])

# add additional pump and LB to ARK
level_boundary_node = ribasim_model.level_boundary.add(
    Node(geometry=Point(129850, 480894)), [level_boundary.Static(level=[default_level])]
)
pump_node = ribasim_model.pump.add(Node(geometry=Point(129829, 480893)), [pump.Static(flow_rate=[0.1])])
ribasim_model.link.add(ribasim_model.basin[229], pump_node)
ribasim_model.link.add(pump_node, level_boundary_node)

# add outlet and LB from ARK-NZK to Loosdrechtse Plassen
level_boundary_node = ribasim_model.level_boundary.add(
    Node(geometry=Point(129097, 468241)), [level_boundary.Static(level=[default_level])]
)
tabulated_rating_curve_node = ribasim_model.tabulated_rating_curve.add(
    Node(geometry=Point(129097, 468241)),
    [tabulated_rating_curve.Static(level=[0.0, 0.1234], flow_rate=[0.0, 0.1234])],
)
ribasim_model.link.add(level_boundary_node, tabulated_rating_curve_node)
ribasim_model.link.add(tabulated_rating_curve_node, ribasim_model.basin[59])

# add outlet to Gooimeer
level_boundary_node = ribasim_model.level_boundary.add(
    Node(geometry=Point(146641, 479856)), [level_boundary.Static(level=[default_level])]
)
tabulated_rating_curve_node = ribasim_model.tabulated_rating_curve.add(
    Node(geometry=Point(146592, 479749)),
    [tabulated_rating_curve.Static(level=[0.0, 0.1234], flow_rate=[0.0, 0.1234])],
)
ribasim_model.link.add(ribasim_model.basin[215], tabulated_rating_curve_node)
ribasim_model.link.add(tabulated_rating_curve_node, level_boundary_node)

# add additional pump and LB to ARK
level_boundary_node = ribasim_model.level_boundary.add(
    Node(geometry=Point(129677, 482929)), [level_boundary.Static(level=[default_level])]
)
pump_node = ribasim_model.pump.add(Node(geometry=Point(129674, 482974)), [pump.Static(flow_rate=[0.1])])
ribasim_model.link.add(ribasim_model.basin[228], pump_node)
ribasim_model.link.add(pump_node, level_boundary_node)

level_boundary_node = ribasim_model.level_boundary.add(
    Node(geometry=Point(119234, 492570)), [level_boundary.Static(level=[default_level])]
)
tabulated_rating_curve_node = ribasim_model.tabulated_rating_curve.add(
    Node(geometry=Point(119234, 492587)),
    [tabulated_rating_curve.Static(level=[0.0, 0.1234], flow_rate=[0.0, 0.1234])],
)
ribasim_model.link.add(level_boundary_node, tabulated_rating_curve_node)
ribasim_model.link.add(tabulated_rating_curve_node, ribasim_model.basin[9])

level_boundary_node = ribasim_model.level_boundary.add(
    Node(geometry=Point(123115, 489284)), [level_boundary.Static(level=[default_level])]
)
pump_node = ribasim_model.pump.add(Node(geometry=Point(123112, 489351)), [pump.Static(flow_rate=[20])])
# TODO: Verify setting to 'aan- & afvoergemaal'
ribasim_model.pump.static.df.loc[ribasim_model.pump.static.df["node_id"] == pump_node.node_id, "meta_func_aanvoer"] = 1
ribasim_model.link.add(level_boundary_node, pump_node)
ribasim_model.link.add(pump_node, ribasim_model.basin[12])

level_boundary_node = ribasim_model.level_boundary.add(
    Node(geometry=Point(124470, 489070)), [level_boundary.Static(level=[default_level])]
)
tabulated_rating_curve_node = ribasim_model.tabulated_rating_curve.add(
    Node(geometry=Point(124465, 489070)), [tabulated_rating_curve.Static(level=[0, 0.1234], flow_rate=[0, 0.1234])]
)
ribasim_model.link.add(level_boundary_node, tabulated_rating_curve_node)
ribasim_model.link.add(tabulated_rating_curve_node, ribasim_model.basin[182])

level_boundary_node = ribasim_model.level_boundary.add(
    Node(geometry=Point(127630, 485961)), [level_boundary.Static(level=[default_level])]
)
tabulated_rating_curve_node = ribasim_model.tabulated_rating_curve.add(
    Node(geometry=Point(127621, 485961)), [tabulated_rating_curve.Static(level=[0, 0.1234], flow_rate=[0, 0.1234])]
)
ribasim_model.link.add(level_boundary_node, tabulated_rating_curve_node)
ribasim_model.link.add(tabulated_rating_curve_node, ribasim_model.basin[174])

level_boundary_node = ribasim_model.level_boundary.add(
    Node(geometry=Point(148516, 478866)), [level_boundary.Static(level=[default_level])]
)
pump_node = ribasim_model.pump.add(Node(geometry=Point(148397, 478753)), [pump.Static(flow_rate=[20])])
ribasim_model.pump.static.df.loc[ribasim_model.pump.static.df["node_id"] == pump_node.node_id, "meta_func_aanvoer"] = 1
ribasim_model.link.add(level_boundary_node, pump_node)
ribasim_model.link.add(pump_node, ribasim_model.basin[168])

level_boundary_node = ribasim_model.level_boundary.add(
    Node(geometry=Point(148550, 478832)), [level_boundary.Static(level=[default_level])]
)
pump_node = ribasim_model.pump.add(Node(geometry=Point(148437, 478733)), [pump.Static(flow_rate=[20])])
ribasim_model.link.add(ribasim_model.basin[168], pump_node)
ribasim_model.link.add(pump_node, level_boundary_node)

<<<<<<< HEAD
# TODO: Temporary fixes
ribasim_model.remove_node(350, True)
aanvoer_pump_ids = 251, 430, 644, 673, 769, 784, 842
=======
ribasim_model.remove_node(350, True)
aanvoer_pump_ids = [430]
>>>>>>> f4dfd219
for pid in aanvoer_pump_ids:
    ribasim_param.change_pump_func(ribasim_model, pid, "aanvoer", 1)
    ribasim_param.change_pump_func(ribasim_model, pid, "afvoer", 0)

<<<<<<< HEAD
#  a multipolygon occurs in a single basin (88). Only retain the largest value
exploded_basins = ribasim_model.basin.area.df.loc[ribasim_model.basin.area.df["node_id"] == 88].explode(
    index_parts=False
)
exploded_basins["area"] = exploded_basins.area
largest_polygon = exploded_basins.sort_values(by="area", ascending=False).iloc[0]
ribasim_model.basin.area.df.loc[ribasim_model.basin.area.df.node_id == 88, "geometry"] = largest_polygon["geometry"]
=======
#  a multipolygon occurs in some basins (88, 62). Only retain the largest value
multipolygon_basins = [88, 62]
for basin_to_explode in multipolygon_basins:
    exploded_basins = ribasim_model.basin.area.df.loc[
        ribasim_model.basin.area.df["node_id"] == basin_to_explode
    ].explode(index_parts=False)
    exploded_basins["area"] = exploded_basins.area
    largest_polygon = exploded_basins.sort_values(by="area", ascending=False).iloc[0]
    ribasim_model.basin.area.df.loc[ribasim_model.basin.area.df.node_id == basin_to_explode, "geometry"] = (
        largest_polygon["geometry"]
    )
>>>>>>> f4dfd219

# set all 'meta_node_id'-values
ribasim_model.level_boundary.node.df.meta_node_id = ribasim_model.level_boundary.node.df.index
ribasim_model.tabulated_rating_curve.node.df.meta_node_id = ribasim_model.tabulated_rating_curve.node.df.index
ribasim_model.pump.node.df.meta_node_id = ribasim_model.pump.node.df.index

# change unknown streefpeilen to a default streefpeil
ribasim_model.basin.area.df.loc[
    ribasim_model.basin.area.df["meta_streefpeil"] == "Onbekend streefpeil", "meta_streefpeil"
] = str(unknown_streefpeil)
ribasim_model.basin.area.df.loc[ribasim_model.basin.area.df["meta_streefpeil"] == -9.999, "meta_streefpeil"] = str(
    unknown_streefpeil
)

ribasim_model.basin.area.df["meta_streefpeil"] = ribasim_model.basin.area.df["meta_streefpeil"].astype(float)

# insert standard profiles to each basin. These are [depth_profiles] meter deep, defined from the streefpeil
ribasim_param.insert_standard_profile(
    ribasim_model,
    unknown_streefpeil=unknown_streefpeil,
    regular_percentage=regular_percentage,
    boezem_percentage=boezem_percentage,
    depth_profile=2,
)

add_storage_basins = AddStorageBasins(
    ribasim_model=ribasim_model, exclude_hoofdwater=True, additional_basins_to_exclude=[]
)

add_storage_basins.create_bergende_basins()

# set forcing
if MIXED_CONDITIONS:
    ribasim_param.set_hypothetical_dynamic_forcing(ribasim_model, starttime, endtime, 1)
else:
    forcing_dict = {
        "precipitation": ribasim_param.convert_mm_day_to_m_sec(0 if AANVOER_CONDITIONS else 10),
        "potential_evaporation": ribasim_param.convert_mm_day_to_m_sec(10 if AANVOER_CONDITIONS else 0),
        "drainage": ribasim_param.convert_mm_day_to_m_sec(0),
        "infiltration": ribasim_param.convert_mm_day_to_m_sec(0),
    }
    ribasim_param.set_static_forcing(timesteps, timestep_size, starttime, forcing_dict, ribasim_model)

# set pump capacity for each pump
ribasim_model.pump.static.df["flow_rate"] = 0.16667  # 10 kuub per minuut

# convert all boundary nodes to LevelBoundaries
ribasim_param.Terminals_to_LevelBoundaries(ribasim_model=ribasim_model, default_level=default_level)  # clean
ribasim_param.FlowBoundaries_to_LevelBoundaries(ribasim_model=ribasim_model, default_level=default_level)

# add the default levels
if MIXED_CONDITIONS:
    ribasim_param.set_hypothetical_dynamic_level_boundaries(ribasim_model, starttime, endtime, -0.42, 0.42)
else:
    ribasim_model.level_boundary.static.df.level = default_level

# add outlet
ribasim_param.add_outlets(ribasim_model, delta_crest_level=0.10)

# prepare 'aanvoergebieden'
if AANVOER_CONDITIONS:
    aanvoergebieden = supply.special_load_geometry(
        f_geometry=aanvoer_path, method="inverse", layers=("afvoergebiedaanvoergebied", "afwateringsgebied")
    )
else:
    aanvoergebieden = None

# add control, based on the meta_categorie
ribasim_param.identify_node_meta_categorie(ribasim_model, aanvoer_enabled=AANVOER_CONDITIONS)
ribasim_param.find_upstream_downstream_target_levels(ribasim_model, node="outlet")
ribasim_param.find_upstream_downstream_target_levels(ribasim_model, node="pump")
ribasim_param.set_aanvoer_flags(
    ribasim_model,
    aanvoergebieden,
    processor,
    basin_aanvoer_on=38,
    basin_aanvoer_off=(1, 53, 134, 144, 196, 222),
    aanvoer_enabled=AANVOER_CONDITIONS,
)
ribasim_param.determine_min_upstream_max_downstream_levels(ribasim_model, waterschap)
ribasim_param.add_continuous_control(ribasim_model, dy=-200)

# lower the difference in waterlevel for each manning node
ribasim_model.manning_resistance.static.df.length = 100
ribasim_model.manning_resistance.static.df.manning_n = 0.01

# last formating of the tables
# only retain node_id's which are present in the .node table
ribasim_param.clean_tables(ribasim_model, waterschap)

if MIXED_CONDITIONS:
    ribasim_model.basin.static.df = None
    ribasim_param.set_dynamic_min_upstream_max_downstream(ribasim_model)

# assign authorities
assign = AssignAuthorities(
    ribasim_model=ribasim_model,
    waterschap=waterschap,
    ws_grenzen_path=ws_grenzen_path,
    RWS_grenzen_path=RWS_grenzen_path,
    custom_nodes={
        907: "HollandsNoorderkwartier",
        1050: "HollandsNoorderkwartier",
        908: "HollandsNoorderkwartier",
        905: "Rijkswaterstaat",
        909: "Rijkswaterstaat",
        931: "Rijkswaterstaat",
        966: "Rijkswaterstaat",
        2956: "Rijkswaterstaat",
        994: "Rijnland",
    },
)
ribasim_model = assign.assign_authorities()
<<<<<<< HEAD
if MIXED_CONDITIONS:
    ribasim_model = assign.from_static_to_time_df(ribasim_model, clear_static=True)
=======
# if MIXED_CONDITIONS:
#     ribasim_model = assign.from_static_to_time_df(ribasim_model, clear_static=True)
>>>>>>> f4dfd219

# write model output
ribasim_model.use_validation = True
ribasim_model.starttime = starttime
ribasim_model.endtime = endtime
ribasim_model.solver.saveat = saveat
ribasim_model.write(ribasim_work_dir_model_toml)

# run model
ribasim_param.tqdm_subprocess(["ribasim", ribasim_work_dir_model_toml], print_other=False, suffix="init")

# model performance
controle_output = Control(work_dir=work_dir, qlr_path=qlr_path)
indicators = controle_output.run_dynamic_forcing() if MIXED_CONDITIONS else controle_output.run_all()

# write model
ribasim_param.write_ribasim_model_GoodCloud(
    ribasim_model=ribasim_model,
    work_dir=work_dir,
    waterschap=waterschap,
    include_results=True,
)<|MERGE_RESOLUTION|>--- conflicted
+++ resolved
@@ -221,27 +221,19 @@
 ribasim_model.link.add(ribasim_model.basin[168], pump_node)
 ribasim_model.link.add(pump_node, level_boundary_node)
 
-<<<<<<< HEAD
+ribasim_model.remove_node(350, True)
+aanvoer_pump_ids = [430]
+for pid in aanvoer_pump_ids:
+    ribasim_param.change_pump_func(ribasim_model, pid, "aanvoer", 1)
+    ribasim_param.change_pump_func(ribasim_model, pid, "afvoer", 0)
+
 # TODO: Temporary fixes
 ribasim_model.remove_node(350, True)
 aanvoer_pump_ids = 251, 430, 644, 673, 769, 784, 842
-=======
-ribasim_model.remove_node(350, True)
-aanvoer_pump_ids = [430]
->>>>>>> f4dfd219
 for pid in aanvoer_pump_ids:
     ribasim_param.change_pump_func(ribasim_model, pid, "aanvoer", 1)
     ribasim_param.change_pump_func(ribasim_model, pid, "afvoer", 0)
 
-<<<<<<< HEAD
-#  a multipolygon occurs in a single basin (88). Only retain the largest value
-exploded_basins = ribasim_model.basin.area.df.loc[ribasim_model.basin.area.df["node_id"] == 88].explode(
-    index_parts=False
-)
-exploded_basins["area"] = exploded_basins.area
-largest_polygon = exploded_basins.sort_values(by="area", ascending=False).iloc[0]
-ribasim_model.basin.area.df.loc[ribasim_model.basin.area.df.node_id == 88, "geometry"] = largest_polygon["geometry"]
-=======
 #  a multipolygon occurs in some basins (88, 62). Only retain the largest value
 multipolygon_basins = [88, 62]
 for basin_to_explode in multipolygon_basins:
@@ -253,7 +245,6 @@
     ribasim_model.basin.area.df.loc[ribasim_model.basin.area.df.node_id == basin_to_explode, "geometry"] = (
         largest_polygon["geometry"]
     )
->>>>>>> f4dfd219
 
 # set all 'meta_node_id'-values
 ribasim_model.level_boundary.node.df.meta_node_id = ribasim_model.level_boundary.node.df.index
@@ -367,13 +358,8 @@
     },
 )
 ribasim_model = assign.assign_authorities()
-<<<<<<< HEAD
 if MIXED_CONDITIONS:
     ribasim_model = assign.from_static_to_time_df(ribasim_model, clear_static=True)
-=======
-# if MIXED_CONDITIONS:
-#     ribasim_model = assign.from_static_to_time_df(ribasim_model, clear_static=True)
->>>>>>> f4dfd219
 
 # write model output
 ribasim_model.use_validation = True
