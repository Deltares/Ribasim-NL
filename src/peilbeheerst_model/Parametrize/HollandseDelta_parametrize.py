--- conflicted
+++ resolved
@@ -14,19 +14,11 @@
 from peilbeheerst_model.assign_parametrization import AssignMetaData
 from peilbeheerst_model.controle_output import Control
 from peilbeheerst_model.ribasim_feedback_processor import RibasimFeedbackProcessor
-<<<<<<< HEAD
-from ribasim_nl import CloudStorage, Model, SetDynamicForcing
-=======
 from ribasim_nl import CloudStorage, Model
->>>>>>> 5ef99a02
 from ribasim_nl.assign_offline_budgets import AssignOfflineBudgets
 
 AANVOER_CONDITIONS: bool = True
 MIXED_CONDITIONS: bool = True
-<<<<<<< HEAD
-DYNAMIC_CONDITIONS: bool = True
-=======
->>>>>>> 5ef99a02
 
 if MIXED_CONDITIONS and not AANVOER_CONDITIONS:
     AANVOER_CONDITIONS = True
@@ -40,10 +32,9 @@
 
 # collect data from the base model, feedback form, waterauthority & RWS border
 ribasim_base_model_dir = cloud.joinpath(waterschap, "modellen", f"{waterschap}_boezemmodel_{base_model_versie}")
-# FeedbackFormulier_path = cloud.joinpath(
-#     waterschap, "verwerkt", "Feedback Formulier", f"feedback_formulier_{waterschap}.xlsx"
-# )
-FeedbackFormulier_path = r"Z:\projects\4750_30\Ribasim_feedback\V1_formulieren\feedback_formulier_HollandseDelta.xlsx"
+FeedbackFormulier_path = cloud.joinpath(
+    waterschap, "verwerkt", "Feedback Formulier", f"feedback_formulier_{waterschap}.xlsx"
+)
 FeedbackFormulier_LOG_path = cloud.joinpath(
     waterschap, "verwerkt", "Feedback Formulier", f"feedback_formulier_{waterschap}_LOG.xlsx"
 )
@@ -57,7 +48,7 @@
 cloud.synchronize(
     filepaths=[
         ribasim_base_model_dir,
-        # FeedbackFormulier_path,
+        FeedbackFormulier_path,
         ws_grenzen_path,
         RWS_grenzen_path,
         qlr_path,
@@ -89,8 +80,8 @@
 )
 
 # forcing settings
-starttime = datetime.datetime(2017, 1, 1)
-endtime = datetime.datetime(2018, 1, 1)
+starttime = datetime.datetime(2024, 1, 1)
+endtime = datetime.datetime(2025, 1, 1)
 saveat = 3600 * 24
 timestep_size = "d"
 timesteps = 2
@@ -306,7 +297,6 @@
 ribasim_model.merge_basins(node_id=293, to_node_id=571)  # numerical limiting MR #6685
 ribasim_model.merge_basins(node_id=196, to_node_id=505)  # numerical limiting MR #6588
 ribasim_model.merge_basins(node_id=465, to_node_id=245)  # numerical limiting outlet #1628
-<<<<<<< HEAD
 
 ribasim_model.merge_basins(node_id=635, to_node_id=340)  # wrong target level
 
@@ -315,16 +305,6 @@
 # check basin area
 ribasim_param.validate_basin_area(ribasim_model)
 
-=======
-
-ribasim_model.merge_basins(node_id=635, to_node_id=340)  # wrong target level
-
-ribasim_model.merge_basins(node_id=730, to_node_id=33)  # limiting node for coupling
-
-# check basin area
-ribasim_param.validate_basin_area(ribasim_model)
-
->>>>>>> 5ef99a02
 # check streefpeilen at manning nodes
 ribasim_param.validate_manning_basins(ribasim_model)
 
@@ -555,22 +535,10 @@
 ribasim_param.change_pump_func(ribasim_model, 2453, "aanvoer", 0)
 ribasim_param.change_pump_func(ribasim_model, 2572, "afvoer", 1)
 ribasim_param.change_pump_func(ribasim_model, 1454, "afvoer", 0)
-<<<<<<< HEAD
-
-# change pumps from aanvoer to afvoer
-aanvoer_to_afvoer_pump = [2420, 924, 2148, 2320, 2191, 2457]
-for pumpid in aanvoer_to_afvoer_pump:
-    ribasim_param.change_pump_func(ribasim_model, pumpid, "aanvoer", 0)
-    ribasim_param.change_pump_func(ribasim_model, pumpid, "afvoer", 1)
-
-=======
->>>>>>> 5ef99a02
 # basins are connected by both a `Pump`- and `Manning`-node: removed `Pump`-nodes due to same 'streefpeil'-values
 ribasim_model.remove_node(953, True)
 ribasim_model.remove_node(1041, True)
 ribasim_model.remove_node(2534, True)
-<<<<<<< HEAD
-=======
 
 # Reversing direction (cannot be done via FF)
 ribasim_model.remove_node(913, True)
@@ -584,7 +552,6 @@
 ribasim_model.link.add(level_boundary_node, pump_node)
 ribasim_model.link.add(pump_node, ribasim_model.basin[84])
 
->>>>>>> 5ef99a02
 ribasim_model.remove_node(2125, True)
 
 # (re) set 'meta_node_id'
@@ -616,31 +583,9 @@
 
 add_storage_basins.create_bergende_basins()
 
-<<<<<<< HEAD
-# set forcing
-if DYNAMIC_CONDITIONS:
-    # Add dynamic meteo
-    forcing = SetDynamicForcing(
-        model=ribasim_model,
-        cloud=cloud,
-        startdate=starttime,
-        enddate=endtime,
-    )
-
-    ribasim_model = forcing.add()
-
-    # Add dynamic groundwater
-    offline_budgets = AssignOfflineBudgets()
-    offline_budgets.compute_budgets(ribasim_model)
-
-elif MIXED_CONDITIONS:
-    ribasim_param.set_hypothetical_dynamic_forcing(ribasim_model, starttime, endtime, 1)
-
-=======
 # set static forcing
 if MIXED_CONDITIONS:
     ribasim_param.set_hypothetical_dynamic_forcing(ribasim_model, starttime, endtime, 2)
->>>>>>> 5ef99a02
 else:
     forcing_dict = {
         "precipitation": ribasim_param.convert_mm_day_to_m_sec(0 if AANVOER_CONDITIONS else 10),
@@ -650,13 +595,8 @@
     }
     ribasim_param.set_static_forcing(timesteps, timestep_size, starttime, forcing_dict, ribasim_model)
 
-<<<<<<< HEAD
-# reset pump capacity for each pump
-ribasim_model.pump.static.df["flow_rate"] = 10 / 60  # 10m3/min
-=======
 # set pump capacity for each pump
 ribasim_model.pump.static.df["flow_rate"] = 0.16667  # 10 kuub per minuut
->>>>>>> 5ef99a02
 
 # convert all boundary nodes to LevelBoundaries
 ribasim_param.Terminals_to_LevelBoundaries(ribasim_model=ribasim_model, default_level=default_level)  # clean
@@ -664,26 +604,12 @@
 
 # add the default levels
 if MIXED_CONDITIONS:
-<<<<<<< HEAD
-    ribasim_param.set_hypothetical_dynamic_level_boundaries(
-        ribasim_model, starttime, endtime, -0.42, 1.24, DYNAMIC_CONDITIONS
-    )
-=======
     ribasim_param.set_hypothetical_dynamic_level_boundaries(ribasim_model, starttime, endtime, -0.42, 1.24)
->>>>>>> 5ef99a02
 else:
     ribasim_model.level_boundary.static.df.level = default_level
 
 # add outlet
 ribasim_param.add_outlets(ribasim_model, delta_crest_level=0.10)
-
-# add control, based on the meta_categorie
-ribasim_param.identify_node_meta_categorie(ribasim_model, aanvoer_enabled=AANVOER_CONDITIONS)
-ribasim_param.find_upstream_downstream_target_levels(ribasim_model, node="outlet")
-ribasim_param.find_upstream_downstream_target_levels(ribasim_model, node="pump")
-ribasim_param.set_aanvoer_flags(ribasim_model, str(aanvoer_path), processor, aanvoer_enabled=AANVOER_CONDITIONS)
-ribasim_param.determine_min_upstream_max_downstream_levels(ribasim_model, waterschap)
-ribasim_param.add_continuous_control(ribasim_model, dy=-50, exclude_outlets=(1265, 1371))
 
 # assign metadata for pumps and basins
 assign_metadata = AssignMetaData(
@@ -706,10 +632,6 @@
     min_overlap=0.95,
 )
 
-<<<<<<< HEAD
-ribasim_model.pump.static.df.flow_rate = 25
-ribasim_model.pump.static.df.max_flow_rate = 25
-=======
 offline_budgets = AssignOfflineBudgets()
 offline_budgets.compute_budgets(ribasim_model)
 
@@ -720,7 +642,6 @@
 ribasim_param.set_aanvoer_flags(ribasim_model, str(aanvoer_path), processor, aanvoer_enabled=AANVOER_CONDITIONS)
 ribasim_param.determine_min_upstream_max_downstream_levels(ribasim_model, waterschap)
 ribasim_param.add_continuous_control(ribasim_model, dy=-50, exclude_outlets=(1265, 1371))
->>>>>>> 5ef99a02
 
 # Manning resistance
 # there is a MR without geometry and without links for some reason
