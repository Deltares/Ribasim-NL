<<<<<<< HEAD
# %%
=======
"""Parameterisation of water board: Hollandse Delta."""

>>>>>>> e4b0e8f8
import datetime
import os
import warnings

from ribasim import Node
from ribasim.nodes import level_boundary, pump, tabulated_rating_curve
from shapely import Point

import peilbeheerst_model.ribasim_parametrization as ribasim_param
from peilbeheerst_model.add_storage_basins import AddStorageBasins
from peilbeheerst_model.controle_output import Control
from peilbeheerst_model.ribasim_feedback_processor import RibasimFeedbackProcessor
from ribasim_nl import CloudStorage, Model

AANVOER_CONDITIONS: bool = True

# model settings
waterschap = "HollandseDelta"
base_model_versie = "2024_12_3"

<<<<<<< HEAD

# %% Connect with the GoodCloud


=======
# connect with the GoodCloud
>>>>>>> e4b0e8f8
cloud = CloudStorage()

# collect data from the base model, feedback form, waterauthority & RWS border
ribasim_base_model_dir = cloud.joinpath(waterschap, "modellen", f"{waterschap}_boezemmodel_{base_model_versie}")
FeedbackFormulier_path = cloud.joinpath(
    waterschap, "verwerkt", "Feedback Formulier", f"feedback_formulier_{waterschap}.xlsx"
)
FeedbackFormulier_LOG_path = cloud.joinpath(
    waterschap, "verwerkt", "Feedback Formulier", f"feedback_formulier_{waterschap}_LOG.xlsx"
)
ws_grenzen_path = cloud.joinpath("Basisgegevens", "RWS_waterschaps_grenzen", "waterschap.gpkg")
RWS_grenzen_path = cloud.joinpath("Basisgegevens", "RWS_waterschaps_grenzen", "Rijkswaterstaat.gpkg")
qlr_path = cloud.joinpath("Basisgegevens", "QGIS_qlr", "output_controle_202502.qlr")
aanvoer_path = cloud.joinpath(waterschap, "aangeleverd", "Na_levering", "Wateraanvoer", "aanvoergebieden_v2.shp")

cloud.synchronize(
    filepaths=[
        ribasim_base_model_dir,
        FeedbackFormulier_path,
        ws_grenzen_path,
        RWS_grenzen_path,
        qlr_path,
        aanvoer_path,
    ]
)

# download the feedback forms, overwrite the old ones
cloud.download_verwerkt(authority=waterschap, overwrite=True)

# set paths to the TEMP working directory
work_dir = cloud.joinpath(waterschap, "verwerkt", "Work_dir", f"{waterschap}_parameterized")
ribasim_gpkg = work_dir.joinpath("database.gpkg")
ribasim_work_dir_model_toml = work_dir.joinpath("ribasim.toml")

# set path to base model toml
ribasim_base_model_toml = ribasim_base_model_dir.joinpath("ribasim.toml")

# create work_dir/parameterized
parameterized = os.path.join(work_dir, f"{waterschap}_parameterized/")
os.makedirs(parameterized, exist_ok=True)

<<<<<<< HEAD

# %% Define variables and model

# %%## Set Config


# Basin area percentage
=======
# define variables and model
# basin area percentage
>>>>>>> e4b0e8f8
regular_percentage = 10
boezem_percentage = 90
unknown_streefpeil = (
    0.00012345  # we need a streefpeil to create the profiles, Q(h)-relations, and af- and aanslag peil for pumps
)

# forcing settings
starttime = datetime.datetime(2024, 1, 1)
endtime = datetime.datetime(2025, 1, 1)
saveat = 3600 * 24
timestep_size = "d"
timesteps = 2
delta_crest_level = 0.1  # delta waterlevel of boezem compared to streefpeil till no water can flow through an outlet
default_level = 1.24 if AANVOER_CONDITIONS else -0.42  # default LevelBoundary level

<<<<<<< HEAD
default_level = -0.42  # default LevelBoundary level


# %% Process the feedback form


=======
# process the feedback form
>>>>>>> e4b0e8f8
name = "HKV"
processor = RibasimFeedbackProcessor(
    name,
    waterschap,
    base_model_versie,
    FeedbackFormulier_path,
    ribasim_base_model_toml,
    work_dir,
    FeedbackFormulier_LOG_path,
    use_validation=True,
)
processor.run()

<<<<<<< HEAD

# %%## Load model


# %% Load Ribasim model
=======
# load model
>>>>>>> e4b0e8f8
with warnings.catch_warnings():
    warnings.simplefilter(action="ignore", category=FutureWarning)
    ribasim_model = Model(filepath=ribasim_work_dir_model_toml)

<<<<<<< HEAD

# %% # Parameterization

# %% Nodes

# %%# Basin (characteristics)


ribasim_param.validate_basin_area(ribasim_model)


# %% Model specific tweaks
ribasim_model.merge_basins(node_id=149, to_node_id=21)  # too small basin
ribasim_model.merge_basins(node_id=559, to_node_id=120)  # small basin + deviations
ribasim_model.merge_basins(node_id=7, to_node_id=54)  # small basin causes numerical instabilities
ribasim_model.merge_basins(node_id=720, to_node_id=54)  # small basin causes numerical instabilities


# %% change unknown streefpeilen to a default streefpeil
=======
# check basin area
ribasim_param.validate_basin_area(ribasim_model)

# model specific tweaks
# change unknown streefpeilen to a default streefpeil
>>>>>>> e4b0e8f8
ribasim_model.basin.area.df.loc[
    ribasim_model.basin.area.df["meta_streefpeil"] == "Onbekend streefpeil", "meta_streefpeil"
] = str(unknown_streefpeil)
ribasim_model.basin.area.df.loc[ribasim_model.basin.area.df["meta_streefpeil"] == -9.999, "meta_streefpeil"] = str(
    unknown_streefpeil
)

# change high initial states to 0
ribasim_model.basin.state.df.loc[ribasim_model.basin.state.df["level"] == 9.999, "level"] = 0
ribasim_model.basin.area.df.loc[ribasim_model.basin.area.df["meta_streefpeil"] == 9.999, "meta_streefpeil"] = str(
    unknown_streefpeil
)

# an error occured in the feedback form, which prevented a LevelBoundary and pump being schematized. Add it here.
new_node_id = max(ribasim_model.edge.df.from_node_id.max(), ribasim_model.edge.df.to_node_id.max()) + 1

level_boundary_node = ribasim_model.level_boundary.add(
    Node(new_node_id, Point(55992, 424882)), [level_boundary.Static(level=[default_level])]
)
pump_node = ribasim_model.pump.add(Node(new_node_id + 1, Point(55982, 424908)), [pump.Static(flow_rate=[0.1])])

ribasim_model.edge.add(ribasim_model.basin[675], pump_node)
ribasim_model.edge.add(pump_node, level_boundary_node)

# both an afvoer as well as aanvoer gemaal. Aanvoer gemaal already in model, add afvoer
new_node_id = max(ribasim_model.edge.df.from_node_id.max(), ribasim_model.edge.df.to_node_id.max()) + 1
level_boundary_node = ribasim_model.level_boundary.add(
    Node(new_node_id, Point(81148, 418947)), [level_boundary.Static(level=[default_level])]
)

pump_node = ribasim_model.pump.add(Node(new_node_id + 1, Point(81179, 419027)), [pump.Static(flow_rate=[0.1])])

ribasim_model.edge.add(ribasim_model.basin[270], pump_node)
ribasim_model.edge.add(pump_node, level_boundary_node)

# 7th biggest gemaal of Hollandse Delta is missing: add it
new_node_id = max(ribasim_model.edge.df.from_node_id.max(), ribasim_model.edge.df.to_node_id.max()) + 1
level_boundary_node = ribasim_model.level_boundary.add(
    Node(new_node_id, Point(81551, 425469)), [level_boundary.Static(level=[default_level])]
)

pump_node = ribasim_model.pump.add(Node(new_node_id + 1, Point(81526, 425553)), [pump.Static(flow_rate=[0.1])])

ribasim_model.edge.add(ribasim_model.basin[205], pump_node)
ribasim_model.edge.add(pump_node, level_boundary_node)

# add gemaal and LB near Brienenoordbrug
new_node_id = max(ribasim_model.edge.df.from_node_id.max(), ribasim_model.edge.df.to_node_id.max()) + 1

pump_node = ribasim_model.pump.add(Node(new_node_id + 1, Point(96675, 434551)), [pump.Static(flow_rate=[20])])
level_boundary_node = ribasim_model.level_boundary.add(
    Node(new_node_id, Point(96690, 434593)), [level_boundary.Static(level=[default_level])]
)

ribasim_model.edge.add(ribasim_model.basin[338], pump_node)
ribasim_model.edge.add(pump_node, level_boundary_node)

# add a TRC and LB near the south of Rotterdam
new_node_id = max(ribasim_model.edge.df.from_node_id.max(), ribasim_model.edge.df.to_node_id.max()) + 1

level_boundary_node = ribasim_model.level_boundary.add(
    Node(new_node_id, Point(93596, 434790)), [level_boundary.Static(level=[default_level])]
)

tabulated_rating_curve_node = ribasim_model.tabulated_rating_curve.add(
    Node(new_node_id + 1, Point(93610.26, 434788.89)),
    [tabulated_rating_curve.Static(level=[0.0, 0.1234], flow_rate=[0.0, 0.1234])],
)
ribasim_model.edge.add(ribasim_model.basin[2], tabulated_rating_curve_node)
ribasim_model.edge.add(tabulated_rating_curve_node, level_boundary_node)

# add gemaal and LB at a football field
new_node_id = max(ribasim_model.edge.df.from_node_id.max(), ribasim_model.edge.df.to_node_id.max()) + 1

pump_node = ribasim_model.pump.add(Node(new_node_id + 1, Point(102158, 421104)), [pump.Static(flow_rate=[0.1])])
level_boundary_node = ribasim_model.level_boundary.add(
    Node(new_node_id, Point(102168, 421137)), [level_boundary.Static(level=[default_level])]
)

ribasim_model.edge.add(level_boundary_node, pump_node)
ribasim_model.edge.add(pump_node, ribasim_model.basin[777])

# add gemaal and LB
new_node_id = max(ribasim_model.edge.df.from_node_id.max(), ribasim_model.edge.df.to_node_id.max()) + 1

pump_node = ribasim_model.pump.add(Node(new_node_id + 1, Point(91929, 414495)), [pump.Static(flow_rate=[5])])
level_boundary_node = ribasim_model.level_boundary.add(
    Node(new_node_id, Point(91963, 414083)), [level_boundary.Static(level=[default_level])]
)

ribasim_model.edge.add(ribasim_model.basin[71], pump_node)
ribasim_model.edge.add(pump_node, level_boundary_node)

# add afvoergemaal
new_node_id = max(ribasim_model.edge.df.from_node_id.max(), ribasim_model.edge.df.to_node_id.max()) + 1

pump_node = ribasim_model.pump.add(Node(new_node_id + 1, Point(78251, 423919)), [pump.Static(flow_rate=[0.1])])
level_boundary_node = ribasim_model.level_boundary.add(
    Node(new_node_id, Point(78275, 423949)), [level_boundary.Static(level=[default_level])]
)

ribasim_model.edge.add(ribasim_model.basin[789], pump_node)
ribasim_model.edge.add(pump_node, level_boundary_node)

<<<<<<< HEAD
# add a TRC and LB to a small harbour
new_node_id = max(ribasim_model.edge.df.from_node_id.max(), ribasim_model.edge.df.to_node_id.max()) + 1
level_boundary_node = ribasim_model.level_boundary.add(
    Node(new_node_id, Point(103964, 429864)), [level_boundary.Static(level=[default_level])]
)

tabulated_rating_curve_node = ribasim_model.tabulated_rating_curve.add(
    Node(new_node_id + 1, Point(103927.41, 429888.69)),
    [tabulated_rating_curve.Static(level=[0.0, 0.1234], flow_rate=[0.0, 0.1234])],
)
ribasim_model.edge.add(ribasim_model.basin[300], tabulated_rating_curve_node)
ribasim_model.edge.add(tabulated_rating_curve_node, level_boundary_node)

=======
>>>>>>> e4b0e8f8
ribasim_model.level_boundary.node.df.meta_node_id = ribasim_model.level_boundary.node.df.index
ribasim_model.tabulated_rating_curve.node.df.meta_node_id = ribasim_model.tabulated_rating_curve.node.df.index
ribasim_model.pump.node.df.meta_node_id = ribasim_model.pump.node.df.index

<<<<<<< HEAD
# add gemaal and LB at the Voornse Meer
new_node_id = max(ribasim_model.edge.df.from_node_id.max(), ribasim_model.edge.df.to_node_id.max()) + 1

pump_node = ribasim_model.pump.add(Node(new_node_id + 1, Point(64555, 439130)), [pump.Static(flow_rate=[0.1])])
level_boundary_node = ribasim_model.level_boundary.add(
    Node(new_node_id, Point(64560, 439130)), [level_boundary.Static(level=[default_level])]
)

ribasim_model.edge.add(ribasim_model.basin[801], pump_node)
ribasim_model.edge.add(pump_node, level_boundary_node)


# %% changes after samenwerkdag of February
new_node_id = max(ribasim_model.edge.df.from_node_id.max(), ribasim_model.edge.df.to_node_id.max()) + 1

tabulated_rating_curve_node = ribasim_model.tabulated_rating_curve.add(
    Node(new_node_id + 1, Point(110535.2, 421208.5)),
    [tabulated_rating_curve.Static(level=[0.0, 0.1234], flow_rate=[0.0, 0.1234])],
)
ribasim_model.edge.add(ribasim_model.basin[38], tabulated_rating_curve_node)
ribasim_model.edge.add(tabulated_rating_curve_node, level_boundary_node)

# TEMP add LB
new_node_id = max(ribasim_model.edge.df.from_node_id.max(), ribasim_model.edge.df.to_node_id.max()) + 1
level_boundary_node = ribasim_model.level_boundary.add(
    Node(new_node_id, Point(88565, 429038)), [level_boundary.Static(level=[default_level])]
)

tabulated_rating_curve_node = ribasim_model.tabulated_rating_curve.add(
    Node(new_node_id + 1, Point(88566.5, 429040)),
    [tabulated_rating_curve.Static(level=[0.0, 0.1234], flow_rate=[0.0, 0.1234])],
)
ribasim_model.edge.add(level_boundary_node, tabulated_rating_curve_node)
ribasim_model.edge.add(tabulated_rating_curve_node, ribasim_model.basin[563])

# TEMP add gemaal and LB
new_node_id = max(ribasim_model.edge.df.from_node_id.max(), ribasim_model.edge.df.to_node_id.max()) + 1
level_boundary_node = ribasim_model.level_boundary.add(
    Node(new_node_id, Point(79312, 424826)), [level_boundary.Static(level=[default_level])]
)

tabulated_rating_curve_node = ribasim_model.tabulated_rating_curve.add(
    Node(new_node_id + 1, Point(79325, 424862)),
    [tabulated_rating_curve.Static(level=[0.0, 0.1234], flow_rate=[0.0, 0.1234])],
)
ribasim_model.edge.add(level_boundary_node, tabulated_rating_curve_node)
ribasim_model.edge.add(tabulated_rating_curve_node, ribasim_model.basin[26])

ribasim_model.level_boundary.node.df.meta_node_id = ribasim_model.level_boundary.node.df.index
ribasim_model.tabulated_rating_curve.node.df.meta_node_id = ribasim_model.tabulated_rating_curve.node.df.index
ribasim_model.pump.node.df.meta_node_id = ribasim_model.pump.node.df.index

# %% change unknown streefpeilen to a default streefpeil
=======
# change unknown streefpeilen to a default streefpeil
>>>>>>> e4b0e8f8
ribasim_model.basin.area.df.loc[
    ribasim_model.basin.area.df["meta_streefpeil"] == "Onbekend streefpeil", "meta_streefpeil"
] = str(unknown_streefpeil)
ribasim_model.basin.area.df.loc[ribasim_model.basin.area.df["meta_streefpeil"] == -9.999, "meta_streefpeil"] = str(
    unknown_streefpeil
)

<<<<<<< HEAD

# %% Implement standard profile and a storage basin


# Insert standard profiles to each basin. These are [depth_profiles] meter deep, defined from the streefpeil
=======
# implement standard profile and a storage basin
# insert standard profiles to each basin. These are [depth_profiles] meter deep, defined from the streefpeil
>>>>>>> e4b0e8f8
ribasim_param.insert_standard_profile(
    ribasim_model,
    unknown_streefpeil=unknown_streefpeil,
    regular_percentage=regular_percentage,
    boezem_percentage=boezem_percentage,
    depth_profile=2,
)

add_storage_basins = AddStorageBasins(
    ribasim_model=ribasim_model, exclude_hoofdwater=True, additional_basins_to_exclude=[]
)

add_storage_basins.create_bergende_basins()

<<<<<<< HEAD

# %%# Basin (forcing)


# Set static forcing
forcing_dict = {
    "precipitation": ribasim_param.convert_mm_day_to_m_sec(10),
    "potential_evaporation": ribasim_param.convert_mm_day_to_m_sec(0),
=======
# set static forcing
forcing_dict = {
    "precipitation": ribasim_param.convert_mm_day_to_m_sec(0 if AANVOER_CONDITIONS else 10),
    "potential_evaporation": ribasim_param.convert_mm_day_to_m_sec(10 if AANVOER_CONDITIONS else 0),
>>>>>>> e4b0e8f8
    "drainage": ribasim_param.convert_mm_day_to_m_sec(0),
    "infiltration": ribasim_param.convert_mm_day_to_m_sec(0),
}

ribasim_param.set_static_forcing(timesteps, timestep_size, starttime, forcing_dict, ribasim_model)

<<<<<<< HEAD

# %%# Pumps


# Set pump capacity for each pump
ribasim_model.pump.static.df["flow_rate"] = 0.16667  # 10 kuub per minuut


# %%# Convert all boundary nodes to LevelBoundaries


=======
# set pump capacity for each pump
ribasim_model.pump.static.df["flow_rate"] = 0.16667  # 10 kuub per minuut
# convert all boundary nodes to LevelBoundaries
>>>>>>> e4b0e8f8
ribasim_param.Terminals_to_LevelBoundaries(ribasim_model=ribasim_model, default_level=default_level)  # clean
ribasim_param.FlowBoundaries_to_LevelBoundaries(ribasim_model=ribasim_model, default_level=default_level)

# add the default levels
ribasim_model.level_boundary.static.df.level = default_level

<<<<<<< HEAD

# %%# Add Outlet


ribasim_param.add_outlets(ribasim_model, delta_crest_level=0.10)


# %% Add control, based on the meta_categorie


ribasim_param.identify_node_meta_categorie(ribasim_model)


=======
# add outlet
ribasim_param.add_outlets(ribasim_model, delta_crest_level=0.10)

# add control, based on the meta_categorie
ribasim_param.identify_node_meta_categorie(ribasim_model, aanvoer_enabled=AANVOER_CONDITIONS)
>>>>>>> e4b0e8f8
ribasim_param.find_upstream_downstream_target_levels(ribasim_model, node="outlet")
ribasim_param.find_upstream_downstream_target_levels(ribasim_model, node="pump")
ribasim_param.set_aanvoer_flags(ribasim_model, str(aanvoer_path), aanvoer_enabled=AANVOER_CONDITIONS)
# ribasim_param.add_discrete_control(ribasim_model, waterschap, default_level)
<<<<<<< HEAD

# %%
ribasim_param.determine_min_upstream_max_downstream_levels(ribasim_model, waterschap)


# %%# Manning Resistance


=======
ribasim_param.determine_min_upstream_max_downstream_levels(ribasim_model, waterschap)

# Manning resistance
>>>>>>> e4b0e8f8
# there is a MR without geometry and without edges for some reason
ribasim_model.manning_resistance.node.df = ribasim_model.manning_resistance.node.df.dropna(subset="geometry")

# lower the difference in waterlevel for each manning node
ribasim_model.manning_resistance.static.df.length = 100
ribasim_model.manning_resistance.static.df.manning_n = 0.01

<<<<<<< HEAD

# %% Last formating of the tables


=======
# last formating of the tables
>>>>>>> e4b0e8f8
# only retain node_id's which are present in the .node table
ribasim_param.clean_tables(ribasim_model, waterschap)

# set numerical settings
ribasim_model.use_validation = True
ribasim_model.starttime = datetime.datetime(2024, 1, 1)
ribasim_model.endtime = datetime.datetime(2025, 1, 1)
ribasim_model.solver.saveat = saveat
ribasim_model.write(ribasim_work_dir_model_toml)

<<<<<<< HEAD

# %% Run Model


=======
# run model
>>>>>>> e4b0e8f8
ribasim_param.tqdm_subprocess(
    ["C:/ribasim_windows/ribasim/ribasim.exe", ribasim_work_dir_model_toml], print_other=False, suffix="init"
)

# model performance
controle_output = Control(work_dir=work_dir, qlr_path=qlr_path)
indicators = controle_output.run_all()

# write model
ribasim_param.write_ribasim_model_GoodCloud(
    ribasim_model=ribasim_model,
    work_dir=work_dir,
    waterschap=waterschap,
    include_results=True,
)

# %%<|MERGE_RESOLUTION|>--- conflicted
+++ resolved
@@ -1,9 +1,6 @@
-<<<<<<< HEAD
 # %%
-=======
 """Parameterisation of water board: Hollandse Delta."""
 
->>>>>>> e4b0e8f8
 import datetime
 import os
 import warnings
@@ -24,14 +21,11 @@
 waterschap = "HollandseDelta"
 base_model_versie = "2024_12_3"
 
-<<<<<<< HEAD
 
 # %% Connect with the GoodCloud
 
 
-=======
 # connect with the GoodCloud
->>>>>>> e4b0e8f8
 cloud = CloudStorage()
 
 # collect data from the base model, feedback form, waterauthority & RWS border
@@ -73,18 +67,9 @@
 parameterized = os.path.join(work_dir, f"{waterschap}_parameterized/")
 os.makedirs(parameterized, exist_ok=True)
 
-<<<<<<< HEAD
-
-# %% Define variables and model
-
 # %%## Set Config
 
-
-# Basin area percentage
-=======
-# define variables and model
-# basin area percentage
->>>>>>> e4b0e8f8
+# Basin area percentage, define variables and model
 regular_percentage = 10
 boezem_percentage = 90
 unknown_streefpeil = (
@@ -100,16 +85,12 @@
 delta_crest_level = 0.1  # delta waterlevel of boezem compared to streefpeil till no water can flow through an outlet
 default_level = 1.24 if AANVOER_CONDITIONS else -0.42  # default LevelBoundary level
 
-<<<<<<< HEAD
 default_level = -0.42  # default LevelBoundary level
 
 
 # %% Process the feedback form
 
 
-=======
-# process the feedback form
->>>>>>> e4b0e8f8
 name = "HKV"
 processor = RibasimFeedbackProcessor(
     name,
@@ -123,30 +104,13 @@
 )
 processor.run()
 
-<<<<<<< HEAD
-
-# %%## Load model
-
-
 # %% Load Ribasim model
-=======
-# load model
->>>>>>> e4b0e8f8
 with warnings.catch_warnings():
     warnings.simplefilter(action="ignore", category=FutureWarning)
     ribasim_model = Model(filepath=ribasim_work_dir_model_toml)
 
-<<<<<<< HEAD
-
 # %% # Parameterization
-
-# %% Nodes
-
-# %%# Basin (characteristics)
-
-
 ribasim_param.validate_basin_area(ribasim_model)
-
 
 # %% Model specific tweaks
 ribasim_model.merge_basins(node_id=149, to_node_id=21)  # too small basin
@@ -156,13 +120,6 @@
 
 
 # %% change unknown streefpeilen to a default streefpeil
-=======
-# check basin area
-ribasim_param.validate_basin_area(ribasim_model)
-
-# model specific tweaks
-# change unknown streefpeilen to a default streefpeil
->>>>>>> e4b0e8f8
 ribasim_model.basin.area.df.loc[
     ribasim_model.basin.area.df["meta_streefpeil"] == "Onbekend streefpeil", "meta_streefpeil"
 ] = str(unknown_streefpeil)
@@ -267,7 +224,6 @@
 ribasim_model.edge.add(ribasim_model.basin[789], pump_node)
 ribasim_model.edge.add(pump_node, level_boundary_node)
 
-<<<<<<< HEAD
 # add a TRC and LB to a small harbour
 new_node_id = max(ribasim_model.edge.df.from_node_id.max(), ribasim_model.edge.df.to_node_id.max()) + 1
 level_boundary_node = ribasim_model.level_boundary.add(
@@ -281,13 +237,10 @@
 ribasim_model.edge.add(ribasim_model.basin[300], tabulated_rating_curve_node)
 ribasim_model.edge.add(tabulated_rating_curve_node, level_boundary_node)
 
-=======
->>>>>>> e4b0e8f8
 ribasim_model.level_boundary.node.df.meta_node_id = ribasim_model.level_boundary.node.df.index
 ribasim_model.tabulated_rating_curve.node.df.meta_node_id = ribasim_model.tabulated_rating_curve.node.df.index
 ribasim_model.pump.node.df.meta_node_id = ribasim_model.pump.node.df.index
 
-<<<<<<< HEAD
 # add gemaal and LB at the Voornse Meer
 new_node_id = max(ribasim_model.edge.df.from_node_id.max(), ribasim_model.edge.df.to_node_id.max()) + 1
 
@@ -341,9 +294,6 @@
 ribasim_model.pump.node.df.meta_node_id = ribasim_model.pump.node.df.index
 
 # %% change unknown streefpeilen to a default streefpeil
-=======
-# change unknown streefpeilen to a default streefpeil
->>>>>>> e4b0e8f8
 ribasim_model.basin.area.df.loc[
     ribasim_model.basin.area.df["meta_streefpeil"] == "Onbekend streefpeil", "meta_streefpeil"
 ] = str(unknown_streefpeil)
@@ -351,16 +301,11 @@
     unknown_streefpeil
 )
 
-<<<<<<< HEAD
 
 # %% Implement standard profile and a storage basin
 
 
 # Insert standard profiles to each basin. These are [depth_profiles] meter deep, defined from the streefpeil
-=======
-# implement standard profile and a storage basin
-# insert standard profiles to each basin. These are [depth_profiles] meter deep, defined from the streefpeil
->>>>>>> e4b0e8f8
 ribasim_param.insert_standard_profile(
     ribasim_model,
     unknown_streefpeil=unknown_streefpeil,
@@ -375,89 +320,37 @@
 
 add_storage_basins.create_bergende_basins()
 
-<<<<<<< HEAD
-
-# %%# Basin (forcing)
-
-
-# Set static forcing
-forcing_dict = {
-    "precipitation": ribasim_param.convert_mm_day_to_m_sec(10),
-    "potential_evaporation": ribasim_param.convert_mm_day_to_m_sec(0),
-=======
 # set static forcing
 forcing_dict = {
     "precipitation": ribasim_param.convert_mm_day_to_m_sec(0 if AANVOER_CONDITIONS else 10),
     "potential_evaporation": ribasim_param.convert_mm_day_to_m_sec(10 if AANVOER_CONDITIONS else 0),
->>>>>>> e4b0e8f8
     "drainage": ribasim_param.convert_mm_day_to_m_sec(0),
     "infiltration": ribasim_param.convert_mm_day_to_m_sec(0),
 }
 
 ribasim_param.set_static_forcing(timesteps, timestep_size, starttime, forcing_dict, ribasim_model)
 
-<<<<<<< HEAD
-
-# %%# Pumps
-
-
-# Set pump capacity for each pump
-ribasim_model.pump.static.df["flow_rate"] = 0.16667  # 10 kuub per minuut
-
-
-# %%# Convert all boundary nodes to LevelBoundaries
-
-
-=======
 # set pump capacity for each pump
 ribasim_model.pump.static.df["flow_rate"] = 0.16667  # 10 kuub per minuut
 # convert all boundary nodes to LevelBoundaries
->>>>>>> e4b0e8f8
 ribasim_param.Terminals_to_LevelBoundaries(ribasim_model=ribasim_model, default_level=default_level)  # clean
 ribasim_param.FlowBoundaries_to_LevelBoundaries(ribasim_model=ribasim_model, default_level=default_level)
 
 # add the default levels
 ribasim_model.level_boundary.static.df.level = default_level
 
-<<<<<<< HEAD
-
-# %%# Add Outlet
-
-
-ribasim_param.add_outlets(ribasim_model, delta_crest_level=0.10)
-
-
-# %% Add control, based on the meta_categorie
-
-
-ribasim_param.identify_node_meta_categorie(ribasim_model)
-
-
-=======
 # add outlet
 ribasim_param.add_outlets(ribasim_model, delta_crest_level=0.10)
 
 # add control, based on the meta_categorie
 ribasim_param.identify_node_meta_categorie(ribasim_model, aanvoer_enabled=AANVOER_CONDITIONS)
->>>>>>> e4b0e8f8
 ribasim_param.find_upstream_downstream_target_levels(ribasim_model, node="outlet")
 ribasim_param.find_upstream_downstream_target_levels(ribasim_model, node="pump")
 ribasim_param.set_aanvoer_flags(ribasim_model, str(aanvoer_path), aanvoer_enabled=AANVOER_CONDITIONS)
 # ribasim_param.add_discrete_control(ribasim_model, waterschap, default_level)
-<<<<<<< HEAD
-
-# %%
 ribasim_param.determine_min_upstream_max_downstream_levels(ribasim_model, waterschap)
 
-
-# %%# Manning Resistance
-
-
-=======
-ribasim_param.determine_min_upstream_max_downstream_levels(ribasim_model, waterschap)
-
 # Manning resistance
->>>>>>> e4b0e8f8
 # there is a MR without geometry and without edges for some reason
 ribasim_model.manning_resistance.node.df = ribasim_model.manning_resistance.node.df.dropna(subset="geometry")
 
@@ -465,14 +358,7 @@
 ribasim_model.manning_resistance.static.df.length = 100
 ribasim_model.manning_resistance.static.df.manning_n = 0.01
 
-<<<<<<< HEAD
-
-# %% Last formating of the tables
-
-
-=======
 # last formating of the tables
->>>>>>> e4b0e8f8
 # only retain node_id's which are present in the .node table
 ribasim_param.clean_tables(ribasim_model, waterschap)
 
@@ -483,14 +369,10 @@
 ribasim_model.solver.saveat = saveat
 ribasim_model.write(ribasim_work_dir_model_toml)
 
-<<<<<<< HEAD
 
 # %% Run Model
 
 
-=======
-# run model
->>>>>>> e4b0e8f8
 ribasim_param.tqdm_subprocess(
     ["C:/ribasim_windows/ribasim/ribasim.exe", ribasim_work_dir_model_toml], print_other=False, suffix="init"
 )
