--- conflicted
+++ resolved
@@ -14,19 +14,11 @@
 from peilbeheerst_model.assign_parametrization import AssignMetaData
 from peilbeheerst_model.controle_output import Control
 from peilbeheerst_model.ribasim_feedback_processor import RibasimFeedbackProcessor
-<<<<<<< HEAD
-from ribasim_nl import CloudStorage, Model, SetDynamicForcing
-=======
 from ribasim_nl import CloudStorage, Model
->>>>>>> 5ef99a02
 from ribasim_nl.assign_offline_budgets import AssignOfflineBudgets
 
 AANVOER_CONDITIONS: bool = True
 MIXED_CONDITIONS: bool = True
-<<<<<<< HEAD
-DYNAMIC_CONDITIONS: bool = True
-=======
->>>>>>> 5ef99a02
 
 if MIXED_CONDITIONS and not AANVOER_CONDITIONS:
     AANVOER_CONDITIONS = True
@@ -90,8 +82,8 @@
 )
 
 # forcing settings
-starttime = datetime.datetime(2017, 1, 1)
-endtime = datetime.datetime(2018, 1, 1)
+starttime = datetime.datetime(2024, 1, 1)
+endtime = datetime.datetime(2025, 1, 1)
 saveat = 3600 * 24
 timestep_size = "d"
 timesteps = 2
@@ -241,31 +233,9 @@
 
 add_storage_basins.create_bergende_basins()
 
-<<<<<<< HEAD
-# set forcing
-if DYNAMIC_CONDITIONS:
-    # Add dynamic meteo
-    forcing = SetDynamicForcing(
-        model=ribasim_model,
-        cloud=cloud,
-        startdate=starttime,
-        enddate=endtime,
-    )
-
-    ribasim_model = forcing.add()
-
-    # Add dynamic groundwater
-    offline_budgets = AssignOfflineBudgets()
-    offline_budgets.compute_budgets(ribasim_model)
-
-elif MIXED_CONDITIONS:
-    ribasim_param.set_hypothetical_dynamic_forcing(ribasim_model, starttime, endtime, 1)
-
-=======
 # set static forcing
 if MIXED_CONDITIONS:
     ribasim_param.set_hypothetical_dynamic_forcing(ribasim_model, starttime, endtime, 10)
->>>>>>> 5ef99a02
 else:
     forcing_dict = {
         "precipitation": ribasim_param.convert_mm_day_to_m_sec(0 if AANVOER_CONDITIONS else 10),
@@ -275,13 +245,8 @@
     }
     ribasim_param.set_static_forcing(timesteps, timestep_size, starttime, forcing_dict, ribasim_model)
 
-<<<<<<< HEAD
-# reset pump capacity for each pump
-ribasim_model.pump.static.df["flow_rate"] = 10 / 60  # 10m3/min
-=======
 # set pump capacity for each pump
 ribasim_model.pump.static.df["flow_rate"] = 0.16667  # 10 kuub per minuut
->>>>>>> 5ef99a02
 
 # convert all boundary nodes to LevelBoundaries
 ribasim_param.Terminals_to_LevelBoundaries(ribasim_model=ribasim_model, default_level=default_level)  # clean
@@ -289,13 +254,7 @@
 
 # add the default levels
 if MIXED_CONDITIONS:
-<<<<<<< HEAD
-    ribasim_param.set_hypothetical_dynamic_level_boundaries(
-        ribasim_model, starttime, endtime, -0.42, -0.4, DYNAMIC_CONDITIONS
-    )
-=======
     ribasim_param.set_hypothetical_dynamic_level_boundaries(ribasim_model, starttime, endtime, -0.42, 0.42)
->>>>>>> 5ef99a02
 else:
     ribasim_model.level_boundary.static.df.level = default_level
 
@@ -310,16 +269,6 @@
     163, 88, 46, 78, 129,  # duinen
 )
 # fmt: on
-
-# add control, based on the meta_categorie
-ribasim_param.identify_node_meta_categorie(ribasim_model, aanvoer_enabled=AANVOER_CONDITIONS)
-ribasim_param.find_upstream_downstream_target_levels(ribasim_model, node="outlet")
-ribasim_param.find_upstream_downstream_target_levels(ribasim_model, node="pump")
-ribasim_param.set_aanvoer_flags(
-    ribasim_model, str(aanvoer_path), processor, aanvoer_enabled=AANVOER_CONDITIONS, basin_aanvoer_off=basin_aanvoer_off
-)
-ribasim_param.determine_min_upstream_max_downstream_levels(ribasim_model, waterschap)
-ribasim_param.add_continuous_control(ribasim_model, dy=-50)
 
 # assign metadata for pumps and basins
 assign_metadata = AssignMetaData(
@@ -342,24 +291,6 @@
     min_overlap=0.95,
 )
 
-<<<<<<< HEAD
-# presumably wrong conversion of flow capacity in the data
-ribasim_model.pump.static.df.loc[ribasim_model.pump.static.df["node_id"] == 452, "flow_rate"] = 0.4
-ribasim_model.pump.static.df.loc[ribasim_model.pump.static.df["node_id"].isin([895, 1144]), "flow_rate"] = 1.17
-ribasim_model.pump.static.df.loc[ribasim_model.pump.static.df["node_id"].isin([895, 1144]), "flow_rate"] = 1.17
-
-# according data flow_rate of 0
-zero_flow_pumps = [1293, 677]
-ribasim_model.pump.static.df.loc[ribasim_model.pump.static.df["node_id"].isin(zero_flow_pumps), "flow_rate"] = 25
-
-increase_flow_rate_pumps = [1183, 827, 1108, 300, 735, 1010, 611, 1042, 392, 424, 626, 1144, 895, 536, 1048, 1132]
-ribasim_model.pump.static.df.loc[
-    ribasim_model.pump.static.df["node_id"].isin(increase_flow_rate_pumps), "flow_rate"
-] *= 60
-
-# set the flow_rate to the max_flow_rate
-ribasim_model.pump.static.df.max_flow_rate = ribasim_model.pump.static.df.flow_rate.copy()
-=======
 offline_budgets = AssignOfflineBudgets()
 offline_budgets.compute_budgets(ribasim_model)
 
@@ -372,7 +303,6 @@
 )
 ribasim_param.determine_min_upstream_max_downstream_levels(ribasim_model, waterschap)
 ribasim_param.add_continuous_control(ribasim_model, dy=-50)
->>>>>>> 5ef99a02
 
 # Manning resistance
 # there is a MR without geometry and without links for some reason
