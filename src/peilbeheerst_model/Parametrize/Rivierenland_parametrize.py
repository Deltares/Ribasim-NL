--- conflicted
+++ resolved
@@ -15,19 +15,11 @@
 from peilbeheerst_model.assign_parametrization import AssignMetaData
 from peilbeheerst_model.controle_output import Control
 from peilbeheerst_model.ribasim_feedback_processor import RibasimFeedbackProcessor
-<<<<<<< HEAD
-from ribasim_nl import CloudStorage, Model, SetDynamicForcing, geometry
-=======
 from ribasim_nl import CloudStorage, Model, geometry
->>>>>>> 5ef99a02
 from ribasim_nl.assign_offline_budgets import AssignOfflineBudgets
 
 AANVOER_CONDITIONS: bool = True
 MIXED_CONDITIONS: bool = True
-<<<<<<< HEAD
-DYNAMIC_CONDITIONS: bool = True
-=======
->>>>>>> 5ef99a02
 
 if MIXED_CONDITIONS and not AANVOER_CONDITIONS:
     AANVOER_CONDITIONS = True
@@ -89,8 +81,8 @@
 )
 
 # forcing settings
-starttime = datetime.datetime(2017, 1, 1)
-endtime = datetime.datetime(2018, 1, 1)
+starttime = datetime.datetime(2024, 1, 1)
+endtime = datetime.datetime(2025, 1, 1)
 saveat = 3600 * 24
 timestep_size = "d"
 timesteps = 2
@@ -298,10 +290,6 @@
     ribasim_model.pump.static.df.loc[ribasim_model.pump.static.df["node_id"] == i, "meta_func_afvoer"] = 1
     ribasim_model.pump.static.df.loc[ribasim_model.pump.static.df["node_id"] == i, "meta_func_aanvoer"] = 0
 
-<<<<<<< HEAD
-# TODO: Temporary fixes
-=======
->>>>>>> 5ef99a02
 ribasim_model.remove_node(788, True)
 ribasim_model.remove_node(960, False)
 level_boundary_node = ribasim_model.level_boundary.add(
@@ -320,12 +308,7 @@
 ribasim_param.change_pump_func(ribasim_model, 1005, "aanvoer", 0)
 ribasim_param.change_pump_func(ribasim_model, 1005, "afvoer", 1)
 ribasim_param.change_pump_func(ribasim_model, 1153, "aanvoer", 0)
-<<<<<<< HEAD
-ribasim_param.change_pump_func(ribasim_model, 1025, "afvoer", 0)
-ribasim_param.change_pump_func(ribasim_model, 1025, "aanvoer", 1)
-=======
-
->>>>>>> 5ef99a02
+
 # (re)set meta_node_id
 ribasim_model.level_boundary.node.df["meta_node_id"] = ribasim_model.level_boundary.node.df.index
 ribasim_model.tabulated_rating_curve.node.df["meta_node_id"] = ribasim_model.tabulated_rating_curve.node.df.index
@@ -346,31 +329,9 @@
 
 add_storage_basins.create_bergende_basins()
 
-<<<<<<< HEAD
-# set forcing
-if DYNAMIC_CONDITIONS:
-    # Add dynamic meteo
-    forcing = SetDynamicForcing(
-        model=ribasim_model,
-        cloud=cloud,
-        startdate=starttime,
-        enddate=endtime,
-    )
-
-    ribasim_model = forcing.add()
-
-    # Add dynamic groundwater
-    offline_budgets = AssignOfflineBudgets()
-    offline_budgets.compute_budgets(ribasim_model)
-
-elif MIXED_CONDITIONS:
-    ribasim_param.set_hypothetical_dynamic_forcing(ribasim_model, starttime, endtime, 1)
-
-=======
 # set static forcing
 if MIXED_CONDITIONS:
     ribasim_param.set_hypothetical_dynamic_forcing(ribasim_model, starttime, endtime, 10)
->>>>>>> 5ef99a02
 else:
     forcing_dict = {
         "precipitation": ribasim_param.convert_mm_day_to_m_sec(0 if AANVOER_CONDITIONS else 10),
@@ -380,13 +341,8 @@
     }
     ribasim_param.set_static_forcing(timesteps, timestep_size, starttime, forcing_dict, ribasim_model)
 
-<<<<<<< HEAD
-# reset pump capacity for each pump
-ribasim_model.pump.static.df["flow_rate"] = 10 / 60  # 10m3/min
-=======
 # set pump capacity for each pump
 ribasim_model.pump.static.df["flow_rate"] = 0.16667  # 10 kuub per minuut
->>>>>>> 5ef99a02
 
 # convert all boundary nodes to LevelBoundaries
 ribasim_param.Terminals_to_LevelBoundaries(ribasim_model=ribasim_model, default_level=default_level)  # clean
@@ -394,41 +350,12 @@
 
 # add the default levels
 if MIXED_CONDITIONS:
-<<<<<<< HEAD
-    ribasim_param.set_hypothetical_dynamic_level_boundaries(
-        ribasim_model, starttime, endtime, -0.6, 12.4, DYNAMIC_CONDITIONS
-    )
-    ribasim_model.level_boundary.time.df.loc[
-        (ribasim_model.level_boundary.time.df.node_id.isin([963, 957]))
-        & (ribasim_model.level_boundary.time.df.level == 12.4),
-        "level",
-    ] = 2.5  # change value of a single LB during summer time, so it can still discharge excess water
-
-else:
-    ribasim_model.level_boundary.static.df.level = default_level
-=======
     ribasim_param.set_hypothetical_dynamic_level_boundaries(ribasim_model, starttime, endtime, -0.6, 12.4)
 else:
     ribasim_model.level_boundary.static.df["level"] = default_level
->>>>>>> 5ef99a02
 
 # add outlet
 ribasim_param.add_outlets(ribasim_model, delta_crest_level=0.10)
-
-# add control, based on the meta_categorie
-ribasim_param.identify_node_meta_categorie(ribasim_model, aanvoer_enabled=AANVOER_CONDITIONS)
-ribasim_param.find_upstream_downstream_target_levels(ribasim_model, node="outlet")
-ribasim_param.find_upstream_downstream_target_levels(ribasim_model, node="pump")
-ribasim_param.set_aanvoer_flags(
-    ribasim_model, str(aanvoer_path), processor, aanvoer_enabled=AANVOER_CONDITIONS, basin_aanvoer_off=(204)
-)
-# change the control of the outlet at Kinderdijk
-ribasim_model.pump.static.df.loc[ribasim_model.pump.static.df.node_id == 280, "meta_categorie"] = (
-    "Inlaat boezem, afvoer gemaal"
-)
-# ribasim_param.add_discrete_control(ribasim_model, waterschap, default_level)
-ribasim_param.determine_min_upstream_max_downstream_levels(ribasim_model, waterschap)
-ribasim_param.add_continuous_control(ribasim_model, dy=-50)
 
 # assign metadata for pumps and basins
 assign_metadata = AssignMetaData(
@@ -451,8 +378,6 @@
     min_overlap=0.95,
 )
 
-<<<<<<< HEAD
-=======
 offline_budgets = AssignOfflineBudgets()
 offline_budgets.compute_budgets(ribasim_model)
 
@@ -473,7 +398,6 @@
 ribasim_param.determine_min_upstream_max_downstream_levels(ribasim_model, waterschap)
 ribasim_param.add_continuous_control(ribasim_model, dy=-50)
 
->>>>>>> 5ef99a02
 # Manning resistance
 # there is a MR without geometry and without links for some reason
 ribasim_model.manning_resistance.node.df = ribasim_model.manning_resistance.node.df.dropna(subset="geometry")
