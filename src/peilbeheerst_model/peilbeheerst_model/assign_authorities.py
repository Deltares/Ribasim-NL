--- conflicted
+++ resolved
@@ -188,32 +188,5 @@
         if clear_static:
             model.level_boundary.static.df = None
 
-<<<<<<< HEAD
-        return ribasim_model
-
-    @staticmethod
-    def from_static_to_time_df(model: ribasim.Model, clear_static: bool = True) -> ribasim.Model:
-        """Patching-method to assign the coupling authority to the `time`-table instead of the `static`-table of level boundaries.
-
-        :param model: ribasim model
-        :param clear_static: clear the `static`-table, defaults to True
-
-        :type model: ribasim.Model
-        :type clear_static: bool, optional
-
-        :return: updated ribasim model
-        :rtype: ribasim.Model
-        """
-        # merge authority data to `time`-table
-        model.level_boundary.time.df = model.level_boundary.time.df.merge(
-            model.level_boundary.static.df[["node_id", "meta_couple_authority"]], on="node_id", how="left"
-        )
-
-        # clear `static`-table (optional)
-        if clear_static:
-            model.level_boundary.static.df = None
-
-=======
->>>>>>> f4dfd219
         # return updated ribasim model
         return model