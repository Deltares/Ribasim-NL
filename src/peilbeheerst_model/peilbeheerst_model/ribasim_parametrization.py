# import pathlib
import json
import os
import shutil
import subprocess
import sys
import warnings

import geopandas as gpd
import numpy as np
import pandas as pd
import ribasim
import tqdm.auto as tqdm
from ribasim_nl import CloudStorage
from shapely.geometry import LineString


def get_current_max_nodeid(ribasim_model):
    with warnings.catch_warnings():
        warnings.simplefilter(action="ignore", category=FutureWarning)
        df_all_nodes = ribasim_model.node_table().df
    if len(df_all_nodes) == 0:
        max_id = 1
    else:
        max_id = int(df_all_nodes.meta_node_id.max())

    return max_id


def set_initial_basin_state(ribasim_model):
    if "meta_peilgebied_cat" in list(ribasim_model.basin.node.df.keys()):
        basin_state_df = ribasim_model.basin.node.df[["node_id", "meta_peilgebied_cat"]]
        basin_state_df["meta_categorie"] = basin_state_df["meta_peilgebied_cat"]
    else:
        basin_state_df = ribasim_model.basin.node.df[["node_id", "meta_categorie"]]

    basin_state_df["level"] = ribasim_model.basin.area.df["meta_streefpeil"].to_numpy()
    ribasim_model.basin.state.df = basin_state_df
    return


def insert_standard_profile(
    ribasim_model, unknown_streefpeil, regular_percentage=10, boezem_percentage=90, depth_profile=2
):
    profile = ribasim_model.basin.area.df.copy()
    profile.node_id, profile.meta_streefpeil = (
        profile.meta_node_id.astype(int),
        profile.meta_streefpeil.astype(float),
    )  # convert to numbers

    # determine the profile area, which is also used for the profile
    profile["area"] = profile["geometry"].area * (regular_percentage / 100)
    profile = profile[["node_id", "meta_streefpeil", "area"]]
    profile = profile.rename(columns={"meta_streefpeil": "level"})

    # now overwrite the area for the nodes which are the boezem, as these peilgebieden consist mainly out of water
    node_id_boezem = ribasim_model.basin.state.df.loc[
        ribasim_model.basin.state.df.meta_categorie == "hoofdwater", "node_id"
    ].to_numpy()
    profile.loc[profile.node_id.isin(node_id_boezem), "area"] *= (
        boezem_percentage / regular_percentage
    )  # increase the size of the area

    # define the profile at the bottom of the bakje
    profile_bottom = profile.copy()
    profile_bottom["area"] = 0.1
    profile_bottom["level"] -= depth_profile

    # define the profile slightly above the bottom of the bakje
    profile_slightly_above_bottom = profile.copy()
    profile_slightly_above_bottom["level"] -= depth_profile - 0.01  # remain one centimeter above the bottom

    # define the profile at the top of the bakje.
    profile_top = profile.copy()  # it seems that the profile stops at the streefpeil. Ribasim will extrapolate this however. By keeping it this way, it remains clear what the streefpeil of the particular node_id is.

    # combine all profiles by concatenating them, and sort on node_id, level and area.
    profile_total = pd.concat([profile_bottom, profile_slightly_above_bottom, profile_top])
    profile_total = profile_total.sort_values(by=["node_id", "level", "area"], ascending=True).reset_index(drop=True)

    # the profiles of the bergende basins are not the same as the doorgaande basins. Fix this.
    profile_total["meta_categorie"] = profile_total.merge(right=ribasim_model.basin.state.df, on="node_id")[
        "meta_categorie"
    ]

    # find the node_id of the bergende nodes with the doorgaande nodes
    bergende_nodes = profile_total.loc[profile_total.meta_categorie == "bergend"][["node_id"]].reset_index(drop=True)
    bergende_nodes["from_MR_node"] = bergende_nodes.merge(
        right=ribasim_model.edge.df, left_on="node_id", right_on="from_node_id", how="left"
    )["to_node_id"]

    bergende_nodes["doorgaande_node"] = bergende_nodes.merge(
        right=ribasim_model.edge.df, left_on="from_MR_node", right_on="from_node_id", how="left"
    )["to_node_id"]

    # find the profiles
    bergende_nodes = bergende_nodes.drop_duplicates(subset="node_id")
    bergende_nodes = bergende_nodes.merge(
        right=ribasim_model.basin.profile.df,
        left_on="doorgaande_node",
        right_on="node_id",
        how="inner",
        suffixes=("", "doorgaand"),
    )
    bergende_nodes["meta_categorie"] = "bergend"

    # add the found profiles in the table
    profile_total = profile_total.loc[profile_total.meta_categorie != "bergend"].reset_index(
        drop=True
    )  # remove bergende profiles, as they will be added here below
    profile_total = pd.concat([profile_total, bergende_nodes[["node_id", "level", "area", "meta_categorie"]]])
    profile_total = profile_total.sort_values(by=["node_id", "level"]).reset_index(drop=True)

    # insert the new tables in the model
    ribasim_model.basin.profile = profile_total

    # due to the bergende basin, the surface area has been doubled. Correct this.
    ribasim_model.basin.profile.df.area /= 2
    return


def convert_mm_day_to_m_sec(mm_per_day: float) -> float:
    """Convert a rate from millimeters per day to meters per second.

    Parameters
    ----------
    mm_per_day : float
        The rate in millimeters per day.

    Returns
    -------
    float
        The rate converted to meters per second.
    """
    seconds_per_day = 86400  # 24 hours * 60 minutes * 60 seconds
    meters_per_second = mm_per_day / 1000 / seconds_per_day

    return meters_per_second


def set_static_forcing(timesteps: int, timestep_size: str, start_time: str, forcing_dict: dict, ribasim_model: object):
    """Generate static forcing data for a Ribasim-NL model

    Generate static forcing data for a Ribasim-NL model simulation, assigning
    hydrological inputs to each node in a basin based on specified parameters.
    Modifies the ribasim_model object in place by updating its basin static
    DataFrame with the new forcing data.

    Parameters
    ----------
    timesteps : int
        Number of timesteps to generate data for.
    timestep_size : str
        Frequency of timesteps, formatted as a pandas date_range frequency string (e.g., 'D' for daily).
    start_time : str
        Start date for the data range, formatted as 'YYYY-MM-DD'.
    forcing_dict : dict
        Containing a dictionary of a single value in m/s for precipitation, potential_evaporation, drainage, infiltration, urban_runoff.
    ribasim_model : object
        A model object containing the basin node data for assigning forcing inputs.
    """
    """_summary_

    Parameters
    ----------
    timesteps : int
        _description_
    timestep_size : str
        _description_
    start_time : str
        _description_
    forcing_dict : dict
        _description_
    ribasim_model : object
        _description_
    """

    time_range = pd.date_range(start=start_time, periods=timesteps, freq=timestep_size)

    # Create forcing_data single Node
    # forcing_data = {
    #     "time": time_range,
    #     "precipitation": [forcing_dict['precipitation']] * timesteps,
    #     "potential_evaporation": [forcing_dict['potential_evaporation']] * timesteps,
    #     "drainage": [forcing_dict['drainage']] * timesteps,
    #     "infiltration": [forcing_dict['infiltration']] * timesteps,
    #     "urban_runoff": [forcing_dict['urban_runoff']] * timesteps
    # }
    # forcing_data_df = pd.DataFrame(forcing_data)

    # # Create forcing_data for all Nodes
    # node_ids = ribasim_model.basin.node.df['node_id'].to_list()

    # all_node_forcing_data = pd.concat([
    #     pd.DataFrame({
    #         "node_id": node_id,
    #         "precipitation": forcing_data_df['precipitation'],
    #         "potential_evaporation": forcing_data_df['potential_evaporation'],
    #         "drainage": forcing_data_df['drainage'],
    #         "infiltration": forcing_data_df['infiltration'],
    #         "urban_runoff": forcing_data_df['urban_runoff']
    #     }) for node_id in node_ids], ignore_index=True)

    all_node_forcing_data = ribasim_model.basin.node.df[["meta_node_id"]].copy()
    for col_name, col_value in forcing_dict.items():
        all_node_forcing_data[col_name] = col_value

    # Update Model
    ribasim_model.basin.static = all_node_forcing_data.reset_index()
    ribasim_model.starttime = time_range[0].to_pydatetime()
    ribasim_model.endtime = time_range[-1].to_pydatetime()

    return


def Terminals_to_LevelBoundaries(ribasim_model, default_level=0):
    # all Terminals need to be replaced by LevelBoundaries for the integration of the NHWS

    # first, locate all the Terminals
    nodes_Terminals = ribasim_model.terminal.node.df.copy(deep=True)

    # second, implement the LevelBoundary nodes and change the node_type
    nodes_Terminals.node_type = "LevelBoundary"

    ribasim_model.level_boundary.node.df = pd.concat([ribasim_model.level_boundary.node.df, nodes_Terminals])
    ribasim_model.level_boundary.node.df = ribasim_model.level_boundary.node.df.sort_values(by="meta_node_id")

    # third, implement the LevelBoundary static
    nodes_Terminals = nodes_Terminals.reset_index()
    LB_static = nodes_Terminals[["node_id"]]
    LB_static["level"] = default_level
    LB_combined = pd.concat([ribasim_model.level_boundary.static.df, LB_static])
    LB_combined = LB_combined.drop_duplicates(subset="node_id").sort_values(by="node_id").reset_index(drop=True)
    ribasim_model.level_boundary.static = LB_combined

    # fourth, update the edges table.
    ribasim_model.edge.df.replace(to_replace="Terminal", value="LevelBoundary", inplace=True)

    # fifth, remove all node rows with Terminals
    if len(ribasim_model.terminal.node.df) > 0:
        ribasim_model.terminal.node.df = ribasim_model.terminal.node.df.iloc[0:0]
        # ribasim_model.terminal.static.df = ribasim_model.terminal.static.df.iloc[0:0]
    return


def FlowBoundaries_to_LevelBoundaries(ribasim_model, default_level=0):
    # all FlowBoundaries need to be replaced by LevelBoundaries for the integration of the NHWS

    # first, locate all the FlowBoundaries
    nodes_FlowBoundary = ribasim_model.flow_boundary.node.df.copy(deep=True)

    # FlowBoundaries do not yet have a TRC between the FB and the basin. Change the FlowBoundary to a TRC, and add a LevelBoundary next to it
    nodes_TRC_FlowBoundary = nodes_FlowBoundary.copy(deep=True)
    nodes_TRC_FlowBoundary["node_type"] = "TabulatedRatingCurve"

    # supplement the TRC.node table
    new_TRC_node = pd.concat([ribasim_model.tabulated_rating_curve.node.df, nodes_TRC_FlowBoundary]).reset_index(
        drop=True
    )
    new_TRC_node["node_id"] = new_TRC_node["meta_node_id"].copy()
    new_TRC_node = new_TRC_node.set_index("node_id")

    ribasim_model.tabulated_rating_curve.node.df = new_TRC_node

    # ribasim_model.tabulated_rating_curve.node.df = pd.concat(
    #     [ribasim_model.tabulated_rating_curve.node.df, nodes_TRC_FlowBoundary]
    # ).reset_index(drop=True)

    # also supplement the TRC.static table. Create dummy Q(h)-relations
    TRC_LB1 = nodes_FlowBoundary[["meta_node_id"]]
    TRC_LB1["level"] = 0
    TRC_LB1["flow_rate"] = 0

    TRC_LB2 = nodes_FlowBoundary[["meta_node_id"]]
    TRC_LB2["level"] = 1
    TRC_LB2["flow_rate"] = 1

    TRC_LB = pd.concat([TRC_LB1, TRC_LB2])
    TRC_LB = TRC_LB.sort_values(by=["node_id", "level"]).reset_index(drop=True)
    ribasim_model.tabulated_rating_curve.static = pd.concat(
        [ribasim_model.tabulated_rating_curve.static.df, TRC_LB]
    ).reset_index(drop=True)

    # change the FlowBoundaries to TRC in the edges
    ribasim_model.edge.df.replace(to_replace="FlowBoundary", value="TabulatedRatingCurve", inplace=True)

    # remove all node rows with FlowBoundaries
    if len(ribasim_model.flow_boundary.node.df) > 0:
        ribasim_model.flow_boundary.node.df = ribasim_model.flow_boundary.node.df.iloc[0:0]
        ribasim_model.flow_boundary.static.df = ribasim_model.flow_boundary.static.df.iloc[0:0]

    # up till this point, all FlowBoundaries have been converted to TRC's. Now the actual LevelBoundaries needs to be created
    max_id = get_current_max_nodeid(ribasim_model)
<<<<<<< HEAD
=======

>>>>>>> f547b7c4
    nodes_FlowBoundary["meta_old_node_id"] = nodes_FlowBoundary.meta_node_id  # store for later
    nodes_FlowBoundary["node_id"] = max_id + nodes_FlowBoundary.index + 1  # implement new id's
    # nodes_FlowBoundary["node_id"] = nodes_FlowBoundary.meta_node_id.copy()
    nodes_FlowBoundary["geometry"] = nodes_FlowBoundary.geometry.translate(
        xoff=-1, yoff=-1
    )  # move the points 1 meter to the lower left (diagonally)
    nodes_FlowBoundary["node_type"] = "LevelBoundary"

    # set the new node_id; overrule the old
    nodes_FlowBoundary = nodes_FlowBoundary.set_index("node_id", drop=True)
    nodes_FlowBoundary = nodes_FlowBoundary[["node_type", "geometry", "meta_old_node_id"]]

    nodes_LevelBoundary = nodes_FlowBoundary.copy(deep=True)  # switch for clarity from Flow to Level

    # supplement the LB.node table
    new_LB_node = pd.concat(
        [ribasim_model.level_boundary.node.df, nodes_LevelBoundary[["node_type", "geometry", "meta_old_node_id"]]]
    )  # .reset_index(drop=True)
    new_LB_node["meta_node_id"] = new_LB_node.index.copy()

    ribasim_model.level_boundary.node.df = new_LB_node

    # supplement the LB.static table
    # ribasim_model.level_boundary.static.df = pd.concat(
    #     [ribasim_model.level_boundary.static.df, nodes_LevelBoundary[["node_id", "level"]]]
    # ).reset_index(drop=True)

    # the nodes have been created. Now add the edges
    edges_LB = pd.DataFrame()
    edges_LB["from_node_id"] = (
        nodes_LevelBoundary.index.copy()
    )  # nodes_LevelBoundary["meta_node_id"].copy()  # as these nodes were initially FlowBoundaries, they always flow into the model, not out. Thus, is always the starting point (=from_node_id)
    edges_LB["meta_from_node_type"] = "LevelBoundary"
    edges_LB["to_node_id"] = nodes_LevelBoundary["meta_old_node_id"].to_numpy()
    edges_LB["meta_to_node_type"] = "TabulatedRatingCurve"
    edges_LB["meta_categorie"] = "doorgaand"

    # find the geometries, based on the from and to points
    lines_LB = pd.DataFrame()
    lines_LB["from_point"] = nodes_FlowBoundary.geometry
    lines_LB["to_point"] = nodes_FlowBoundary.geometry.translate(xoff=1, yoff=1)  # = original coordinates

    def create_linestring(row):
        return LineString([row["from_point"], row["to_point"]])

    # create the linestrings, and plug them into the df of edges_LB
    if len(lines_LB) > 0:
        lines_LB["geometry"] = lines_LB.apply(create_linestring, axis=1)
        # edges_LB["geometry"] = lines_LB["line"]

        # merge the geometries to the newtemp
        edges_LB = edges_LB.merge(right=lines_LB[["geometry"]], left_on="from_node_id", right_index=True, how="left")

    # concat the original edges with the newly created edges of the LevelBoundaries
    new_edges = pd.concat([ribasim_model.edge.df, edges_LB]).reset_index(drop=True)
    new_edges["edge_id"] = new_edges.index.copy() + 1
    new_edges = new_edges[
        [
            "edge_id",
            "from_node_id",
            "to_node_id",
            "edge_type",
            "name",
            "geometry",
            "meta_from_node_type",
            "meta_to_node_type",
            "meta_categorie",
        ]
    ]
    new_edges = new_edges.set_index("edge_id")
    ribasim_model.edge.df = new_edges

    # replace all 'FlowBoundaries' with 'LevelBoundaries' in the edge table
    # ribasim_model.edge.df.replace(to_replace='FlowBoundary', value='LevelBoundary', inplace=True)

    # create the static table for the
    static_LevelBoundary = nodes_LevelBoundary.reset_index().copy()[["node_id"]]
    static_LevelBoundary = static_LevelBoundary.rename(columns={"meta_node_id": "node_id"})
    static_LevelBoundary["level"] = default_level
    new_static_LevelBoundary = pd.concat([ribasim_model.level_boundary.static.df, static_LevelBoundary]).reset_index(
        drop=True
    )
    ribasim_model.level_boundary.static = new_static_LevelBoundary

    return


def add_outlets(ribasim_model, delta_crest_level=0.10):
    # TRC_naar_OL = ribasim_model.tabulated_rating_curve.static.df.copy() #aanpassing RB 11 oktober
    TRC_naar_OL = ribasim_model.tabulated_rating_curve.node.df.copy()
    TRC_naar_OL = TRC_naar_OL.reset_index()  # convert the node_id index to a regular column
    TRC_naar_OL = TRC_naar_OL.drop_duplicates(subset="node_id", keep="first")
    TRC_naar_OL = TRC_naar_OL[["node_id"]]

    # fill the tables for the outlet
    outlet = pd.DataFrame(columns=["node_id", "control_state", "active", "flow_rate", "min_flow_rate", "max_flow_rate"])
    outlet["node_id"] = TRC_naar_OL
    outlet["max_flow_rate"] = 25

    # find the min_crest_level
    # to do so, find the target levels of the (boezem) connected basins. This has to be done by looking within the edges
    target_level = TRC_naar_OL.merge(ribasim_model.edge.df, left_on="node_id", right_on="to_node_id", how="left")

    # the basins of which the target_levels should be retrieved, are stored in the column of from_node_id
    target_level = target_level.merge(
        ribasim_model.basin.state.df, left_on="from_node_id", right_on="node_id", how="left"
    )

    # clean the df for clarity. Next, add the levels to the outlet df
    target_level = target_level[["node_id_x", "level"]]
    target_level.rename(columns={"level": "meta_min_crest_level", "node_id_x": "node_id"}, inplace=True)
    target_level = target_level.sort_values(by=["node_id"])

    outlet = target_level.copy(deep=True)
    outlet["meta_min_crest_level"] -= (
        delta_crest_level  # the peil of the boezem is allowed to lower with this much before no water will flow through the outlet, to prevent
    )
    get_outlet_geometries = ribasim_model.tabulated_rating_curve.node.df.loc[
        ribasim_model.tabulated_rating_curve.node.df.meta_node_id.isin(outlet.node_id.to_numpy())
    ]
    outlet = outlet.merge(
        get_outlet_geometries[["meta_node_id", "geometry"]], left_on="node_id", right_on="meta_node_id"
    )
    outlet["node_type"] = "Outlet"
    outlet["flow_rate"] = 0  # default setting
    outlet["meta_categorie"] = "Inlaat"

    outlet_node = outlet[["node_id", "meta_node_id", "node_type", "geometry"]]
    outlet_node = outlet_node.set_index("node_id")
    outlet_static = outlet[["node_id", "flow_rate", "meta_min_crest_level", "meta_categorie"]]

    # add the outlets to the model
    ribasim_model.outlet.node.df = outlet_node
    ribasim_model.outlet.static = outlet_static

    # remove the TRC's nodes
    ribasim_model.tabulated_rating_curve.node.df = ribasim_model.tabulated_rating_curve.node.df.loc[
        ~ribasim_model.tabulated_rating_curve.node.df.meta_node_id.isin(outlet.meta_node_id)
    ]
    ribasim_model.tabulated_rating_curve.static = ribasim_model.tabulated_rating_curve.static.df.loc[
        ribasim_model.tabulated_rating_curve.static.df.node_id.isin(
            ribasim_model.tabulated_rating_curve.node.df.index.to_numpy()
        )
    ].reset_index(drop=True)

    # replace the from_node_type and the to_node_type in the edge table
    ribasim_model.edge.df = ribasim_model.edge.df.replace(to_replace="TabulatedRatingCurve", value="Outlet")

    return


def add_discrete_control_nodes(ribasim_model):
    if len(ribasim_model.discrete_control.node.df) != 0:
        print("Model bevat al discrete controls! Dan voegen we geen extra controls toe...")
        return

    control_states = ["off", "on"]
    dfs_pump = ribasim_model.pump.static.df
    if "control_state" not in dfs_pump.columns.tolist() or pd.isna(dfs_pump.control_state).all():
        dfs_pump = []
        for control_state in control_states:
            df_pump = ribasim_model.pump.static.df.copy()
            df_pump["control_state"] = control_state
            if control_state == "off":
                df_pump["flow_rate"] = 0.0
            dfs_pump.append(df_pump)
        dfs_pump = pd.concat(dfs_pump, ignore_index=True)
        ribasim_model.pump.static.df = dfs_pump

    for i, row in enumerate(ribasim_model.pump.node.df.itertuples()):
        # Get max nodeid and iterate
        cur_max_nodeid = get_current_max_nodeid(ribasim_model)
        if cur_max_nodeid < 90000:
            new_nodeid = 90000 + cur_max_nodeid + 1  # aanpassen loopt vanaf 90000 +1
        else:
            new_nodeid = cur_max_nodeid + 1
        # print(new_nodeid, end="\r")

        # @TODO Ron aangeven in geval van meerdere matches welke basin gepakt moet worden
        # basin is niet de beste variable name
        # Kan ook level boundary of terminal, dus na & weghalen
        # ["Basin", "LevelBoundary", "Terminal"]
        basin = ribasim_model.edge.df[
            ((ribasim_model.edge.df.to_node_id == row.node_id) | (ribasim_model.edge.df.from_node_id == row.node_id))
            & ((ribasim_model.edge.df.from_node_type == "Basin") | (ribasim_model.edge.df.to_node_type == "Basin"))
        ]
        assert len(basin) >= 1  # In principe altijd 2 (check)
        # Hier wordt hardcoded de eerste gepakt (aanpassen adhv meta_aanvoerafvoer kolom)
        basin = basin.iloc[0, :].copy()
        if basin.from_node_type == "Basin":
            compound_variable_id = basin.from_node_id
            listen_node_id = basin.from_node_id
        else:
            compound_variable_id = basin.to_node_id
            listen_node_id = basin.to_node_id

        df_streefpeilen = ribasim_model.basin.state.df.set_index("node_id")
        assert df_streefpeilen.index.is_unique

        ribasim_model.discrete_control.add(
            ribasim.Node(new_nodeid, row.geometry),
            [
                ribasim.nodes.discrete_control.Variable(
                    compound_variable_id=compound_variable_id,
                    listen_node_type=["Basin"],
                    listen_node_id=listen_node_id,
                    variable=["level"],
                ),
                ribasim.nodes.discrete_control.Condition(
                    compound_variable_id=compound_variable_id,
                    greater_than=[df_streefpeilen.at[listen_node_id, "level"]],  # streefpeil
                ),
                ribasim.nodes.discrete_control.Logic(
                    truth_state=["F", "T"],  # aan uit wanneer groter dan streefpeil
                    control_state=control_states,  # Werkt nu nog niet!
                ),
            ],
        )

        ribasim_model.edge.add(ribasim_model.discrete_control[new_nodeid], ribasim_model.pump[row.node_id])

    return


def set_tabulated_rating_curves(ribasim_model, level_increase=1.0, flow_rate=4, LevelBoundary_level=0):
    """Create the Q(h)-relations for each TRC. It starts passing water from target level onwards."""
    # find the originating basin of each TRC
    target_level = ribasim_model.edge.df.loc[
        ribasim_model.edge.df.to_node_type == "TabulatedRatingCurve"
    ]  # select all TRC's. Do this from the edge table, so we can look the basins easily up afterwards

    # find the target level
    target_level = pd.merge(
        left=target_level,
        right=ribasim_model.basin.state.df[["node_id", "level"]],
        left_on="from_node_id",
        right_on="node_id",
        how="left",
    )

    target_level.level.fillna(value=LevelBoundary_level, inplace=True)

    # zero flow rate on target level
    Qh_table0 = target_level[["to_node_id", "level"]]
    Qh_table0 = Qh_table0.rename(columns={"to_node_id": "node_id"})
    Qh_table0["flow_rate"] = 0

    # pre defined flow rate on target level + level increase
    Qh_table1 = Qh_table0.copy()
    Qh_table1["level"] += level_increase
    Qh_table1["flow_rate"] = flow_rate

    # combine tables, sort, reset index
    Qh_table = pd.concat([Qh_table0, Qh_table1])
    Qh_table.sort_values(by=["node_id", "level", "flow_rate"], inplace=True)
    Qh_table.reset_index(drop=True, inplace=True)

    ribasim_model.tabulated_rating_curve.static.df = Qh_table

    # remove all redundand TRC nodes
    ribasim_model.tabulated_rating_curve.node.df = ribasim_model.tabulated_rating_curve.node.df.loc[
        ribasim_model.tabulated_rating_curve.node.df.node_id.isin(Qh_table.node_id)
    ]
    ribasim_model.tabulated_rating_curve.node.df.sort_values(by="node_id", inplace=True)
    ribasim_model.tabulated_rating_curve.node.df.reset_index(drop=True, inplace=True)

    return


def set_tabulated_rating_curves_boundaries(ribasim_model, level_increase=0.1, flow_rate=40):
    # select the TRC which flow to a Terminal
    TRC_ter = ribasim_model.edge.df.copy()
    TRC_ter = TRC_ter.loc[
        (TRC_ter.from_node_type == "TabulatedRatingCurve") & (TRC_ter.to_node_type == "Terminal")
    ]  # select the correct nodes

    # not all TRC_ter's should be changed, as not all these nodes are in a boezem. Some are just regular peilgebieden. Filter these nodes for numerical stability
    # first, check where they originate from
    basins_to_TRC_ter = ribasim_model.edge.df.loc[ribasim_model.edge.df.to_node_id.isin(TRC_ter.from_node_id)]
    basins_to_TRC_ter = basins_to_TRC_ter.loc[
        basins_to_TRC_ter.from_node_type == "Basin"
    ]  # just to be sure its a basin

    # check which basins are the boezem
    node_id_boezem = ribasim_model.basin.state.df.loc[
        ribasim_model.basin.state.df.meta_categorie == "hoofdwater", "node_id"
    ].to_numpy()

    # now, only select the basins_to_TRC_ter which are a boezem
    boezem_basins_to_TRC_ter = basins_to_TRC_ter.loc[basins_to_TRC_ter.from_node_id.isin(node_id_boezem)]

    # plug these values in TRC_ter again to obtain the selection
    TRC_ter = TRC_ter.loc[TRC_ter.from_node_id.isin(boezem_basins_to_TRC_ter.to_node_id)]

    for i in range(len(TRC_ter)):
        node_id = TRC_ter.from_node_id.iloc[i]  # retrieve node_id of the boundary TRC's

        # adjust the Q(h)-relation in the ribasim_model.tabulated_rating_curve.static.df
        original_h = ribasim_model.tabulated_rating_curve.static.df.loc[
            ribasim_model.tabulated_rating_curve.static.df.node_id == node_id, "level"
        ].iloc[0]
        last_index = ribasim_model.tabulated_rating_curve.static.df.loc[
            ribasim_model.tabulated_rating_curve.static.df.node_id == node_id
        ].index[-1]  # this is the row with the highest Qh value, which should be changed

        # change the Qh relation on the location of the last index, for each node_id in TRC_ter
        ribasim_model.tabulated_rating_curve.static.df.loc[
            ribasim_model.tabulated_rating_curve.static.df.index == last_index, "level"
        ] = original_h + level_increase
        ribasim_model.tabulated_rating_curve.static.df.loc[
            ribasim_model.tabulated_rating_curve.static.df.index == last_index, "flow_rate"
        ] = flow_rate

    return


def create_sufficient_Qh_relation_points(ribasim_model):
    """There are more TRC nodes than defined in the static table. Identify the nodes which occur less than twice in the table, and create a (for now) dummy relation. Also delete the TRC in the static table if it doesnt occur in the node table"""
    # #get rid of all TRC's static rows which do not occur in the node table (assuming the node table is the groundtruth)
    # TRC_nodes = ribasim_model.tabulated_rating_curve.node.df.node_id.values
    # ribasim_model.tabulated_rating_curve.static.df = ribasim_model.tabulated_rating_curve.static.df.loc[ribasim_model.tabulated_rating_curve.static.df.node_id.isin(TRC_nodes)]

    # #put all TRC's nodes on one pile. So both the static as well as the node df
    # TRC_pile = pd.concat([ribasim_model.tabulated_rating_curve.static.df['node_id'],
    #                       ribasim_model.tabulated_rating_curve.node.df['node_id']])

    # #each node_id should occur at least three times in the pile (once because of the node, twice because of the Qh relation)
    # node_id_counts = ribasim_model.tabulated_rating_curve.static.df['node_id'].value_counts()

    # #select all nodes which occur less than 3 times
    # unique_node_ids = node_id_counts[node_id_counts < 3].index

    # #create new Qh relations
    # zero_flow = ribasim_model.tabulated_rating_curve.static.df[ribasim_model.tabulated_rating_curve.static.df['node_id'].isin(unique_node_ids)]
    # one_flow = zero_flow.copy()
    # zero_flow.flow_rate = 0 #set flow rate to 0 if on target level
    # one_flow.level += 1 #set level 1 meter higher where it discharges 1 m3/s

    # #remove old Qh points
    # ribasim_model.tabulated_rating_curve.static.df = ribasim_model.tabulated_rating_curve.static.df.loc[~ribasim_model.tabulated_rating_curve.static.df['node_id'].isin(unique_node_ids)]

    # #add the new Qh points back in the df
    # ribasim_model.tabulated_rating_curve.static.df = pd.concat([ribasim_model.tabulated_rating_curve.static.df,
    #                                                             zero_flow,
    #                                                             one_flow])
    # #drop duplicates, sort and reset index
    # ribasim_model.tabulated_rating_curve.static.df.drop_duplicates(subset = ['node_id', 'level'], inplace = True)
    # ribasim_model.tabulated_rating_curve.static.df.sort_values(by=['node_id', 'level', 'flow_rate'], inplace = True)
    # ribasim_model.tabulated_rating_curve.node.df.sort_values(by=['node_id'], inplace = True)
    # ribasim_model.tabulated_rating_curve.static.df.reset_index(drop = True, inplace = True)

    # print(len(TRC_nodes))
    # print(len(ribasim_model.tabulated_rating_curve.static.df.node_id.unique()))

    return


def write_ribasim_model_Zdrive(ribasim_model, path_ribasim_toml):
    # Write Ribasim model to the Z drive
    if not os.path.exists(path_ribasim_toml):
        os.makedirs(path_ribasim_toml)

    ribasim_model.write(path_ribasim_toml)


def write_ribasim_model_GoodCloud(
    ribasim_model, path_ribasim_toml, waterschap, modeltype="boezemmodel", include_results=True
):
    # copy the results folder from the "updated" folder to the "Ribasim_networks" folder
    results_source = f"../../../../../Ribasim_updated_models/{waterschap}/modellen/{waterschap}_parametrized/results"
    parametrized_location = (
        f"../../../../../Ribasim_networks/Waterschappen/{waterschap}/modellen/{waterschap}_parametrized"
    )

    if not os.path.exists(parametrized_location):
        os.makedirs(parametrized_location)

    # If the destination folder of the results already exists, remove it
    print(os.path.join(parametrized_location, "results"))
    if os.path.exists(os.path.join(parametrized_location, "results")):
        shutil.rmtree(os.path.join(parametrized_location, "results"))

    # copy the results to the Ribasim_networks folder
    shutil.copytree(results_source, os.path.join(parametrized_location, "results"))

    # copy the model to the Ribasim_networks folder
    parametrized_location = os.path.join(parametrized_location, "ribasim.toml")
    ribasim_model.write(
        parametrized_location
    )  # write to the "Ribasim_networks" folder (will NOT be overwritten at each upload)

    path_goodcloud_password = "../../../../../Data_overig/password_goodcloud.txt"
    with open(path_goodcloud_password) as file:
        password = file.read()

    cloud_storage = CloudStorage(
        password=password,
        data_dir=r"../../../../../Ribasim_networks/Waterschappen/",
    )

    cloud_storage.upload_model(
        authority=waterschap, model=waterschap + "_parametrized", include_results=include_results
    )

    print(f"The model of waterboard {waterschap} has been uploaded to the goodcloud in the directory of {modeltype}!")
    return


def index_reset(ribasim_model):
    ribasim_model.basin.node.df = ribasim_model.basin.node.df.reset_index(drop=True)
    ribasim_model.basin.node.df.index += 1

    ribasim_model.discrete_control.node.df = ribasim_model.discrete_control.node.df.reset_index(drop=True)
    ribasim_model.discrete_control.node.df.index += 1

    ribasim_model.flow_boundary.node.df = ribasim_model.flow_boundary.node.df.reset_index(drop=True)
    ribasim_model.flow_boundary.node.df.index += 1

    ribasim_model.level_boundary.node.df = ribasim_model.level_boundary.node.df.reset_index(drop=True)
    ribasim_model.level_boundary.node.df.index += 1

    ribasim_model.manning_resistance.node.df = ribasim_model.manning_resistance.node.df.reset_index(drop=True)
    ribasim_model.manning_resistance.node.df.index += 1

    ribasim_model.pump.node.df = ribasim_model.pump.node.df.reset_index(drop=True)
    ribasim_model.pump.node.df.index += 1

    ribasim_model.tabulated_rating_curve.node.df = ribasim_model.tabulated_rating_curve.node.df.reset_index(drop=True)
    ribasim_model.tabulated_rating_curve.node.df.index += 1

    return


def tqdm_subprocess(cmd, suffix=None, print_other=True, leave=True):
    desc = "Simulating"
    if suffix is not None:
        desc = f"{desc} {suffix}"

    with tqdm.tqdm(total=100, desc=desc, leave=leave) as pbar:
        process = subprocess.Popen(cmd, shell=False, bufsize=1, universal_newlines=True, stderr=subprocess.PIPE)
        for line in process.stderr:
            if line.startswith("Simulating"):
                cur_perc = int(line.split("%")[0].lower().replace("simulating", ""))
                pbar.update(cur_perc - pbar.n)
            elif print_other:
                print(line.strip())
            sys.stderr.flush()
        process.stderr.close()

        return_code = process.wait()
        if return_code != 0:
            raise subprocess.CalledProcessError(return_code, cmd)


def iterate_TRC(
    ribasim_param, allowed_tolerance, max_iter, expected_difference, max_adjustment, cmd, output_dir, path_ribasim_toml
):
    # Do initial calculation
    ribasim_param.tqdm_subprocess(cmd, print_other=False, suffix="init")

    # Read results of initial calculation
    df_basin = pd.read_feather(output_dir.joinpath("basin.arrow"))
    df_basin = df_basin.set_index("time")

    stored_trc = {}
    converged = False
    iteration = 0
    debug_data = {"iteration": [], "basin_nodeid": [], "trc_nodeid": [], "basin_diff": [], "trc_adjustment": []}
    with tqdm.tqdm(total=max_iter) as pbar:
        while not converged:
            iteration += 1

            # Read model
            with warnings.catch_warnings():
                warnings.simplefilter(action="ignore", category=FutureWarning)
                ribasim_model = ribasim.Model(filepath=path_ribasim_toml)

            # assert that all upstream nodes of a tabulated_rating_curve are basins.
            df_trc = ribasim_model.edge.df[ribasim_model.edge.df.to_node_type == "TabulatedRatingCurve"]
            assert (df_trc.from_node_type == "Basin").all()

            df_trc_static = ribasim_model.tabulated_rating_curve.static.df
            basins_converged = []
            for basin_node, trc_group in df_trc.groupby("from_node_id"):
                # Check for a single streefpeil for all connected tabulated rating curves
                trc_streefpeilen = []
                for row in trc_group.itertuples():
                    trc_streefpeilen.append(df_trc_static.loc[df_trc_static.node_id == row.to_node_id, "level"].min())
                assert len(set(trc_streefpeilen)) == 1

                # Assert that we have a single unique basin
                basin = ribasim_model.basin.node.df[ribasim_model.basin.node.df.node_id == basin_node]
                assert len(basin) == 1

                # Find streefpeil
                fid = ribasim_model.basin.node.df[ribasim_model.basin.node.df.node_id == basin_node].index[0]
                streefpeil = float(ribasim_model.basin.area.df.meta_streefpeil.at[fid])

                # Find water levels for this basin.
                df_basin = pd.read_feather(output_dir.joinpath("basin.arrow"))
                df_basin = df_basin.set_index("time")
                basin_result = df_basin[df_basin.node_id == basin_node]
                last_wl = basin_result.sort_index().level.iat[-1]
                basin_diff = last_wl - streefpeil

                # Determine if the rating curves have resulted in convergence
                if abs(basin_diff) < allowed_tolerance:
                    basins_converged.append(True)
                else:
                    # Adjust tabulated_rating_curve(s). Divide the total adjustment equally
                    # over multiple rating curves.Also limit the adjustment to a maximum
                    # adjustment.
                    adjustment = -basin_diff / float(len(trc_group))
                    adjustment = np.sign(adjustment) * min(max_adjustment, abs(adjustment))
                    for row in trc_group.itertuples():
                        # Get index of first and last point in tabulated rating curve
                        idx_firstpoint = df_trc_static.loc[df_trc_static.node_id == row.to_node_id, "level"].index[0]
                        idx_lastpoint = df_trc_static.loc[df_trc_static.node_id == row.to_node_id, "level"].index[-1]

                        # Enforce a positive tabulated rating curve
                        trc_adjust = adjustment
                        if (df_trc_static.at[idx_lastpoint, "level"] + trc_adjust) < df_trc_static.at[
                            idx_firstpoint, "level"
                        ]:
                            trc_adjust = (
                                df_trc_static.at[idx_lastpoint, "level"]
                                - df_trc_static.at[idx_firstpoint, "level"]
                                - 1e-2
                            )

                        # Adjust last point of tabulated rating curve
                        df_trc_static.at[idx_lastpoint, "level"] += trc_adjust

                        # Save debug data
                        debug_data["iteration"].append(iteration)
                        debug_data["basin_nodeid"].append(basin_node)
                        debug_data["trc_nodeid"].append(row.to_node_id)
                        debug_data["basin_diff"].append(basin_diff)
                        debug_data["trc_adjustment"].append(trc_adjust)
                    basins_converged.append(False)

            converged = all(basins_converged)

            # Store the tabulated rating curve in the dictionary
            stored_trc[str(iteration)] = ribasim_model.tabulated_rating_curve.static.df
            if iteration == max_iter or converged:
                pbar.update(max_iter - pbar.n)
                break
            else:
                # Do new calculation
                ribasim_param.write_ribasim_model_Zdrive(ribasim_model, path_ribasim_toml)
                tqdm_subprocess(cmd, print_other=False, leave=False, suffix=str(iteration).rjust(2))
                pbar.update(1)


#### New ####
def validate_basin_area(model):
    """
    Validate the area of basins in the model.

    :param model: The ribasim model to validate
    :return: None
    """
    too_small_basins = []
    error = False
    for index, row in model.basin.node.df.iterrows():
        basin_id = int(row["meta_node_id"])
        basin_geometry = model.basin.area.df.loc[model.basin.area.df["meta_node_id"] == basin_id, "geometry"]
        if not basin_geometry.empty:
            basin_area = basin_geometry.iloc[0].area
            if basin_area < 100:
                error = True
                print(f"Basin with Node ID {basin_id} has an area smaller than 100 m²: {basin_area} m²")
                too_small_basins.append(basin_id)
    if not error:
        print("All basins are larger than 100 m²")

    return


def identify_node_meta_categorie(ribasim_model):
    """
    Identify the meta_categorie of each Outlet, Pump and LevelBoundary.

    It checks whether they are inlaten en uitlaten from a boezem, buitenwater or just regular peilgebieden.
    This will determine the rules of the control nodes.
    """
    # create new columsn to store the meta categorie of each node
    ribasim_model.outlet.static.df["meta_categorie"] = np.nan
    ribasim_model.pump.static.df["meta_categorie"] = np.nan

    # select all basins which are not "bergend"
    basin_nodes = ribasim_model.basin.state.df.copy()
    # peilgebied_basins = basin_nodes.loc[basin_nodes.meta_categorie == "doorgaand", "node_id"]
    boezem_basins = basin_nodes.loc[basin_nodes.meta_categorie == "hoofdwater", "node_id"]

    # select the nodes which originate from a boezem, and the ones which go to a boezem. Use the edge table for this.
    nodes_from_boezem = ribasim_model.edge.df.loc[ribasim_model.edge.df.from_node_id.isin(boezem_basins), "to_node_id"]
    nodes_to_boezem = ribasim_model.edge.df.loc[ribasim_model.edge.df.to_node_id.isin(boezem_basins), "from_node_id"]

    # select the nodes which originate from, and go to a boundary
    nodes_from_boundary = ribasim_model.edge.df.loc[
        ribasim_model.edge.df.meta_from_node_type == "LevelBoundary", "to_node_id"
    ]
    nodes_to_boundary = ribasim_model.edge.df.loc[
        ribasim_model.edge.df.meta_to_node_type == "LevelBoundary", "from_node_id"
    ]

    # some pumps do not have a function yet, as they may have been changed due to the feedback forms. Set it to afvoer.
    # Check for rows where all three specified columns are NaN and set 'meta_func_afvoer' to 1
    ribasim_model.pump.static.df.loc[
        ribasim_model.pump.static.df[["meta_func_afvoer", "meta_func_aanvoer", "meta_func_circulatie"]]
        .isna()
        .all(axis=1),
        "meta_func_afvoer",
    ] = 1

    # if the function is both aanvoer and afvoer, then set aanvoer to False
    ribasim_model.pump.static.df.loc[
        (ribasim_model.pump.static.df["meta_func_afvoer"] == 1)
        & (ribasim_model.pump.static.df["meta_func_aanvoer"] == 1),
        "meta_func_aanvoer",
    ] = 0

    # fill in the nan values
    ribasim_model.pump.static.df["meta_func_afvoer"].fillna(0, inplace=True)
    ribasim_model.pump.static.df["meta_func_aanvoer"].fillna(0, inplace=True)
    ribasim_model.pump.static.df["meta_func_circulatie"].fillna(0, inplace=True)

    # ribasim_model.pump.static.dfmeta_func_afvoer	meta_func_aanvoer	meta_func_circulatie

    # identify the INlaten from the boezem, both stuwen (outlets) and gemalen (pumps)
    ribasim_model.outlet.static.df.loc[
        ribasim_model.outlet.static.df.node_id.isin(nodes_from_boezem), "meta_categorie"
    ] = "Inlaat boezem, stuw"
    ribasim_model.pump.static.df.loc[
        (ribasim_model.pump.static.df.node_id.isin(nodes_from_boezem))
        & (ribasim_model.pump.static.df.meta_func_aanvoer == 0),
        "meta_categorie",
    ] = "Inlaat boezem, afvoer gemaal"
    ribasim_model.pump.static.df.loc[
        (ribasim_model.pump.static.df.node_id.isin(nodes_from_boezem))
        & (ribasim_model.pump.static.df.meta_func_aanvoer != 0),
        "meta_categorie",
    ] = "Inlaat boezem, aanvoer gemaal"

    # identify the UITlaten from the boezem, both stuwen (outlets) and gemalen (pumps)
    ribasim_model.outlet.static.df.loc[
        ribasim_model.outlet.static.df.node_id.isin(nodes_to_boezem), "meta_categorie"
    ] = "Uitlaat boezem, stuw"
    ribasim_model.pump.static.df.loc[
        (ribasim_model.pump.static.df.node_id.isin(nodes_to_boezem))
        & (ribasim_model.pump.static.df.meta_func_aanvoer == 0),
        "meta_categorie",
    ] = "Uitlaat boezem, afvoer gemaal"
    ribasim_model.pump.static.df.loc[
        (ribasim_model.pump.static.df.node_id.isin(nodes_to_boezem))
        & (ribasim_model.pump.static.df.meta_func_aanvoer != 0),
        "meta_categorie",
    ] = "Uitlaat boezem, aanvoer gemaal"

    # identify the outlets and pumps at the regular peilgebieden
    ribasim_model.outlet.static.df.loc[
        ~(
            (ribasim_model.outlet.static.df.node_id.isin(nodes_from_boezem))
            | (ribasim_model.outlet.static.df.node_id.isin(nodes_to_boezem))
        ),
        "meta_categorie",
    ] = "Reguliere stuw"

    ribasim_model.pump.static.df.loc[
        ~(
            (ribasim_model.pump.static.df.node_id.isin(nodes_from_boezem))
            | (ribasim_model.pump.static.df.node_id.isin(nodes_to_boezem))
        ),
        "meta_categorie",
    ] = "Regulier gemaal"  # differentiate between afvoer and aanvoer below

    # differentiate between reguliere afvoer and regulieren aanvoer gemalen
    ribasim_model.pump.static.df.loc[
        (ribasim_model.pump.static.df.meta_categorie == "Regulier gemaal")
        & (ribasim_model.pump.static.df.meta_func_aanvoer == 0),
        "meta_categorie",
    ] = "Regulier afvoer gemaal"

    ribasim_model.pump.static.df.loc[
        (ribasim_model.pump.static.df.meta_categorie == "Regulier gemaal")
        & (ribasim_model.pump.static.df.meta_func_aanvoer != 0),
        "meta_categorie",
    ] = "Regulier aanvoer gemaal"

    # repeat for the boundary nodes
    # identify the buitenwater uitlaten and inlaten. A part will be overwritten later, if its a boundary & boezem.
    ribasim_model.outlet.static.df.loc[
        ribasim_model.outlet.static.df.node_id.isin(nodes_to_boundary), "meta_categorie"
    ] = "Uitlaat buitenwater peilgebied, stuw"
    ribasim_model.pump.static.df.loc[
        (ribasim_model.pump.static.df.node_id.isin(nodes_to_boundary))
        & (ribasim_model.pump.static.df.meta_func_aanvoer == 0),
        "meta_categorie",
    ] = "Uitlaat buitenwater peilgebied, afvoer gemaal"
    ribasim_model.pump.static.df.loc[
        (ribasim_model.pump.static.df.node_id.isin(nodes_to_boundary))
        & (ribasim_model.pump.static.df.meta_func_aanvoer != 0),
        "meta_categorie",
    ] = "Uitlaat buitenwater peilgebied, aanvoer gemaal"

    ribasim_model.outlet.static.df.loc[
        ribasim_model.outlet.static.df.node_id.isin(nodes_from_boundary), "meta_categorie"
    ] = "Inlaat buitenwater peilgebied, stuw"
    ribasim_model.pump.static.df.loc[
        (ribasim_model.pump.static.df.node_id.isin(nodes_from_boundary))
        & (ribasim_model.pump.static.df.meta_func_aanvoer == 0),
        "meta_categorie",
    ] = "Inlaat buitenwater peilgebied, afvoer gemaal"

    ribasim_model.pump.static.df.loc[
        (ribasim_model.pump.static.df.node_id.isin(nodes_from_boundary))
        & (ribasim_model.pump.static.df.meta_func_aanvoer != 0),
        "meta_categorie",
    ] = "Inlaat buitenwater peilgebied, aanvoer gemaal"

    # boundary & boezem. This is the part where a portion of the already defined meta_categorie will be overwritten by the code above.
    ribasim_model.outlet.static.df.loc[
        (ribasim_model.outlet.static.df.node_id.isin(nodes_to_boundary))
        & (ribasim_model.outlet.static.df.node_id.isin(nodes_from_boezem)),  # to
        "meta_categorie",
    ] = "Uitlaat buitenwater boezem, stuw"

    ribasim_model.pump.static.df.loc[
        (ribasim_model.pump.static.df.node_id.isin(nodes_to_boundary))
        & (ribasim_model.pump.static.df.node_id.isin(nodes_from_boezem))
        & (ribasim_model.pump.static.df.meta_func_aanvoer == 0),  # to
        "meta_categorie",
    ] = "Uitlaat buitenwater boezem, afvoer gemaal"

    ribasim_model.pump.static.df.loc[
        (ribasim_model.pump.static.df.node_id.isin(nodes_to_boundary))
        & (ribasim_model.pump.static.df.node_id.isin(nodes_from_boezem))
<<<<<<< HEAD
        & (ribasim_model.pump.static.df.meta_func_aanvoer == 0),  # to
        "meta_categorie",
    ] = "Uitlaat buitenwater boezem, afvoer gemaal"

    ribasim_model.pump.static.df.loc[
        (ribasim_model.pump.static.df.node_id.isin(nodes_to_boundary))
        & (ribasim_model.pump.static.df.node_id.isin(nodes_from_boezem))
=======
>>>>>>> f547b7c4
        & (ribasim_model.pump.static.df.meta_func_aanvoer != 0),  # to
        "meta_categorie",
    ] = "Uitlaat buitenwater boezem, aanvoer gemaal"

    ribasim_model.outlet.static.df.loc[
        (ribasim_model.outlet.static.df.node_id.isin(nodes_from_boundary))
        & (ribasim_model.outlet.static.df.node_id.isin(nodes_to_boezem)),  # from
        "meta_categorie",
    ] = "Inlaat buitenwater boezem, stuw"
    ribasim_model.pump.static.df.loc[
        (ribasim_model.pump.static.df.node_id.isin(nodes_from_boundary))
        & (ribasim_model.pump.static.df.node_id.isin(nodes_to_boezem))
        & (ribasim_model.pump.static.df.meta_func_aanvoer == 0),  # from
        "meta_categorie",
    ] = "Inlaat buitenwater boezem, afvoer gemaal"

    ribasim_model.pump.static.df.loc[
        (ribasim_model.pump.static.df.node_id.isin(nodes_from_boundary))
        & (ribasim_model.pump.static.df.node_id.isin(nodes_to_boezem))
        & (ribasim_model.pump.static.df.meta_func_aanvoer != 0),  # from
        "meta_categorie",
    ] = "Inlaat buitenwater boezem, aanvoer gemaal"

    # boezem & boezem.
    ribasim_model.outlet.static.df.loc[
        (ribasim_model.outlet.static.df.node_id.isin(nodes_from_boezem))
        & (ribasim_model.outlet.static.df.node_id.isin(nodes_to_boezem)),
        "meta_categorie",
    ] = "Boezem boezem, stuw"

    ribasim_model.pump.static.df.loc[
        (ribasim_model.pump.static.df.node_id.isin(nodes_from_boezem))
        & (ribasim_model.pump.static.df.node_id.isin(nodes_to_boezem))
        & (ribasim_model.pump.static.df.meta_func_aanvoer == 0),
        "meta_categorie",
    ] = "Boezem boezem, afvoer gemaal"

    ribasim_model.pump.static.df.loc[
        (ribasim_model.pump.static.df.node_id.isin(nodes_from_boezem))
        & (ribasim_model.pump.static.df.node_id.isin(nodes_to_boezem))
        & (ribasim_model.pump.static.df.meta_func_aanvoer != 0),
        "meta_categorie",
    ] = "Boezem boezem, aanvoer gemaal"

    # some pumps have been added due to the feedback form. Assume all these nodes are afvoer gemalen
    ribasim_model.pump.static.df.meta_func_afvoer.fillna(value=1.0, inplace=True)
    ribasim_model.pump.static.df.meta_func_aanvoer.fillna(value=0.0, inplace=True)
    ribasim_model.pump.static.df.meta_func_circulatie.fillna(value=0.0, inplace=True)

    return


def load_model_settings(file_path):
    with open(file_path) as file:
        settings = json.load(file)
    return settings


def determine_min_upstream_max_downstream_levels(ribasim_model, waterschap):
    sturing = load_model_settings(f"sturing_{waterschap}.json")  # load the waterschap specific sturing

    # create empty columns for the sturing
    ribasim_model.outlet.static.df["min_upstream_level"] = np.nan
    ribasim_model.outlet.static.df["max_downstream_level"] = np.nan
    ribasim_model.outlet.static.df["max_flow_rate"] = np.nan
    ribasim_model.outlet.static.df["flow_rate"] = np.nan

    ribasim_model.pump.static.df["min_upstream_level"] = np.nan
    ribasim_model.pump.static.df["max_downstream_level"] = np.nan
    ribasim_model.pump.static.df["max_flow_rate"] = np.nan
    ribasim_model.pump.static.df["flow_rate"] = np.nan

    # make a temp copy to reduce line length, place it later again in the model
    outlet = ribasim_model.outlet.static.df.copy()
    pump = ribasim_model.pump.static.df.copy()

    # for each different outlet and pump type, determine the min an max upstream and downstream level
    for types, settings in sturing.items():
        # Extract values for each setting
        upstream_level_offset = settings["upstream_level_offset"]
        downstream_level_offset = settings["downstream_level_offset"]
        max_flow_rate = settings["max_flow_rate"]

        # Update the min_upstream_level and max_downstream_level in the OUTLET dataframe
        outlet.loc[outlet.meta_categorie == types, "min_upstream_level"] = (
            outlet.meta_from_level - upstream_level_offset
        )
        outlet.loc[outlet.meta_categorie == types, "max_downstream_level"] = (
            outlet.meta_to_level + downstream_level_offset
        )
        outlet.loc[outlet.meta_categorie == types, "flow_rate"] = max_flow_rate

        # Update the min_upstream_level and max_downstream_level in the PUMP dataframe. can be done within the same loop, as the meta_categorie is different for the outlet and pump
        pump.loc[pump.meta_categorie == types, "min_upstream_level"] = pump.meta_from_level - upstream_level_offset
        pump.loc[pump.meta_categorie == types, "max_downstream_level"] = pump.meta_to_level + downstream_level_offset
        pump.loc[pump.meta_categorie == types, "flow_rate"] = max_flow_rate

    # outlet['flow_rate'] = outlet['max_flow_rate']
    # pump['flow_rate'] = pump['max_flow_rate']

    # raise warning if there are np.nan in the columns
    def check_for_nans_in_columns(
        df, outlet_or_pump, columns_to_check=["min_upstream_level", "max_downstream_level", "flow_rate", "flow_rate"]
    ):
        if df[columns_to_check].isnull().values.any():
            warnings.warn(
                f"Warning: NaN values found in the following columns of the {outlet_or_pump} dataframe: "
                f"{', '.join([col for col in columns_to_check if df[col].isnull().any()])}"
            )

    check_for_nans_in_columns(outlet, "outlet")
    check_for_nans_in_columns(pump, "pump")

    print("Warning! Some pumps do not have a flow rate yet. Dummy value of 0.1234 m3/s has been taken.")
    pump.flow_rate = pump.flow_rate.fillna(value=0.1234)

    # place the df's back in the ribasim_model
    ribasim_model.outlet.static.df = outlet
    ribasim_model.pump.static.df = pump

    return


<<<<<<< HEAD
def determine_min_upstream_max_downstream_levels(ribasim_model, waterschap):
    sturing = load_model_settings(f"sturing_{waterschap}.json")  # load the waterschap specific sturing

    # create empty columns for the sturing
    ribasim_model.outlet.static.df["min_upstream_level"] = np.nan
    ribasim_model.outlet.static.df["max_downstream_level"] = np.nan
    ribasim_model.outlet.static.df["max_flow_rate"] = np.nan
    ribasim_model.outlet.static.df["flow_rate"] = np.nan

    ribasim_model.pump.static.df["min_upstream_level"] = np.nan
    ribasim_model.pump.static.df["max_downstream_level"] = np.nan
    ribasim_model.pump.static.df["max_flow_rate"] = np.nan
    ribasim_model.pump.static.df["flow_rate"] = np.nan

    # make a temp copy to reduce line length, place it later again in the model
    outlet = ribasim_model.outlet.static.df.copy()
    pump = ribasim_model.pump.static.df.copy()

    # for each different outlet and pump type, determine the min an max upstream and downstream level
    for types, settings in sturing.items():
        # Extract values for each setting
        upstream_level_offset = settings["upstream_level_offset"]
        downstream_level_offset = settings["downstream_level_offset"]
        max_flow_rate = settings["max_flow_rate"]

        # Update the min_upstream_level and max_downstream_level in the OUTLET dataframe
        outlet.loc[outlet.meta_categorie == types, "min_upstream_level"] = (
            outlet.meta_from_level - upstream_level_offset
        )
        outlet.loc[outlet.meta_categorie == types, "max_downstream_level"] = (
            outlet.meta_to_level + downstream_level_offset
        )
        outlet.loc[outlet.meta_categorie == types, "flow_rate"] = max_flow_rate

        # Update the min_upstream_level and max_downstream_level in the PUMP dataframe. can be done within the same loop, as the meta_categorie is different for the outlet and pump
        pump.loc[pump.meta_categorie == types, "min_upstream_level"] = pump.meta_from_level - upstream_level_offset
        pump.loc[pump.meta_categorie == types, "max_downstream_level"] = pump.meta_to_level + downstream_level_offset
        pump.loc[pump.meta_categorie == types, "flow_rate"] = max_flow_rate

    # outlet['flow_rate'] = outlet['max_flow_rate']
    # pump['flow_rate'] = pump['max_flow_rate']

    # raise warning if there are np.nan in the columns
    def check_for_nans_in_columns(
        df, outlet_or_pump, columns_to_check=["min_upstream_level", "max_downstream_level", "flow_rate", "flow_rate"]
    ):
        if df[columns_to_check].isnull().values.any():
            warnings.warn(
                f"Warning: NaN values found in the following columns of the {outlet_or_pump} dataframe: "
                f"{', '.join([col for col in columns_to_check if df[col].isnull().any()])}"
            )

    check_for_nans_in_columns(outlet, "outlet")
    check_for_nans_in_columns(pump, "pump")

    # place the df's back in the ribasim_model
    ribasim_model.outlet.static.df = outlet
    ribasim_model.pump.static.df = pump

    return


=======
>>>>>>> f547b7c4
def add_discrete_control(ribasim_model, waterschap, default_level):
    """Add discrete control nodes to the network. The rules are based on the meta_categorie of each node."""
    # load in the sturing which is defined in the json files
    sturing = load_model_settings(f"sturing_{waterschap}.json")

    # Remove all Discrete Control nodes and edges if its present
    ribasim_model.discrete_control.node.df = ribasim_model.discrete_control.node.df.iloc[0:0]
    if ribasim_model.discrete_control.condition.df is not None:
        ribasim_model.discrete_control.condition.df = ribasim_model.discrete_control.condition.df.iloc[0:0]
        ribasim_model.discrete_control.logic.df = ribasim_model.discrete_control.logic.df.iloc[0:0]
        ribasim_model.discrete_control.variable.df = ribasim_model.discrete_control.variable.df.iloc[0:0]
        ribasim_model.edge.df = ribasim_model.edge.df.loc[ribasim_model.edge.df.edge_type != "control"]

    # start assigning sturing to outlets/weirs
    # find the nodes to change
    inlaat_boezem_stuw = ribasim_model.outlet.static.df.loc[
        ribasim_model.outlet.static.df.meta_categorie == "Inlaat boezem, stuw", "node_id"
    ]
    uitlaat_boezem_stuw = ribasim_model.outlet.static.df.loc[
        ribasim_model.outlet.static.df.meta_categorie == "Uitlaat boezem, stuw", "node_id"
    ]
    reguliere_stuw = ribasim_model.outlet.static.df.loc[
        ribasim_model.outlet.static.df.meta_categorie == "Reguliere stuw", "node_id"
    ]
    inlaat_buitenwater_peilgebied_stuw = ribasim_model.outlet.static.df.loc[
        ribasim_model.outlet.static.df.meta_categorie == "Inlaat buitenwater peilgebied, stuw", "node_id"
    ]
    uitlaat_buitenwater_peilgebied_stuw = ribasim_model.outlet.static.df.loc[
        ribasim_model.outlet.static.df.meta_categorie == "Uitlaat buitenwater peilgebied, stuw", "node_id"
    ]
    boezem_boezem_stuw = ribasim_model.outlet.static.df.loc[
        ribasim_model.outlet.static.df.meta_categorie == "Boezem boezem, stuw", "node_id"
    ]

    # assign the sturing for the weirs/outlets.
    nodes_to_control_list_stuw = [
        inlaat_boezem_stuw,
        uitlaat_boezem_stuw,
        reguliere_stuw,
        inlaat_buitenwater_peilgebied_stuw,
        uitlaat_buitenwater_peilgebied_stuw,
        boezem_boezem_stuw,
    ]

    category_list_stuw = [
        "Inlaat boezem, stuw",
        "Uitlaat boezem, stuw",
        "Reguliere stuw",
        "Inlaat buitenwater peilgebied, stuw",
        "Uitlaat buitenwater peilgebied, stuw",
        "Boezem boezem, stuw",
    ]

    # fill the discrete control. Do this table by tables, where the condition table is determined by the meta_categorie
    for nodes_to_control, category in zip(nodes_to_control_list_stuw, category_list_stuw):
        if len(nodes_to_control) > 0:
            print(f"Sturing has been added for the category {category}")
            add_discrete_control_partswise(
                ribasim_model=ribasim_model,
                nodes_to_control=nodes_to_control,
                category=category,
                sturing=sturing,
                default_level=default_level,
            )
        else:
            print(f"No stuwen are found in the category of {category}")

    # repeat for the pumps
    # find the nodes to change
    inlaat_boezem_gemaal = ribasim_model.pump.static.df.loc[
        ribasim_model.pump.static.df.meta_categorie == "Inlaat boezem, gemaal", "node_id"
    ]
    uitlaat_boezem_gemaal = ribasim_model.pump.static.df.loc[
        ribasim_model.pump.static.df.meta_categorie == "Uitlaat boezem, gemaal", "node_id"
    ]

    regulier_gemaal_afvoer = ribasim_model.pump.static.df.loc[
        (
            (ribasim_model.pump.static.df.meta_categorie == "Regulier gemaal")
            & (ribasim_model.pump.static.df.meta_func_afvoer != 0)
        ),
        "node_id",
    ]
    regulier_gemaal_aanvoer = ribasim_model.pump.static.df.loc[
        (
            (ribasim_model.pump.static.df.meta_categorie == "Regulier gemaal")
            & (ribasim_model.pump.static.df.meta_func_afvoer != 1)
        ),
        "node_id",
    ]

    uitlaat_buitenwater_peilgebied_gemaal_afvoer = ribasim_model.pump.static.df.loc[
        (
            (ribasim_model.pump.static.df.meta_categorie == "Uitlaat buitenwater peilgebied, gemaal")
            & (ribasim_model.pump.static.df.meta_func_afvoer != 0)
        ),
        "node_id",
    ]
    uitlaat_buitenwater_peilgebied_gemaal_aanvoer = ribasim_model.pump.static.df.loc[
        (
            (ribasim_model.pump.static.df.meta_categorie == "Uitlaat buitenwater peilgebied, gemaal")
            & (ribasim_model.pump.static.df.meta_func_afvoer != 1)
        ),
        "node_id",
    ]

    inlaat_buitenwater_peilgebied_gemaal_afvoer = ribasim_model.pump.static.df.loc[
        (
            (ribasim_model.pump.static.df.meta_categorie == "Inlaat buitenwater peilgebied, gemaal")
            & (ribasim_model.pump.static.df.meta_func_afvoer != 0)
        ),
        "node_id",
    ]
    inlaat_buitenwater_peilgebied_gemaal_aanvoer = ribasim_model.pump.static.df.loc[
        (
            (ribasim_model.pump.static.df.meta_categorie == "Inlaat buitenwater peilgebied, gemaal")
            & (ribasim_model.pump.static.df.meta_func_afvoer != 1)
        ),
        "node_id",
    ]

    boezem_boezem_gemaal_afvoer = ribasim_model.outlet.static.df.loc[
        (
            (ribasim_model.outlet.static.df.meta_categorie == "Boezem boezem, gemaal")
            & (ribasim_model.pump.static.df.meta_func_afvoer != 0)
        ),
        "node_id",
    ]
    boezem_boezem_gemaal_aanvoer = ribasim_model.outlet.static.df.loc[
        (
            (ribasim_model.outlet.static.df.meta_categorie == "Boezem boezem, gemaal")
            & (ribasim_model.pump.static.df.meta_func_afvoer != 1)
        ),
        "node_id",
    ]

    # assign the sturing for the gemalen/pumps.
    nodes_to_control_list_gemaal = [
        inlaat_boezem_gemaal,
        uitlaat_boezem_gemaal,
        regulier_gemaal_afvoer,
        regulier_gemaal_aanvoer,
        uitlaat_buitenwater_peilgebied_gemaal_afvoer,
        uitlaat_buitenwater_peilgebied_gemaal_aanvoer,
        inlaat_buitenwater_peilgebied_gemaal_afvoer,  #
        inlaat_buitenwater_peilgebied_gemaal_aanvoer,  #
        boezem_boezem_gemaal_afvoer,
        boezem_boezem_gemaal_aanvoer,
    ]

    category_list_gemaal = [
        "Inlaat boezem, gemaal",
        "Uitlaat boezem, gemaal",
        "Regulier afvoer gemaal",
        "Regulier aanvoer gemaal",
        "Uitlaat buitenwater peilgebied, afvoer gemaal",
        "Uitlaat buitenwater peilgebied, aanvoer gemaal",
        "Inlaat buitenwater peilgebied, afvoer gemaal",  #
        "Inlaat buitenwater peilgebied, aanvoer gemaal",  #
        "Boezem boezem, afvoer gemaal",
        "Boezem boezem, aanvoer gemaal",
    ]

    # fill the discrete control. Do this table by tables, where the condition table is determined by the meta_categorie
    for nodes_to_control, category in zip(nodes_to_control_list_gemaal, category_list_gemaal):
        if len(nodes_to_control) > 0:
            print(f"Sturing has been added for the category {category}")
            add_discrete_control_partswise(
                ribasim_model=ribasim_model,
                nodes_to_control=nodes_to_control,
                category=category,
                sturing=sturing,
                default_level=default_level,
            )
        else:
            print(f"No gemalen are found in the category of {category}")

    # # fill the discrete control. Do this table by tables, where the condition table is determined by the meta_categorie. Start with the outlets/stuwen
    # add_discrete_control_partswise(
    #     ribasim_model=ribasim_model,
    #     nodes_to_control=inlaat_boezem_stuw,
    #     category='Inlaat boezem, stuw',
    #     sturing = sturing,
    #     default_level = default_level)

    # many duplicate values have been created. Discard those.
    # ribasim_model.outlet.static.df = ribasim_model.outlet.static.df.drop_duplicates().reset_index(drop=True)
    # ribasim_model.pump.static.df = ribasim_model.pump.static.df.drop_duplicates().reset_index(drop=True)

    # a DC node occures twice in the table of teh nodes at case of AGV, while this node is not present at all in the DC tables. REmove it
    DC_nodes = pd.concat(
        [
            ribasim_model.discrete_control.logic.df.node_id,
            ribasim_model.discrete_control.variable.df.node_id,
            ribasim_model.discrete_control.condition.df.node_id,
        ]
    )

    DC_nodes = DC_nodes.drop_duplicates().reset_index(drop=True)

    # add meta_downstream to the DC variable
    ribasim_model.discrete_control.variable.df["meta_downstream"] = ribasim_model.discrete_control.variable.df.merge(
        right=ribasim_model.discrete_control.condition.df,
        left_on=["compound_variable_id", "listen_node_id"],
        right_on=["compound_variable_id", "meta_listen_node_id"],
        how="left",
    )[["meta_downstream"]]

    ribasim_model.discrete_control.node.df = ribasim_model.discrete_control.node.df.loc[
        ribasim_model.discrete_control.node.df.node_id.isin(DC_nodes.values)
    ].reset_index(drop=True)
    ribasim_model.discrete_control.node.df = ribasim_model.discrete_control.node.df.drop_duplicates(
        subset="node_id"
    ).reset_index(drop=True)
    ribasim_model.discrete_control.condition.df = (
        ribasim_model.discrete_control.condition.df.drop_duplicates()
        .sort_values(by=["node_id", "meta_downstream"])
        .reset_index(drop=True)
    )
    ribasim_model.discrete_control.variable.df = (
        ribasim_model.discrete_control.variable.df.drop_duplicates()
        .sort_values(by=["node_id", "meta_downstream"])
        .reset_index(drop=True)
    )
    ribasim_model.discrete_control.logic.df = (
        ribasim_model.discrete_control.logic.df.drop_duplicates()
        .sort_values(by=["node_id", "truth_state"])
        .reset_index(drop=True)
    )

    return


def add_discrete_control_partswise(ribasim_model, nodes_to_control, category, sturing, default_level):
    # define the sturing parameters in variables
    upstream_level_offset = sturing[category]["upstream_level_offset"]
    truth_state = sturing[category]["truth_state"]
    control_state = sturing[category]["control_state"]
    flow_rate_block = sturing[category]["flow_rate_block"]
    flow_rate_pass = sturing[category]["flow_rate_pass"]
    node_type = sturing[category]["node_type"]

    ### node ####################################################
    # add the discrete control .node table. The node_ids are the same as the node_id of the outlet/pump, but 80.000 is added
    DC_nodes = pd.DataFrame()
    DC_nodes["node_id"] = nodes_to_control.astype(int) + 80000

    # trace back the node_id which the DiscreteControl controls, including the compoun_variable_id which is set the same as the node_id
    DC_nodes["meta_control_node_id"] = nodes_to_control
    DC_nodes["meta_compound_variable_id"] = DC_nodes["node_id"]
    DC_nodes["node_type"] = "DiscreteControl"
    DC_nodes = DC_nodes.sort_values(by="node_id").reset_index(drop=True)

    # retrieve the geometries of the DiscreteControl. Put it at the same location, so they may be stored in either the Outlets or the Pumps, so check both    if
    if node_type == "outlet" or node_type == "Outlet":
        DC_nodes["geometry"] = DC_nodes.merge(
            right=ribasim_model.outlet.node.df[["node_id", "geometry"]],
            left_on="meta_control_node_id",
            right_on="node_id",
            how="left",
        )["geometry"]
    elif node_type == "pump" or node_type == "Pump":
        DC_nodes["geometry"] = DC_nodes.merge(
            right=ribasim_model.pump.node.df[["node_id", "geometry"]],
            left_on="meta_control_node_id",
            right_on="node_id",
            how="left",
        )["geometry"]

    DC_nodes = DC_nodes[["node_id", "node_type", "meta_control_node_id", "meta_compound_variable_id", "geometry"]]

    # concat the DC_nodes to the ribasim model
    ribasim_model.discrete_control.node.df = (
        pd.concat([ribasim_model.discrete_control.node.df, DC_nodes]).sort_values(by="node_id").reset_index(drop=True)
    )
    ribasim_model.discrete_control.node.df = gpd.GeoDataFrame(
        ribasim_model.discrete_control.node.df, geometry="geometry"
    )

    ### node OUTLET static ###
    if node_type == "outlet" or node_type == "Outlet":
        # df when water is blocked
        outlet_static_block = ribasim_model.outlet.static.df.copy()
        outlet_static_block["control_state"] = "block"
        outlet_static_block["flow_rate"] = flow_rate_block
        outlet_static_block["meta_min_crest_level"] = (
            np.nan
        )  # min crest level is redundant, as control is defined for both upstream as well as downstream levels

        # df when water is passed
        outlet_static_pass = ribasim_model.outlet.static.df.copy()
        outlet_static_pass["control_state"] = "pass"
        outlet_static_pass["flow_rate"] = flow_rate_pass
        outlet_static_pass["meta_min_crest_level"] = (
            np.nan
        )  # min crest level is redundant, as control is defined for both upstream as well as downstream levels

        outlet_static = (
            pd.concat([outlet_static_block, outlet_static_pass])
            .sort_values(by=["node_id", "control_state"])
            .reset_index(drop=True)
        )
        ribasim_model.outlet.static.df = outlet_static

    ### node PUMP static ###
    if node_type == "pump" or node_type == "Pump":
        # df when water is blocked
        pump_static_block = ribasim_model.pump.static.df.copy()
        pump_static_block["control_state"] = "block"
        pump_static_block["flow_rate"] = flow_rate_block

        # df when water is passed
        pump_static_pass = ribasim_model.pump.static.df.copy()
        pump_static_pass["control_state"] = "pass"
        pump_static_pass["flow_rate"] = flow_rate_pass

        pump_static = (
            pd.concat([pump_static_block, pump_static_pass])
            .sort_values(by=["node_id", "control_state"])
            .reset_index(drop=True)
        )
        ribasim_model.pump.static.df = pump_static

    ### condition ####################################################
    # create the DiscreteControl condition table
    DC_condition_us = pd.DataFrame()
    DC_condition_us["node_id"] = ribasim_model.discrete_control.node.df["node_id"]
    DC_condition_us["meta_control_node_id"] = ribasim_model.discrete_control.node.df["meta_control_node_id"]
    DC_condition_us["compound_variable_id"] = ribasim_model.discrete_control.node.df["meta_compound_variable_id"]
    DC_condition_ds = DC_condition_us.copy(deep=True)

    # find the greather_than value by looking the corresponding UPstream basin up in the edge table
    basin_to_control_node_us = ribasim_model.edge.df.loc[
        ribasim_model.edge.df.to_node_id.isin(nodes_to_control.values)
    ]  # ['from_node_id']
    basin_to_control_node_us = basin_to_control_node_us.merge(
        right=ribasim_model.basin.state.df, left_on="from_node_id", right_on="node_id", how="left"
    )[["to_node_id", "to_node_type", "level", "from_node_id", "from_node_type"]]
    basin_to_control_node_us["meta_to_control_node_id"] = basin_to_control_node_us["to_node_id"]
    basin_to_control_node_us["meta_to_control_node_type"] = basin_to_control_node_us["to_node_type"]

    DC_condition_us = DC_condition_us.merge(
        right=basin_to_control_node_us, left_on="meta_control_node_id", right_on="to_node_id"
    )
    DC_condition_us["level"] -= upstream_level_offset

    # formatting
    DC_condition_us.rename(
        columns={
            "level": "greater_than",
            "from_node_id": "meta_listen_node_id",
            "from_node_type": "meta_listen_node_type",
        },
        inplace=True,
    )
    DC_condition_us = DC_condition_us[
        [
            "node_id",
            "compound_variable_id",
            "greater_than",
            "meta_listen_node_id",
            "meta_listen_node_type",
            "meta_to_control_node_id",
            "meta_to_control_node_type",
        ]
    ]
    DC_condition_us["meta_downstream"] = 0  # add a column to sort it later on

    # for each row, there is (incorrectly) another row added where the listen node is the DiscreteControl. This should not be the case. Remove it
    DC_condition_us = DC_condition_us.loc[DC_condition_us.meta_listen_node_type != "DiscreteControl"]

    # the upstream node which is listened to is found. Now, find the downstream listen node.
    # basically repeat the same lines as above
    basin_to_control_node_ds = ribasim_model.edge.df.loc[
        ribasim_model.edge.df.from_node_id.isin(nodes_to_control.values)
    ]
    basin_to_control_node_ds = basin_to_control_node_ds.merge(
        right=ribasim_model.basin.state.df, left_on="to_node_id", right_on="node_id", how="left"
    )[["from_node_id", "from_node_type", "level", "to_node_id", "to_node_type"]]

    DC_condition_ds = DC_condition_ds.merge(
        right=basin_to_control_node_ds, left_on="meta_control_node_id", right_on="from_node_id"
    )
    DC_condition_ds["level"] -= upstream_level_offset

    # formatting
    DC_condition_ds.rename(
        columns={"level": "greater_than", "to_node_id": "meta_listen_node_id", "to_node_type": "meta_listen_node_type"},
        inplace=True,
    )
    DC_condition_ds = DC_condition_ds[
        ["node_id", "compound_variable_id", "greater_than", "meta_listen_node_id", "meta_listen_node_type"]
    ]
    DC_condition_ds["meta_downstream"] = 1  # add a column to sort it later on

    # add some more columns so the downstream table matches the upstream table. Not sure why this is not created
    DC_condition_ds["meta_to_control_node_id"] = DC_condition_ds.merge(
        right=DC_condition_us, on="compound_variable_id", how="left"
    )["meta_to_control_node_id"]
    DC_condition_ds["meta_to_control_node_type"] = DC_condition_ds.merge(
        right=DC_condition_us, on="compound_variable_id", how="left"
    )["meta_to_control_node_type"]

    # concat the upstream and the downstream condition table
    DC_condition = pd.concat([DC_condition_us, DC_condition_ds])

    # every basin should have a target level by this part of the code. However, LevelBoundaries may not. Implement it
    DC_condition.greater_than.fillna(value=default_level, inplace=True)

    # concat the entire DC_condition to the ribasim model
    ribasim_model.discrete_control.condition.df = pd.concat([ribasim_model.discrete_control.condition.df, DC_condition])
    ribasim_model.discrete_control.condition.df = ribasim_model.discrete_control.condition.df.sort_values(
        by=["node_id", "meta_downstream"]
    ).reset_index(drop=True)

    ### logic ####################################################
    DC_logic = pd.DataFrame()
    for i in range(len(truth_state)):
        DC_logic_temp = DC_condition.copy()[["node_id"]].drop_duplicates()
        DC_logic_temp["truth_state"] = truth_state[i]
        DC_logic_temp["control_state"] = control_state[i]

        DC_logic = pd.concat([DC_logic, DC_logic_temp])

    # concat the DC_condition to the ribasim model
    ribasim_model.discrete_control.logic.df = pd.concat([ribasim_model.discrete_control.logic.df, DC_logic])
    ribasim_model.discrete_control.logic.df = ribasim_model.discrete_control.logic.df.sort_values(
        by=["node_id", "truth_state"]
    ).reset_index(drop=True)

    ### variable ####################################################
    DC_variable = DC_condition.copy()[
        ["node_id", "compound_variable_id", "meta_listen_node_id", "meta_listen_node_type"]
    ]
    DC_variable.rename(
        columns={"meta_listen_node_id": "listen_node_id", "meta_listen_node_type": "listen_node_type"}, inplace=True
    )
    DC_variable["variable"] = "level"

    # concat the DC_variable to the ribasim model
    ribasim_model.discrete_control.variable.df = pd.concat([ribasim_model.discrete_control.variable.df, DC_variable])
    ribasim_model.discrete_control.variable.df = ribasim_model.discrete_control.variable.df.sort_values(
        by=["node_id", "listen_node_id"]
    ).reset_index(drop=True)

    ### edge ####################################################
    DC_edge = DC_condition.copy()[["node_id", "meta_to_control_node_id", "meta_to_control_node_type"]]

    # as the DC listens to both the upstream as well as the downstream nodes, it contains twice the node_ids. Only select one.
    DC_edge = DC_edge.drop_duplicates(subset="node_id")
    DC_edge.rename(
        columns={
            "node_id": "from_node_id",
            "meta_to_control_node_id": "to_node_id",
            "meta_to_control_node_type": "to_node_type",
        },
        inplace=True,
    )

    # DC_edge['to_node_type'] = ribasim_model.edge.df.loc[ribasim_model.edge.df.to_node_id == DC_edge.node_id, 'to_node_type']
    DC_edge["from_node_type"] = "DiscreteControl"
    DC_edge["edge_type"] = "control"
    DC_edge["meta_categorie"] = "DC_control"

    # retrieve the FROM geometry from the DC_nodes. The TO is the same, as the DiscreteControl is on the same location
    DC_edge["from_coord"] = DC_nodes["geometry"]
    DC_edge["to_coord"] = DC_nodes["geometry"]

    def create_linestring(row):
        return LineString([row["from_coord"], row["to_coord"]])

    DC_edge["geometry"] = DC_edge.apply(create_linestring, axis=1)

    DC_edge = DC_edge[
        ["from_node_id", "from_node_type", "to_node_id", "to_node_type", "edge_type", "meta_categorie", "geometry"]
    ]
    ribasim_model.edge.df = pd.concat([ribasim_model.edge.df, DC_edge]).reset_index(drop=True)

    return


def clean_tables(ribasim_model, waterschap):
    """Only retain node_id's which are present in the .node table."""
    # Basin
    basin_ids = ribasim_model.basin.node.df.loc[
        ribasim_model.basin.node.df.node_type == "Basin", "meta_node_id"
    ].to_numpy()
    ribasim_model.basin.area = ribasim_model.basin.area.df.loc[
        ribasim_model.basin.area.df.node_id.isin(basin_ids)
    ].reset_index(drop=True)
    ribasim_model.basin.profile = ribasim_model.basin.profile.df.loc[
        ribasim_model.basin.profile.df.node_id.isin(basin_ids)
    ].reset_index(drop=True)
    ribasim_model.basin.state = ribasim_model.basin.state.df.loc[
        ribasim_model.basin.state.df.node_id.isin(basin_ids)
    ].reset_index(drop=True)
    ribasim_model.basin.static = ribasim_model.basin.static.df.loc[
        ribasim_model.basin.static.df.node_id.isin(basin_ids)
    ].reset_index(drop=True)

    # Outlet
    outlet_ids = ribasim_model.outlet.node.df.loc[
        ribasim_model.outlet.node.df.node_type == "Outlet", "meta_node_id"
    ].to_numpy()
    ribasim_model.outlet.static = ribasim_model.outlet.static.df.loc[
        ribasim_model.outlet.static.df.node_id.isin(outlet_ids)
    ].reset_index(drop=True)

    # Pump
    pump_ids = ribasim_model.pump.node.df.loc[ribasim_model.pump.node.df.node_type == "Pump", "meta_node_id"].to_numpy()
    ribasim_model.pump.static = ribasim_model.pump.static.df.loc[
        ribasim_model.pump.static.df.node_id.isin(pump_ids)
    ].reset_index(drop=True)

    # ManningResistance
    manningresistance_ids = ribasim_model.manning_resistance.node.df.loc[
        ribasim_model.manning_resistance.node.df.node_type == "ManningResistance", "meta_node_id"
    ].to_numpy()
    ribasim_model.manning_resistance.static = ribasim_model.manning_resistance.static.df.loc[
        ribasim_model.manning_resistance.static.df.node_id.isin(manningresistance_ids)
    ].reset_index(drop=True)

    # LevelBoundary
    levelboundary_ids = ribasim_model.level_boundary.node.df.loc[
        ribasim_model.level_boundary.node.df.node_type == "LevelBoundary", "meta_node_id"
    ].to_numpy()
    ribasim_model.level_boundary.static = ribasim_model.level_boundary.static.df.loc[
        ribasim_model.level_boundary.static.df.node_id.isin(levelboundary_ids)
    ].reset_index(drop=True)

    # identify empty static tables
    # Basin
    basin_static_missing = ribasim_model.basin.node.df.loc[
        ~ribasim_model.basin.node.df.index.isin(ribasim_model.basin.static.df.node_id)
    ]  # .index.to_numpy()
    if len(basin_static_missing) > 0:
        print("\nFollowing node_id's in the Basin.static table are missing:\n", basin_static_missing.index.to_numpy())

    basin_state_missing = ribasim_model.basin.node.df.loc[
        ~ribasim_model.basin.node.df.index.isin(ribasim_model.basin.state.df.node_id)
    ]  # .index.to_numpy()
    if len(basin_state_missing) > 0:
        print("\nFollowing node_id's in the Basin.state table are missing:\n", basin_state_missing.index.to_numpy())

    basin_profile_missing = ribasim_model.basin.node.df.loc[
        ~ribasim_model.basin.node.df.index.isin(ribasim_model.basin.profile.df.node_id)
    ]  # .index.to_numpy()
    if len(basin_profile_missing) > 0:
        print("\nFollowing node_id's in the Basin.profile table are missing:\n", basin_profile_missing.index.to_numpy())

    basin_area_missing = ribasim_model.basin.node.df.loc[
        ~ribasim_model.basin.node.df.index.isin(ribasim_model.basin.area.df.node_id)
    ]  # .index.to_numpy()
    if len(basin_area_missing) > 0:
        print("\nFollowing node_id's in the Basin.area table are missing:\n", basin_area_missing.index.to_numpy())

    # Outlet
    outlet_missing = ribasim_model.outlet.node.df.loc[
        ~ribasim_model.outlet.node.df.index.isin(ribasim_model.outlet.static.df.node_id)
    ]  # .index.to_numpy()
    if len(outlet_missing) > 0:
        print("\nFollowing node_id's in the Outlet.static table are missing:\n", outlet_missing.index.to_numpy())

    # Pump
    pump_missing = ribasim_model.pump.node.df.loc[
        ~ribasim_model.pump.node.df.index.isin(ribasim_model.pump.static.df.node_id)
    ]  # .index.to_numpy()
    if len(pump_missing) > 0:
        print("\nFollowing node_id's in the pump.static table are missing:\n", pump_missing.index.to_numpy())

    # Manning resistance
    manning_resistance_missing = ribasim_model.manning_resistance.node.df.loc[
        ~ribasim_model.manning_resistance.node.df.index.isin(ribasim_model.manning_resistance.static.df.node_id)
    ]  # .index.to_numpy()
    if len(manning_resistance_missing) > 0:
        print(
            "\nFollowing node_id's in the manning_resistance.static table are missing\n:",
            manning_resistance_missing.index.to_numpy(),
        )

    level_boundary_missing = ribasim_model.level_boundary.node.df.loc[
        ~ribasim_model.level_boundary.node.df.index.isin(ribasim_model.level_boundary.static.df.node_id)
    ]  # .index.to_numpy()
    if len(level_boundary_missing) > 0:
        print(
            "\nFollowing node_id's in the level_boundary.static table are missing:\n",
            level_boundary_missing.index.to_numpy(),
        )

    # check for duplicated indexes in all the node tables
    # reating individual DataFrames for each node type
    basin_ids_df = pd.DataFrame({"Type": "Basin", "node_id": basin_ids})
    outlet_ids_df = pd.DataFrame({"Type": "Outlet", "node_id": outlet_ids})
    pump_ids_df = pd.DataFrame({"Type": "Pump", "node_id": pump_ids})
    manningresistance_ids_df = pd.DataFrame({"Type": "ManningResistance", "node_id": manningresistance_ids})
    levelboundary_ids_df = pd.DataFrame({"Type": "LevelBoundary", "node_id": levelboundary_ids})

    # Concatenating all DataFrames into one
    combined_df = pd.concat(
        [basin_ids_df, outlet_ids_df, pump_ids_df, manningresistance_ids_df, levelboundary_ids_df], ignore_index=True
    )
    duplicated_ids = combined_df[combined_df.duplicated(subset="node_id", keep=False)]

    if len(duplicated_ids) > 0:
        print("\nThe following node_ids are duplicates: \n", duplicated_ids)

    # check for duplicated indexes in the basin static tables
    duplicated_static_basin = ribasim_model.basin.static.df.loc[
        ribasim_model.basin.static.df.duplicated(subset="node_id")
    ]
    if len(duplicated_static_basin) > 0:
        print("\nFollowing indexes are duplicated in the basin.static table:\n", duplicated_static_basin)

    # check for duplicated indexes in the outlet static tables
    duplicated_static_outlet = ribasim_model.outlet.static.df.loc[
        ribasim_model.outlet.static.df.duplicated(subset="node_id")
    ]
    if len(duplicated_static_outlet) > 0:
        print("\nFollowing indexes are duplicated in the outlet.static table:\n", duplicated_static_outlet)

    # check for duplicated indexes in the pump static tables
    duplicated_static_pump = ribasim_model.pump.static.df.loc[ribasim_model.pump.static.df.duplicated(subset="node_id")]
    if len(duplicated_static_pump) > 0:
        print("\nFollowing indexes are duplicated in the pump.static table:\n", duplicated_static_pump)

    # check for duplicated indexes in the manning_resistance static tables
    duplicated_static_manning_resistance = ribasim_model.manning_resistance.static.df.loc[
        ribasim_model.manning_resistance.static.df.duplicated(subset="node_id")
    ]
    if len(duplicated_static_manning_resistance) > 0:
        print(
            "\nFollowing indexes are duplicated in the manning_resistance.static table:\n",
            duplicated_static_manning_resistance,
        )

    # check for duplicated indexes in the level_boundary static tables
    duplicated_static_level_boundary = ribasim_model.level_boundary.static.df.loc[
        ribasim_model.level_boundary.static.df.duplicated(subset="node_id")
    ]
    if len(duplicated_static_level_boundary) > 0:
        print(
            "\nFollowing indexes are duplicated in the level_boundary.static table:\n", duplicated_static_level_boundary
        )

    # check if node_ids in the edge table are not present in the node table
    edge = ribasim_model.edge.df.copy()
    missing_from_node_id = edge.loc[~edge.from_node_id.isin(combined_df.node_id.to_numpy())]
    missing_to_node_id = edge.loc[~edge.to_node_id.isin(combined_df.node_id.to_numpy())]
    missing_edges = combined_df.loc[
        (~combined_df.node_id.isin(edge.from_node_id)) & (~combined_df.node_id.isin(edge.to_node_id))
    ]

    if len(missing_from_node_id) > 0:
        print("\nFollowing from_node_id's in the edge table do not exist:\n", missing_from_node_id)
    if len(missing_to_node_id) > 0:
        print("\nFollowing to_node_id's in the edge table do not exist:\n", missing_to_node_id)
    if len(missing_edges) > 0:
        print("\nFollowing node_ids are not connected to any edges:\n", missing_edges)

    # set crs
    ribasim_model.basin.node.df = gpd.GeoDataFrame(ribasim_model.basin.node.df.set_crs(crs="EPSG:28992"))
    ribasim_model.tabulated_rating_curve.node.df = gpd.GeoDataFrame(
        ribasim_model.tabulated_rating_curve.node.df.set_crs(crs="EPSG:28992")
    )
    ribasim_model.outlet.node.df = gpd.GeoDataFrame(ribasim_model.outlet.node.df.set_crs(crs="EPSG:28992"))
    ribasim_model.pump.node.df = gpd.GeoDataFrame(ribasim_model.pump.node.df.set_crs(crs="EPSG:28992"))
    ribasim_model.manning_resistance.node.df = gpd.GeoDataFrame(
        ribasim_model.manning_resistance.node.df.set_crs(crs="EPSG:28992")
    )
    ribasim_model.level_boundary.node.df = gpd.GeoDataFrame(
        ribasim_model.level_boundary.node.df.set_crs(crs="EPSG:28992")
    )
    ribasim_model.flow_boundary.node.df = gpd.GeoDataFrame(
        ribasim_model.flow_boundary.node.df.set_crs(crs="EPSG:28992")
    )
    ribasim_model.terminal.node.df = gpd.GeoDataFrame(ribasim_model.terminal.node.df.set_crs(crs="EPSG:28992"))

    # section below as asked by D2HYDRO

    # #add category in the .node table
    basin_node = ribasim_model.basin.node.df.merge(
        right=ribasim_model.basin.state.df[["node_id", "meta_categorie"]],
        how="left",
        left_on="meta_node_id",
        right_on="node_id",
    )
    basin_node = basin_node.set_index("node_id")  # change index
    ribasim_model.basin.node.df = basin_node  # replace the df

    # add waterschap name, remove meta_node_id
    ribasim_model.basin.node.df["meta_waterbeheerder"] = waterschap
    ribasim_model.basin.node.df = ribasim_model.basin.node.df.drop(columns="meta_node_id")
    return


def find_upstream_downstream_target_levels(ribasim_model, node):
    """Find the target levels upstream and downstream from each outlet, and add it as meta data to the outlet.static table."""
    if "utlet" in node:
        structure_static = ribasim_model.outlet.static.df.copy(deep=True)
        structure_static = structure_static[
            [
                "node_id",
                "active",
                "flow_rate",
                "min_flow_rate",
                "max_flow_rate",
                "meta_min_crest_level",
                "control_state",
                "meta_categorie",
            ]
        ]  # prevent errors if the function is ran before
    elif "ump" in node:
        structure_static = ribasim_model.pump.static.df.copy(deep=True)
        structure_static = structure_static[
            [
                "node_id",
                "active",
                "flow_rate",
                "min_flow_rate",
                "max_flow_rate",
                "control_state",
                "meta_func_afvoer",
                "meta_func_aanvoer",
                "meta_func_circulatie",
                "meta_type_verbinding",
                "meta_categorie",
            ]
        ]  # prevent errors if the function is ran before
    # find upstream basin node_id
    structure_static = structure_static.merge(
        right=ribasim_model.edge.df[["from_node_id", "to_node_id"]],
        left_on="node_id",
        right_on="to_node_id",
        how="left",
    )
    structure_static = structure_static.drop(columns="to_node_id")  # remove redundant column

    # find downstream basin node_id
    structure_static = structure_static.merge(
        right=ribasim_model.edge.df[["to_node_id", "from_node_id"]],
        left_on="node_id",
        right_on="from_node_id",
        how="left",
        suffixes=("", "_remove"),
    )
    structure_static = structure_static.drop(columns="from_node_id_remove")  # remove redundant column

    # merge upstream target level to the outlet static table by using the Basins
    structure_static = structure_static.merge(
        right=ribasim_model.basin.state.df[["node_id", "level"]],
        left_on="to_node_id",
        right_on="node_id",
        how="left",
        suffixes=("", "_remove"),
    )
    structure_static = structure_static.rename(columns={"level": "to_basin_level"})
    structure_static = structure_static.drop(columns="node_id_remove")  # remove redundant column

    structure_static = structure_static.merge(
        right=ribasim_model.basin.state.df[["node_id", "level"]],
        left_on="from_node_id",
        right_on="node_id",
        how="left",
        suffixes=("", "_remove"),
    )
    structure_static = structure_static.rename(columns={"level": "from_basin_level"})
    structure_static = structure_static.drop(columns="node_id_remove")  # remove redundant column

    # merge upstream target level to the outlet static table by using the LevelBoundaries
    structure_static = structure_static.merge(
        right=ribasim_model.level_boundary.static.df[["node_id", "level"]],
        left_on="to_node_id",
        right_on="node_id",
        how="left",
        suffixes=("", "_remove"),
    )
    structure_static = structure_static.rename(columns={"level": "to_LevelBoundary_level"})
    structure_static = structure_static.drop(columns="node_id_remove")  # remove redundant column

    structure_static = structure_static.merge(
        right=ribasim_model.level_boundary.static.df[["node_id", "level"]],
        left_on="from_node_id",
        right_on="node_id",
        how="left",
        suffixes=("", "_remove"),
    )
    structure_static = structure_static.rename(columns={"level": "from_LevelBoundary_level"})
    structure_static = structure_static.drop(columns="node_id_remove")  # remove redundant column

    # fill new columns with the upstream target levels of both Basins as well as LevelBoundaries
    structure_static["from_level"] = structure_static["from_basin_level"].fillna(
        structure_static["from_LevelBoundary_level"]
    )
    structure_static["to_level"] = structure_static["to_basin_level"].fillna(structure_static["to_LevelBoundary_level"])

    # drop the redundant columns, and prepare column names for Ribasim
    structure_static = structure_static.drop(
        columns=["to_basin_level", "from_basin_level", "to_LevelBoundary_level", "from_LevelBoundary_level"]
    )
    structure_static = structure_static.rename(
        columns={
            "from_node_id": "meta_from_node_id",
            "to_node_id": "meta_to_node_id",
            "from_level": "meta_from_level",
            "to_level": "meta_to_level",
        }
    )

    # replace the old ribasim_model.____.static.df with the updated structure_static df
    if "utlet" in node:
        ribasim_model.outlet.static = structure_static
    elif "ump" in node:
        ribasim_model.pump.static = structure_static

    return


# def checks(ribasim_model):
#     checks = {}
#     checks['boezem'] = ribasim_model.basin.area.df.merge(ribasim_model.basin.state.df[['node_id', 'meta_categorie']],
#                                                  on='node_id',
#                                                  how='left')
#     checks['boezem'] = checks['boezem'].loc[checks['boezem']['meta_categorie'] == 'hoofdwater'].reset_index(drop=True)
#     checks['boezem']['peilgebied_cat'] = 1

#     basin_nodes = (
#         ribasim_model.basin.state.df.copy()
#     )  # .loc[ribasim_model.basin.state.df['node_type'] == 'Basin'] #select all basins
#     # ribasim_model.basin.node.df.index += 1 #RB: outcommented plus one
#     basin_nodes["geometry"] = ribasim_model.basin.node.df.geometry  # add geometry column
#     basin_nodes = gpd.GeoDataFrame(basin_nodes, geometry="geometry")  # convert from pd go gpd

#     points_within = gpd.sjoin(
#         basin_nodes, checks["boezem"], how="inner", predicate="within"
#     )  # find the basins which are within a peilgebied (found in the checks)
#     boezem_nodes = ribasim_model.basin.state.df.node_id.loc[points_within.index]

#     # the boezem nodes have been identified. Now determine the five different categories.

#     # determine from and to boezem nodes
#     nodes_from_boezem = ribasim_model.edge.df.loc[
#         ribasim_model.edge.df.from_node_id.isin(boezem_nodes)
#     ]  # select ALL NODES which originate FROM the boezem
#     nodes_to_boezem = ribasim_model.edge.df.loc[
#         ribasim_model.edge.df.to_node_id.isin(boezem_nodes)
#     ]  # select ALL NODES which go TO the boezem

#     # inlaten_TRC
#     inlaten_TRC = nodes_from_boezem.loc[
#         (nodes_from_boezem.meta_to_node_type == "TabulatedRatingCurve")
#         | (nodes_from_boezem.meta_to_node_type == "Outlet")
#     ]
#     inlaten_TRC = inlaten_TRC["to_node_id"]
#     inlaten_TRC = ribasim_model.tabulated_rating_curve.node.df.loc[
#         ribasim_model.tabulated_rating_curve.node.df.index.isin(inlaten_TRC)  # df.node_id --> df.index
#     ]

#     # add the outlets if this code is already ran before
#     if ribasim_model.outlet.node.df is not None:
#         inlaten_outlet = ribasim_model.outlet.node.df.loc[ribasim_model.outlet.node.df.index.isin(inlaten_TRC)]
#         inlaten_TRC = pd.concat([inlaten_TRC, inlaten_outlet])

#     inlaten_TRC["meta_type_verbinding"] = "Inlaat"

#     # inlaten_gemalen
#     inlaten_gemalen = nodes_from_boezem.loc[nodes_from_boezem.meta_to_node_type == "Pump"]
#     inlaten_gemalen = inlaten_gemalen["to_node_id"]
#     inlaten_gemalen = ribasim_model.pump.node.df.loc[
#         ribasim_model.pump.node.df.index.isin(inlaten_gemalen)
#     ]  # df.node_id --> df.index
#     inlaten_gemalen["meta_type_verbinding"] = "Inlaat"

#     # inlaten_flowboundary
#     inlaten_flowboundary = nodes_to_boezem.loc[nodes_to_boezem.meta_from_node_type == "FlowBoundary"]
#     inlaten_flowboundary = inlaten_flowboundary["from_node_id"]
#     inlaten_flowboundary = ribasim_model.flow_boundary.node.df.loc[
#         ribasim_model.flow_boundary.node.df.index.isin(inlaten_flowboundary)  # df.node_id --> df.index
#     ]
#     inlaten_flowboundary["meta_type_verbinding"] = "Inlaat boundary"

#     # uitlaten_TRC
#     uitlaten_TRC = nodes_to_boezem.loc[
#         (nodes_to_boezem.meta_from_node_type == "TabulatedRatingCurve")
#         | (nodes_to_boezem.meta_from_node_type == "Outlet")
#     ]
#     uitlaten_TRC = uitlaten_TRC["from_node_id"]
#     uitlaten_TRC = ribasim_model.tabulated_rating_curve.node.df.loc[
#         ribasim_model.tabulated_rating_curve.node.df.index.isin(uitlaten_TRC)  # df.node_id --> df.index
#     ]

#     # uitlaten_gemalen
#     uitlaten_gemalen = nodes_to_boezem.loc[nodes_to_boezem.meta_from_node_type == "Pump"]
#     uitlaten_gemalen = uitlaten_gemalen["from_node_id"]
#     uitlaten_gemalen = ribasim_model.pump.node.df.loc[
#         ribasim_model.pump.node.df.index.isin(uitlaten_gemalen)
#     ]  # df.node_id --> df.index
#     uitlaten_gemalen["meta_type_verbinding"] = "Uitlaat"

#     # add the outlets if this code is already ran before
#     if ribasim_model.outlet.node.df is not None:
#         uitlaten_outlet = ribasim_model.outlet.node.df.loc[ribasim_model.outlet.node.df.index.isin(uitlaten_TRC)]
#         uitlaten_TRC = pd.concat([uitlaten_TRC, uitlaten_outlet])

#     uitlaten_TRC["meta_type_verbinding"] = "Uitlaat"

#     # uitlaten_flowboundary
#     uitlaten_flowboundary = nodes_to_boezem.loc[nodes_to_boezem.meta_from_node_type == "FlowBoundary"]
#     uitlaten_flowboundary = uitlaten_flowboundary["from_node_id"]
#     uitlaten_flowboundary = ribasim_model.flow_boundary.node.df.loc[
#         ribasim_model.flow_boundary.node.df.index.isin(uitlaten_flowboundary)  # df.node_id --> df.index
#     ]
#     uitlaten_flowboundary["meta_type_verbinding"] = "Inlaat boundary"

#     inlaten_uitlaten = pd.concat(
#         [inlaten_TRC, inlaten_gemalen, inlaten_flowboundary, uitlaten_TRC, uitlaten_gemalen, uitlaten_flowboundary]
#     )


#     # repeat for the boezems which are connected with the buitenwater.
#     # this has to be done for the FlowBoundary, LevelBoundary and Terminal
#     # for both from_boezem as well as to_boezem

#     # the difference here is that the boundary nodes are not 'connecting nodes'
#     # we first need to identify the connecting nodes, such as TRC and pumps, which originate from the boundaries
#     # after that has been done, these nodes should be filtered based on whether they are connected with the nodes_from/to_boezem
#     # BCN = Boundary Connection Nodes
#     condition_BCN_to_pump = nodes_from_boezem.meta_to_node_type == "Pump"
#     condition_BCN_to_TRC = nodes_from_boezem.meta_to_node_type == "TabulatedRatingCurve"
#     condition_BCN_to_outlet = nodes_from_boezem.meta_to_node_type == "Outlet"
#     condition_BCN_from_pump = nodes_to_boezem.meta_from_node_type == "Pump"
#     condition_BCN_from_TRC = nodes_to_boezem.meta_from_node_type == "TabulatedRatingCurve"
#     condition_BCN_from_outlet = nodes_to_boezem.meta_from_node_type == "Outlet"

#     BCN_from = nodes_from_boezem.loc[
#         condition_BCN_to_pump | condition_BCN_to_TRC | condition_BCN_to_outlet
#     ]  # retrieve the BCN from the boezems in both ways (this line: from)
#     BCN_to = nodes_to_boezem.loc[
#         condition_BCN_from_pump | condition_BCN_from_TRC | condition_BCN_from_outlet
#     ]  # retrieve the BCN to the boezems in both ways (this line: to)

#     # BCN_FROM
#     # collect the nodes in from_node_id (step 1), and insert them again in the to_node_id (step 2)
#     # By doing so, a filter can be applied on the FROM_node_id with the boundary nodes (step 3).
#     BCN_from = BCN_from.to_node_id  # step 1
#     BCN_from = ribasim_model.edge.df.loc[ribasim_model.edge.df.from_node_id.isin(BCN_from)]  # step 2
#     BCN_from = BCN_from.loc[
#         (BCN_from.meta_to_node_type == "FlowBoundary")
#         | (BCN_from.meta_to_node_type == "LevelBoundary")
#         | (BCN_from.meta_to_node_type == "Terminal")
#     ]

#     # look the node ids up in each table.
#     BCN_from_TRC = ribasim_model.tabulated_rating_curve.node.df.loc[
#         ribasim_model.tabulated_rating_curve.node.df.index.isin(BCN_from.from_node_id)  # df.node_id --> df.index
#     ]
#     BCN_from_pump = ribasim_model.pump.node.df.loc[
#         ribasim_model.pump.node.df.index.isin(BCN_from.from_node_id)
#     ]  # df.node_id --> df.index

#     if ribasim_model.outlet.node.df is not None:
#         BCN_from_outlet = ribasim_model.outlet.node.df.loc[
#             ribasim_model.outlet.node.df.index.isin(BCN_from)
#         ]  # df.node_id --> df.index
#         BCN_from = pd.concat([BCN_from_TRC, BCN_from_pump, BCN_from_outlet])
#     else:
#         BCN_from = pd.concat([BCN_from_TRC, BCN_from_pump])
#     BCN_from["meta_type_verbinding"] = "Uitlaat boundary"

#     # BCN_TO
#     # collect the nodes in from_node_id (step 1), and insert them again in the to_node_id (step 2)
#     # By doing so, a filter can be applied on the FROM_node_id with the boundary nodes (step 3).
#     BCN_to = BCN_to.from_node_id  # step 1
#     BCN_to = ribasim_model.edge.df.loc[ribasim_model.edge.df.to_node_id.isin(BCN_to)]  # step 2
#     BCN_to = BCN_to.loc[
#         (BCN_to.meta_from_node_type == "FlowBoundary")
#         | (BCN_to.meta_from_node_type == "LevelBoundary")
#         | (BCN_to.meta_from_node_type == "Terminal")
#     ]
#     BCN_to["meta_type_verbinding"] = "Inlaat boundary"

#     # look the node ids up in each table.
#     BCN_to_TRC = ribasim_model.tabulated_rating_curve.node.df.loc[
#         ribasim_model.tabulated_rating_curve.node.df.index.isin(BCN_to.to_node_id)  # df.node_id --> df.index
#     ]
#     BCN_to_pump = ribasim_model.pump.node.df.loc[
#         ribasim_model.pump.node.df.index.isin(BCN_to.to_node_id)
#     ]  # df.node_id --> df.index

#     if ribasim_model.outlet.node.df is not None:
#         BCN_to_outlet = ribasim_model.outlet.node.df.loc[ribasim_model.outlet.node.df.index.isin(BCN_to)]  # df.node_id --> df.index
#         BCN_to = pd.concat([BCN_to_TRC, BCN_to_pump, BCN_to_outlet])
#     else:
#         BCN_to = pd.concat([BCN_to_TRC, BCN_to_pump])
#     BCN_to["meta_type_verbinding"] = "Inlaat boundary"

#     inlaten_uitlaten = pd.concat([inlaten_uitlaten, BCN_from, BCN_to])
#     inlaten_uitlaten = inlaten_uitlaten.reset_index(drop=True)
#     inlaten_uitlaten = gpd.GeoDataFrame(inlaten_uitlaten, geometry="geometry", crs="EPSG:28992")
#     checks["inlaten_uitlaten_boezems"] = inlaten_uitlaten

#     return checks

# def add_missing_meta_data(ribasim_model, checks, post_processed_data, crossings):
#     # ### insert meta_data of the peilgebied_category ###
#     ribasim_model.basin.state.df["meta_categorie"] = (
#         "doorgaand"  # set initially all basins to be a regular peilgebied (= peilgebied_cat 0, or 'bergend')
#     )

#     basin_nodes = (
#         ribasim_model.basin.state.df.copy()
#     )  # .loc[ribasim_model.basin.state.df['node_type'] == 'Basin'] #select all basins
#     # ribasim_model.basin.node.df.index += 1
#     basin_nodes["geometry"] = ribasim_model.basin.node.df.geometry  # add geometry column
#     basin_nodes = gpd.GeoDataFrame(basin_nodes, geometry="geometry")  # convert from pd go gpd

#     points_within = gpd.sjoin(
#         basin_nodes, checks["boezem"], how="inner", predicate="within"
#     )  # find the basins which are within a peilgebied (found in the checks)
#     ribasim_model.basin.state.df.meta_categorie.loc[points_within.index] = (
#         "hoofdwater"  # set these basins to become peilgebied_cat == 1, or 'doorgaand'
#     )

#     ### insert meta_data of the gemaal type ###
#     # crossings_pump = crossings['gemaal'].loc[~crossings['gemaal'].code.isna()][["node_id", "gemaal", "geometry"]]
#     # coupled_crossings_pump = crossings_pump.merge(
#     #     post_processed_data["gemaal"][["globalid", "func_afvoer", "func_aanvoer", "func_circulatie"]],
#     #     left_on="gemaal",
#     #     right_on="globalid",
#     # )

#     pump_function = crossings['gemaal'].merge(ribasim_model.pump.node.df.reset_index(), on="geometry", suffixes=("", "_duplicate"))[
#         ["node_id", "func_afvoer", "func_aanvoer", "func_circulatie"]
#     ]
#     coupled_pump_function = ribasim_model.pump.static.df.merge(pump_function, left_on="node_id", right_on="node_id")

#     # add the coupled_pump_function column per column to the ribasim_model.pump.static.df
#     func_afvoer = ribasim_model.pump.static.df.merge(coupled_pump_function, on="node_id", how="left")["func_afvoer"]
#     func_aanvoer = ribasim_model.pump.static.df.merge(coupled_pump_function, on="node_id", how="left")["func_aanvoer"]

#     func_circulatie = ribasim_model.pump.static.df.merge(coupled_pump_function, on="node_id", how="left")["func_circulatie"]

#     ribasim_model.pump.static.df["meta_func_afvoer"] = func_afvoer
#     ribasim_model.pump.static.df["meta_func_aanvoer"] = func_aanvoer
#     ribasim_model.pump.static.df["meta_func_circulatie"] = func_circulatie

#     ### add the peilgebied_cat flag to the edges as well ###
#     # first assign all edges to become 'bergend'. Adjust the boezem edges later.
#     ribasim_model.edge.df["meta_categorie"] = "doorgaand"

#     # find the basins which are boezems
#     nodeids_boezem = ribasim_model.basin.state.df.loc[ribasim_model.basin.state.df.meta_categorie == "hoofdwater", "node_id"]
#     ribasim_model.edge.df.loc[
#         (ribasim_model.edge.df.from_node_id.isin(nodeids_boezem)) | (ribasim_model.edge.df.to_node_id.isin(nodeids_boezem)),
#         "meta_categorie",
#     ] = "hoofdwater"

#     #some pumps do not have a func afvoer/aanvoer/circulatie yet (occurs rarely though)
#     ribasim_model.pump.static.df['meta_func_afvoer'].fillna(value=False)
#     ribasim_model.pump.static.df['meta_func_aanvoer'].fillna(value=False)
#     ribasim_model.pump.static.df['meta_func_circulatie'].fillna(value=False)

#     # if the function is not known, then choose func_afvoer
#     ribasim_model.pump.static.df.loc[(ribasim_model.pump.static.df['meta_func_afvoer'] == False) & (ribasim_model.pump.static.df['meta_func_aanvoer'] == False) & (ribasim_model.pump.static.df['meta_func_circulatie'] == False), 'meta_func_afvoer'] = True

#     # #if the function is both aanvoer and afvoer, then set aanvoer to False
#     # ribasim_model.pump.static.df.loc[(ribasim_model.pump.static.df['meta_func_afvoer'] == True) & (ribasim_model.pump.static.df['meta_func_aanvoer'] == True), 'meta_func_aanvoer'] = False

#     # ribasim_model.pump.static.df.loc[(ribasim_model.pump.static.df['meta_func_afvoer'] == 1) & (ribasim_model.pump.static.df['meta_func_aanvoer'] == 1), 'meta_func_aanvoer'] = 0

#     ### add a random color to the basins ###
#     color_cycle = itertools.cycle(Category10[10])
#     color_list = []
#     for _ in range(len(ribasim_model.basin.area.df)):
#         color_list.append(next(color_cycle))

#     # Add the color_list as a new column to the DataFrame
#     ribasim_model.basin.area.df["meta_color"] = color_list

#     ########################################################################
#     # add meta data whether some nodes are connected with a boezem.
#     # This is important as i.e. these TRC's will be converted to Outlets
#     # merge each table with a part of the checks['inlaten_uitlaten'] dataframe

#     # TabulatedRatingCurve
#     ribasim_model.tabulated_rating_curve.static.df = ribasim_model.tabulated_rating_curve.static.df.merge(
#         checks["inlaten_uitlaten_boezems"][["meta_type_verbinding"]],
#         left_index=True,
#         right_index=True,
#         # left_on=["node_id"],
#         # right_on=["node_id"],
#         how="left",
#     )

#     # Pump
#     ribasim_model.pump.static.df = ribasim_model.pump.static.df.merge(
#         checks["inlaten_uitlaten_boezems"][["meta_type_verbinding"]],
#         left_index=True,
#         right_index=True,
#         # left_on=["node_id"],
#         # right_on=["node_id"],
#         how="left",
#     )

#     # FlowBoundary
#     ribasim_model.flow_boundary.static.df = ribasim_model.flow_boundary.static.df.merge(
#         checks["inlaten_uitlaten_boezems"][["meta_type_verbinding"]],
#         left_index=True,
#         right_index=True,
#         # left_on=["node_id"],
#         # right_on=["node_id"],
#         how="left",
#     )

#     return ribasim_model


##################### Recycle bin ##########################
# def calculate_update_basin_area(ribasim_model, percentage):
#     """
#     Calculates the area of each basin in the provided GeoDataFrame and adds this data as a new column.

#     Parameters:
#     geo_df (geopandas.GeoDataFrame): A GeoDataFrame containing a column of geometry data of each basin.
#     percentage (int): A percentage of the basin area that will be used in the Ribasim model.
#     ribasim_model (object): Ribasim model object that contains the model data.

#     Returns:
#     Updated Ribasim model
#     """
#     # Calculate area and multiple by percentage fraction
#     area = (ribasim_model.basin.area.df['geometry'].area * (percentage/100)).to_list()

#     # Add 0.1 as first min level profile area
#     basin_area = [0.1]

#     # Loop through the original list and add each element and 0.1
#     for item in area:
#         if item < 0.1:
#             item = 1
#             print(item)
#         basin_area.append(item)
#         basin_area.append(0.1)
#         # basin_area.append(item)


#     basin_area.pop()

#     # Update basin profile area
#     ribasim_model.basin.profile.df['area'] = basin_area

#     return ribasim_model<|MERGE_RESOLUTION|>--- conflicted
+++ resolved
@@ -290,10 +290,6 @@
 
     # up till this point, all FlowBoundaries have been converted to TRC's. Now the actual LevelBoundaries needs to be created
     max_id = get_current_max_nodeid(ribasim_model)
-<<<<<<< HEAD
-=======
-
->>>>>>> f547b7c4
     nodes_FlowBoundary["meta_old_node_id"] = nodes_FlowBoundary.meta_node_id  # store for later
     nodes_FlowBoundary["node_id"] = max_id + nodes_FlowBoundary.index + 1  # implement new id's
     # nodes_FlowBoundary["node_id"] = nodes_FlowBoundary.meta_node_id.copy()
@@ -1033,16 +1029,6 @@
     ribasim_model.pump.static.df.loc[
         (ribasim_model.pump.static.df.node_id.isin(nodes_to_boundary))
         & (ribasim_model.pump.static.df.node_id.isin(nodes_from_boezem))
-<<<<<<< HEAD
-        & (ribasim_model.pump.static.df.meta_func_aanvoer == 0),  # to
-        "meta_categorie",
-    ] = "Uitlaat buitenwater boezem, afvoer gemaal"
-
-    ribasim_model.pump.static.df.loc[
-        (ribasim_model.pump.static.df.node_id.isin(nodes_to_boundary))
-        & (ribasim_model.pump.static.df.node_id.isin(nodes_from_boezem))
-=======
->>>>>>> f547b7c4
         & (ribasim_model.pump.static.df.meta_func_aanvoer != 0),  # to
         "meta_categorie",
     ] = "Uitlaat buitenwater boezem, aanvoer gemaal"
@@ -1166,71 +1152,6 @@
     return
 
 
-<<<<<<< HEAD
-def determine_min_upstream_max_downstream_levels(ribasim_model, waterschap):
-    sturing = load_model_settings(f"sturing_{waterschap}.json")  # load the waterschap specific sturing
-
-    # create empty columns for the sturing
-    ribasim_model.outlet.static.df["min_upstream_level"] = np.nan
-    ribasim_model.outlet.static.df["max_downstream_level"] = np.nan
-    ribasim_model.outlet.static.df["max_flow_rate"] = np.nan
-    ribasim_model.outlet.static.df["flow_rate"] = np.nan
-
-    ribasim_model.pump.static.df["min_upstream_level"] = np.nan
-    ribasim_model.pump.static.df["max_downstream_level"] = np.nan
-    ribasim_model.pump.static.df["max_flow_rate"] = np.nan
-    ribasim_model.pump.static.df["flow_rate"] = np.nan
-
-    # make a temp copy to reduce line length, place it later again in the model
-    outlet = ribasim_model.outlet.static.df.copy()
-    pump = ribasim_model.pump.static.df.copy()
-
-    # for each different outlet and pump type, determine the min an max upstream and downstream level
-    for types, settings in sturing.items():
-        # Extract values for each setting
-        upstream_level_offset = settings["upstream_level_offset"]
-        downstream_level_offset = settings["downstream_level_offset"]
-        max_flow_rate = settings["max_flow_rate"]
-
-        # Update the min_upstream_level and max_downstream_level in the OUTLET dataframe
-        outlet.loc[outlet.meta_categorie == types, "min_upstream_level"] = (
-            outlet.meta_from_level - upstream_level_offset
-        )
-        outlet.loc[outlet.meta_categorie == types, "max_downstream_level"] = (
-            outlet.meta_to_level + downstream_level_offset
-        )
-        outlet.loc[outlet.meta_categorie == types, "flow_rate"] = max_flow_rate
-
-        # Update the min_upstream_level and max_downstream_level in the PUMP dataframe. can be done within the same loop, as the meta_categorie is different for the outlet and pump
-        pump.loc[pump.meta_categorie == types, "min_upstream_level"] = pump.meta_from_level - upstream_level_offset
-        pump.loc[pump.meta_categorie == types, "max_downstream_level"] = pump.meta_to_level + downstream_level_offset
-        pump.loc[pump.meta_categorie == types, "flow_rate"] = max_flow_rate
-
-    # outlet['flow_rate'] = outlet['max_flow_rate']
-    # pump['flow_rate'] = pump['max_flow_rate']
-
-    # raise warning if there are np.nan in the columns
-    def check_for_nans_in_columns(
-        df, outlet_or_pump, columns_to_check=["min_upstream_level", "max_downstream_level", "flow_rate", "flow_rate"]
-    ):
-        if df[columns_to_check].isnull().values.any():
-            warnings.warn(
-                f"Warning: NaN values found in the following columns of the {outlet_or_pump} dataframe: "
-                f"{', '.join([col for col in columns_to_check if df[col].isnull().any()])}"
-            )
-
-    check_for_nans_in_columns(outlet, "outlet")
-    check_for_nans_in_columns(pump, "pump")
-
-    # place the df's back in the ribasim_model
-    ribasim_model.outlet.static.df = outlet
-    ribasim_model.pump.static.df = pump
-
-    return
-
-
-=======
->>>>>>> f547b7c4
 def add_discrete_control(ribasim_model, waterschap, default_level):
     """Add discrete control nodes to the network. The rules are based on the meta_categorie of each node."""
     # load in the sturing which is defined in the json files
