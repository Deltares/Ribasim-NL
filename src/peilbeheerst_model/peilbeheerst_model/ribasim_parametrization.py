--- conflicted
+++ resolved
@@ -1172,25 +1172,18 @@
     return settings
 
 
-<<<<<<< HEAD
-def determine_min_upstream_max_downstream_levels(ribasim_model, waterschap):
-    parametrization_path = Path(__file__)  # path to current script
-    sturing_location = parametrization_path.parent.parent / "Parametrize" / f"sturing_{waterschap}.json"
-
-    sturing = load_model_settings(sturing_location)  # load the waterschap specific sturing
-
-    # sturing = load_model_settings(
-    #     f"src/peilbeheerst_model/Parametrize/sturing_{waterschap}.json"
-    # )  # load the waterschap specific sturing
-=======
 def determine_min_upstream_max_downstream_levels(
     ribasim_model: ribasim.Model,
     waterschap: str,
     aanvoer_upstream_offset: float = 0.04,
     aanvoer_downstream_offset: float = 0,
 ) -> None:
-    sturing = load_model_settings(f"sturing_{waterschap}.json")  # load the waterschap specific sturing
->>>>>>> e4b0e8f8
+    parametrization_path = Path(__file__)  # path to current script
+    sturing_location = (
+        parametrization_path.parent.parent / "Parametrize" / f"sturing_{waterschap}.json"
+    )  # path to the sturing
+
+    sturing = load_model_settings(sturing_location)  # load the waterschap specific sturing
 
     # create empty columns for the sturing
     ribasim_model.outlet.static.df["min_upstream_level"] = np.nan
