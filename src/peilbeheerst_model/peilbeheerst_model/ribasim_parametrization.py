# %%
# import pathlib
import datetime
import json
import logging
import os
import shutil
import subprocess
import sys
import typing
import warnings
from pathlib import Path

import geopandas as gpd
import numpy as np
import pandas as pd
import ribasim
import shapely
import tqdm.auto as tqdm
from ribasim.nodes import continuous_control
from shapely.geometry import LineString

from peilbeheerst_model import supply
from peilbeheerst_model.ribasim_feedback_processor import RibasimFeedbackProcessor
from ribasim_nl import CloudStorage, settings


# FIXME: Seems to be giving already used node IDs due to inconsistent node ID definitions
#  (e.g., the used 'meta_node_id'-column contains many `<NA>`-values).
def get_current_max_node_id(ribasim_model: ribasim.Model) -> int:
    with warnings.catch_warnings():
        warnings.simplefilter(action="ignore", category=FutureWarning)
        df_all_nodes = ribasim_model.node_table().df

    if len(df_all_nodes) == 0:
        max_id = 1
    else:
        max_id = int(df_all_nodes.meta_node_id.max())

    return max_id


def set_initial_basin_state(ribasim_model):
    if "meta_peilgebied_cat" in list(ribasim_model.basin.node.df.keys()):
        basin_state_df = ribasim_model.basin.node.df[["node_id", "meta_peilgebied_cat"]]
        basin_state_df["meta_categorie"] = basin_state_df["meta_peilgebied_cat"]
    else:
        basin_state_df = ribasim_model.basin.node.df[["node_id", "meta_categorie"]]

    basin_state_df["level"] = ribasim_model.basin.area.df["meta_streefpeil"].to_numpy()
    ribasim_model.basin.state.df = basin_state_df
    return


def insert_standard_profile(
    ribasim_model, unknown_streefpeil, regular_percentage=10, boezem_percentage=90, depth_profile=2
):
    profile = ribasim_model.basin.area.df.copy()
    profile.node_id, profile.meta_streefpeil = (
        profile.meta_node_id.astype(int),
        profile.meta_streefpeil.astype(float),
    )  # convert to numbers

    # determine the profile area, which is also used for the profile
    profile["area"] = profile["geometry"].area * (regular_percentage / 100)
    profile = profile[["node_id", "meta_streefpeil", "area"]]
    profile = profile.rename(columns={"meta_streefpeil": "level"})

    # now overwrite the area for the nodes which are the boezem, as these peilgebieden consist mainly out of water
    node_id_boezem = ribasim_model.basin.state.df.loc[
        ribasim_model.basin.state.df.meta_categorie == "hoofdwater", "node_id"
    ].to_numpy()
    profile.loc[profile.node_id.isin(node_id_boezem), "area"] *= (
        boezem_percentage / regular_percentage
    )  # increase the size of the area

    # define the profile at the bottom of the bakje
    profile_bottom = profile.copy()
    profile_bottom["area"] = 0.1
    profile_bottom["level"] -= depth_profile

    # define the profile slightly above the bottom of the bakje
    profile_slightly_above_bottom = profile.copy()
    profile_slightly_above_bottom["level"] -= depth_profile - 0.01  # remain one centimeter above the bottom

    # define the profile at the top of the bakje.
    profile_top = profile.copy()  # it seems that the profile stops at the streefpeil. Ribasim will extrapolate this however. By keeping it this way, it remains clear what the streefpeil of the particular node_id is.

    # combine all profiles by concatenating them, and sort on node_id, level and area.
    profile_total = pd.concat([profile_bottom, profile_slightly_above_bottom, profile_top])
    profile_total = profile_total.sort_values(by=["node_id", "level", "area"], ascending=True).reset_index(drop=True)

    # the profiles of the bergende basins are not the same as the doorgaande basins. Fix this.
    profile_total["meta_categorie"] = profile_total.merge(right=ribasim_model.basin.state.df, on="node_id")[
        "meta_categorie"
    ]

    # find the node_id of the bergende nodes with the doorgaande nodes
    bergende_nodes = profile_total.loc[profile_total.meta_categorie == "bergend"][["node_id"]].reset_index(drop=True)
    bergende_nodes["from_MR_node"] = bergende_nodes.merge(
        right=ribasim_model.link.df, left_on="node_id", right_on="from_node_id", how="left"
    )["to_node_id"]

    bergende_nodes["doorgaande_node"] = bergende_nodes.merge(
        right=ribasim_model.link.df, left_on="from_MR_node", right_on="from_node_id", how="left"
    )["to_node_id"]

    # find the profiles
    bergende_nodes = bergende_nodes.drop_duplicates(subset="node_id")
    bergende_nodes = bergende_nodes.merge(
        right=ribasim_model.basin.profile.df,
        left_on="doorgaande_node",
        right_on="node_id",
        how="inner",
        suffixes=("", "doorgaand"),
    )
    bergende_nodes["meta_categorie"] = "bergend"

    # add the found profiles in the table
    profile_total = profile_total.loc[profile_total.meta_categorie != "bergend"].reset_index(drop=True)
    bergende_nodes[["node_id", "level", "area", "meta_categorie"]]

    # drop unused columns to avoid a warning
    profile_total = profile_total.dropna(axis=1, how="all")
    bergende_nodes = bergende_nodes.dropna(axis=1, how="all")

    # remove bergende profiles, as they will be added here below
    profile_total = pd.concat([profile_total, bergende_nodes])
    profile_total = profile_total.sort_values(by=["node_id", "level"]).reset_index(drop=True)

    # insert the new tables in the model
    ribasim_model.basin.profile = profile_total

    # due to the bergende basin, the surface area has been doubled. Correct this.
    ribasim_model.basin.profile.df.area /= 2
    return


def convert_mm_day_to_m_sec(mm_per_day: float) -> float:
    """Convert a rate from millimeters per day to meters per second.

    Parameters
    ----------
    mm_per_day : float
        The rate in millimeters per day.

    Returns
    -------
    float
        The rate converted to meters per second.
    """
    seconds_per_day = 86400  # 24 hours * 60 minutes * 60 seconds
    meters_per_second = mm_per_day / 1000 / seconds_per_day

    return meters_per_second


def set_static_forcing(timesteps: int, timestep_size: str, start_time: str, forcing_dict: dict, ribasim_model: object):
    """Generate static forcing data for a Ribasim-NL model

    Generate static forcing data for a Ribasim-NL model simulation, assigning
    hydrological inputs to each node in a basin based on specified parameters.
    Modifies the ribasim_model object in place by updating its basin static
    DataFrame with the new forcing data.

    Parameters
    ----------
    timesteps : int
        Number of timesteps to generate data for.
    timestep_size : str
        Frequency of timesteps, formatted as a pandas date_range frequency string (e.g., 'D' for daily).
    start_time : str
        Start date for the data range, formatted as 'YYYY-MM-DD'.
    forcing_dict : dict
        Containing a dictionary of a single value in m/s for precipitation, potential_evaporation, drainage, infiltration, urban_runoff.
    ribasim_model : object
        A model object containing the basin node data for assigning forcing inputs.
    """
    """_summary_

    Parameters
    ----------
    timesteps : int
        _description_
    timestep_size : str
        _description_
    start_time : str
        _description_
    forcing_dict : dict
        _description_
    ribasim_model : object
        _description_
    """
    # set time range
    time_range = pd.date_range(start=start_time, periods=timesteps, freq=timestep_size)

    # set forcing conditions
    all_node_forcing_data = ribasim_model.basin.node.df[["meta_node_id"]].copy()
    for col_name, col_value in forcing_dict.items():
        all_node_forcing_data[col_name] = col_value

    # update model
    ribasim_model.basin.static = all_node_forcing_data.reset_index()
    ribasim_model.starttime = time_range[0].to_pydatetime()
    ribasim_model.endtime = time_range[-1].to_pydatetime()


def set_dynamic_forcing(ribasim_model: ribasim.Model, time: typing.Sequence[datetime.datetime], forcing: dict) -> None:
    """Set dynamic forcing conditions.

    :param ribasim_model: ribasim model
    :param time: time series/array
    :param forcing: forcing conditions

    :type ribasim_model: ribasim.Model
    :type time: sequence[datetime]
    :type forcing: dict

    :raise ValueError: if values in `forcing`-dictionary are neither float/int, nor of equal size as `time`
    """
    # validate forcing conditions
    for k, v in forcing.items():
        if not isinstance(v, float | int) and len(v) != len(time):
            msg = f"Forcing must be a single-value or its size must equal the time range; {k} has {len(v)} (=/={len(time)})"
            raise ValueError(msg)

    # set forcing conditions
    basins_ids = ribasim_model.basin.node.df[["meta_node_id"]].to_numpy(dtype=int)
    basin_time = pd.DataFrame({"node_id": np.repeat(basins_ids, len(time)), "time": np.tile(time, len(basins_ids))})
    for k, v in forcing.items():
        if isinstance(v, float | int):
            basin_time[k] = v
        else:
            basin_time[k] = np.tile(v, len(basins_ids))

    # update model
    ribasim_model.basin.time.df = basin_time.reset_index(drop=True)
    ribasim_model.starttime = time[0]
    ribasim_model.endtime = time[-1]


def set_hypothetical_dynamic_forcing(
    ribasim_model: ribasim.Model, start_time: datetime.datetime, end_time: datetime.datetime, value: float = 10
) -> None:
    """Set a basic hypothetical dynamic forcing.

    The hypothetical forcing consists of a period of precipitation followed by a period of evaporation. These periods
    are equally divided over the total model duration.

    :param ribasim_model: ribasim model
    :param start_time: start time of simulation
    :param end_time: end time of simulation
    :param value: value for precipitation and evaporation in mm per day, defaults to 10

    :type ribasim_model: ribasim.Model
    :type start_time: datetime.datetime
    :type end_time: datetime.datetime
    :type value: float, optional
    """
    # define time-variables
    halftime = start_time + (end_time - start_time) // 3
    time = start_time, halftime, end_time

    # define forcing time-series
    v = convert_mm_day_to_m_sec(value)
    precipitation = v, 0, 0
    evaporation = 0, v, v

    # set forcing conditions
    forcing = {
        "precipitation": precipitation,
        "potential_evaporation": evaporation,
        "drainage": 0,
        "infiltration": 0,
    }
    set_dynamic_forcing(ribasim_model, time, forcing)


def set_dynamic_level_boundaries(
    ribasim_model: ribasim.Model, time: typing.Sequence[datetime.datetime], levels: typing.Sequence[float]
) -> None:
    """Set dynamic level boundary water levels.

    :param ribasim_model: ribasim model
    :param time: time-series/array
    :param levels: water levels

    :type ribasim_model: ribasim.Model
    :type time: sequence[datetime]
    :type levels: sequence[float]

    :raise AssertionError: if `time` and `levels` are not of the same size
    """
    # validate conditions
    assert len(time) == len(levels), f"Size of `time` ({len(time)}) and `levels` ({len(levels)}) must be equal."

    # set level time-series
    lb_ids = ribasim_model.level_boundary.node.df[["meta_node_id"]].to_numpy(dtype=int)
    lb_time = pd.DataFrame(
        {
            "node_id": np.repeat(lb_ids, len(time)),
            "time": np.tile(time, len(lb_ids)),
            "level": np.tile(levels, len(lb_ids)),
        }
    )

    # update model
    ribasim_model.level_boundary.time.df = lb_time.reset_index(drop=True)


def set_hypothetical_dynamic_level_boundaries(
<<<<<<< HEAD
    ribasim_model: ribasim.Model,
    start_time: datetime.datetime,
    end_time: datetime.datetime,
    low: float,
    high: float,
    DYNAMIC_CONDITIONS: bool,
=======
    ribasim_model: ribasim.Model, start_time: datetime.datetime, end_time: datetime.datetime, low: float, high: float
>>>>>>> 7dd5ce0b
) -> None:
    """Set basic hypothetical dynamic level boundaries.

    :param ribasim_model: ribasim model
    :param start_time: start time of simulation
    :param end_time: end time of simulation
    :param low: low water level ("waterafvoer")
    :param high: high water level ("wateraanvoer")

    :type ribasim_model: ribasim.Model
    :type start_time: datetime.datetime
    :type end_time: datetime.datetime
    :type low: float
    :type high: float
    """
    # define time-series
<<<<<<< HEAD
    if DYNAMIC_CONDITIONS:
        end_winter = datetime.datetime(start_time.year, 4, 1)
        end_winter_1 = end_winter + datetime.timedelta(days=1)
        end_summer = datetime.datetime(start_time.year, 10, 1)
        end_summer_1 = end_summer + datetime.timedelta(days=1)

        time = start_time, end_winter, end_winter_1, end_summer, end_summer_1, end_time
        level = low, low, high, high, low, low

    else:
        halftime = start_time + (end_time - start_time) // 3
        halftime_1 = halftime + datetime.timedelta(days=1)
        time = start_time, halftime, halftime_1, end_time
        level = low, low, high, high
=======
    halftime = start_time + (end_time - start_time) // 3
    halftime_1 = halftime + datetime.timedelta(days=1)
    time = start_time, halftime, halftime_1, end_time
    level = low, low, high, high
>>>>>>> 7dd5ce0b

    # set dynamic level boundaries
    set_dynamic_level_boundaries(ribasim_model, time, level)


def Terminals_to_LevelBoundaries(ribasim_model, default_level=0):
    # all Terminals need to be replaced by LevelBoundaries for the integration of the NHWS

    # first, locate all the Terminals
    nodes_Terminals = ribasim_model.terminal.node.df.copy(deep=True)

    # second, implement the LevelBoundary nodes and change the node_type
    nodes_Terminals.node_type = "LevelBoundary"

    ribasim_model.level_boundary.node.df = pd.concat([ribasim_model.level_boundary.node.df, nodes_Terminals])
    ribasim_model.level_boundary.node.df = ribasim_model.level_boundary.node.df.sort_values(by="meta_node_id")

    # third, implement the LevelBoundary static
    nodes_Terminals = nodes_Terminals.reset_index()
    LB_static = nodes_Terminals[["node_id"]]
    LB_static.loc[:, "level"] = default_level
    LB_combined = pd.concat([ribasim_model.level_boundary.static.df, LB_static])
    LB_combined = LB_combined.drop_duplicates(subset="node_id").sort_values(by="node_id").reset_index(drop=True)
    ribasim_model.level_boundary.static = LB_combined

    # fourth, update the links table.
    ribasim_model.link.df.replace(to_replace="Terminal", value="LevelBoundary", inplace=True)

    # fifth, remove all node rows with Terminals
    if len(ribasim_model.terminal.node.df) > 0:
        ribasim_model.terminal.node.df = ribasim_model.terminal.node.df.iloc[0:0]
        # ribasim_model.terminal.static.df = ribasim_model.terminal.static.df.iloc[0:0]
    return


def FlowBoundaries_to_LevelBoundaries(ribasim_model, default_level=0):
    # all FlowBoundaries need to be replaced by LevelBoundaries for the integration of the NHWS

    # first, locate all the FlowBoundaries
    nodes_FlowBoundary = ribasim_model.flow_boundary.node.df.copy(deep=True)

    # FlowBoundaries do not yet have a TRC between the FB and the basin. Change the FlowBoundary to a TRC, and add a LevelBoundary next to it
    nodes_TRC_FlowBoundary = nodes_FlowBoundary.copy(deep=True)
    nodes_TRC_FlowBoundary["node_type"] = "TabulatedRatingCurve"

    # supplement the TRC.node table
    new_TRC_node = pd.concat([ribasim_model.tabulated_rating_curve.node.df, nodes_TRC_FlowBoundary]).reset_index(
        drop=True
    )
    new_TRC_node["node_id"] = new_TRC_node["meta_node_id"].copy()
    new_TRC_node = new_TRC_node.set_index("node_id")

    ribasim_model.tabulated_rating_curve.node.df = new_TRC_node

    # ribasim_model.tabulated_rating_curve.node.df = pd.concat(
    #     [ribasim_model.tabulated_rating_curve.node.df, nodes_TRC_FlowBoundary]
    # ).reset_index(drop=True)

    # Also supplement the TRC.static table. Create dummy Q(h)-relations
    TRC_LB1 = nodes_FlowBoundary[["meta_node_id"]].copy()
    TRC_LB1.loc[:, "level"] = 0
    TRC_LB1.loc[:, "flow_rate"] = 0

    TRC_LB2 = nodes_FlowBoundary[["meta_node_id"]].copy()
    TRC_LB2.loc[:, "level"] = 1
    TRC_LB2.loc[:, "flow_rate"] = 1

    TRC_LB = pd.concat([TRC_LB1, TRC_LB2])
    TRC_LB = TRC_LB.sort_values(by=["node_id", "level"]).reset_index(drop=True)
    ribasim_model.tabulated_rating_curve.static = pd.concat(
        [ribasim_model.tabulated_rating_curve.static.df, TRC_LB]
    ).reset_index(drop=True)

    # change the FlowBoundaries to TRC in the links
    ribasim_model.link.df.replace(to_replace="FlowBoundary", value="TabulatedRatingCurve", inplace=True)

    # remove all node rows with FlowBoundaries
    if len(ribasim_model.flow_boundary.node.df) > 0:
        ribasim_model.flow_boundary.node.df = ribasim_model.flow_boundary.node.df.iloc[0:0]
        ribasim_model.flow_boundary.static.df = ribasim_model.flow_boundary.static.df.iloc[0:0]

    # up till this point, all FlowBoundaries have been converted to TRC's. Now the actual LevelBoundaries needs to be created
    max_id = get_current_max_node_id(ribasim_model)
    nodes_FlowBoundary["meta_old_node_id"] = nodes_FlowBoundary.meta_node_id  # store for later
    nodes_FlowBoundary["node_id"] = max_id + nodes_FlowBoundary.index + 1  # implement new id's
    # nodes_FlowBoundary["node_id"] = nodes_FlowBoundary.meta_node_id.copy()
    nodes_FlowBoundary["geometry"] = nodes_FlowBoundary.geometry.translate(
        xoff=-1, yoff=-1
    )  # move the points 1 meter to the lower left (diagonally)
    nodes_FlowBoundary["node_type"] = "LevelBoundary"

    # set the new node_id; overrule the old
    nodes_FlowBoundary = nodes_FlowBoundary.set_index("node_id", drop=True)
    nodes_FlowBoundary = nodes_FlowBoundary[["node_type", "geometry", "meta_old_node_id"]]

    nodes_LevelBoundary = nodes_FlowBoundary.copy(deep=True)  # switch for clarity from Flow to Level

    # supplement the LB.node table
    new_LB_node = pd.concat(
        [ribasim_model.level_boundary.node.df, nodes_LevelBoundary[["node_type", "geometry", "meta_old_node_id"]]]
    )  # .reset_index(drop=True)
    new_LB_node["meta_node_id"] = new_LB_node.index.copy()

    ribasim_model.level_boundary.node.df = new_LB_node

    # supplement the LB.static table
    # ribasim_model.level_boundary.static.df = pd.concat(
    #     [ribasim_model.level_boundary.static.df, nodes_LevelBoundary[["node_id", "level"]]]
    # ).reset_index(drop=True)

    # the nodes have been created. Now add the links
    links_LB = pd.DataFrame()
    links_LB["from_node_id"] = (
        nodes_LevelBoundary.index.copy()
    )  # nodes_LevelBoundary["meta_node_id"].copy()  # as these nodes were initially FlowBoundaries, they always flow into the model, not out. Thus, is always the starting point (=from_node_id)
    links_LB["meta_from_node_type"] = "LevelBoundary"
    links_LB["to_node_id"] = nodes_LevelBoundary["meta_old_node_id"].to_numpy()
    links_LB["meta_to_node_type"] = "TabulatedRatingCurve"
    links_LB["meta_categorie"] = "doorgaand"

    # find the geometries, based on the from and to points
    lines_LB = pd.DataFrame()
    lines_LB["from_point"] = nodes_FlowBoundary.geometry
    lines_LB["to_point"] = nodes_FlowBoundary.geometry.translate(xoff=1, yoff=1)  # = original coordinates

    def create_linestring(row):
        return LineString([row["from_point"], row["to_point"]])

    # create the linestrings, and plug them into the df of links_LB
    if len(lines_LB) > 0:
        lines_LB["geometry"] = lines_LB.apply(create_linestring, axis=1)
        # links_LB["geometry"] = lines_LB["line"]

        # merge the geometries to the newtemp
        links_LB = links_LB.merge(right=lines_LB[["geometry"]], left_on="from_node_id", right_index=True, how="left")

    # concat the original links with the newly created links of the LevelBoundaries
    new_links = pd.concat([ribasim_model.link.df, links_LB]).reset_index(drop=True)
    new_links["link_id"] = new_links.index.copy() + 1
    new_links = new_links[
        [
            "link_id",
            "from_node_id",
            "to_node_id",
            "link_type",
            "name",
            "geometry",
            "meta_from_node_type",
            "meta_to_node_type",
            "meta_categorie",
        ]
    ]
    new_links = new_links.set_index("link_id")
    ribasim_model.link.df = new_links

    # replace all 'FlowBoundaries' with 'LevelBoundaries' in the link table
    # ribasim_model.link.df.replace(to_replace='FlowBoundary', value='LevelBoundary', inplace=True)

    # create the static table for the
    static_LevelBoundary = nodes_LevelBoundary.reset_index().copy()[["node_id"]]
    static_LevelBoundary = static_LevelBoundary.rename(columns={"meta_node_id": "node_id"})
    static_LevelBoundary["level"] = default_level
    new_static_LevelBoundary = pd.concat([ribasim_model.level_boundary.static.df, static_LevelBoundary]).reset_index(
        drop=True
    )
    ribasim_model.level_boundary.static = new_static_LevelBoundary

    return


def add_outlets(ribasim_model, delta_crest_level=0.10):
    # TRC_naar_OL = ribasim_model.tabulated_rating_curve.static.df.copy() #aanpassing RB 11 oktober
    TRC_naar_OL = ribasim_model.tabulated_rating_curve.node.df.copy()
    TRC_naar_OL = TRC_naar_OL.reset_index()  # convert the node_id index to a regular column
    TRC_naar_OL = TRC_naar_OL.drop_duplicates(subset="node_id", keep="first")
    TRC_naar_OL = TRC_naar_OL[["node_id"]]

    # fill the tables for the outlet
    outlet = pd.DataFrame(columns=["node_id", "control_state", "active", "flow_rate", "min_flow_rate", "max_flow_rate"])
    outlet["node_id"] = TRC_naar_OL
    outlet["max_flow_rate"] = 25

    # find the min_crest_level
    # to do so, find the target levels of the (boezem) connected basins. This has to be done by looking within the links
    target_level = TRC_naar_OL.merge(ribasim_model.link.df, left_on="node_id", right_on="to_node_id", how="left")

    # the basins of which the target_levels should be retrieved, are stored in the column of from_node_id
    target_level = target_level.merge(
        ribasim_model.basin.state.df, left_on="from_node_id", right_on="node_id", how="left"
    )

    # clean the df for clarity. Next, add the levels to the outlet df
    target_level = target_level[["node_id_x", "level"]]
    target_level.rename(columns={"level": "meta_min_crest_level", "node_id_x": "node_id"}, inplace=True)
    target_level = target_level.sort_values(by=["node_id"])

    outlet = target_level.copy(deep=True)
    outlet["meta_min_crest_level"] -= (
        delta_crest_level  # the peil of the boezem is allowed to lower with this much before no water will flow through the outlet, to prevent
    )
    get_outlet_geometries = ribasim_model.tabulated_rating_curve.node.df.loc[
        ribasim_model.tabulated_rating_curve.node.df.meta_node_id.isin(outlet.node_id.to_numpy())
    ]
    outlet = outlet.merge(
        get_outlet_geometries[["meta_node_id", "geometry"]], left_on="node_id", right_on="meta_node_id"
    )
    outlet["node_type"] = "Outlet"
    outlet["flow_rate"] = 0  # default setting
    outlet["meta_categorie"] = "Inlaat"

    outlet_node = outlet[["node_id", "meta_node_id", "node_type", "geometry"]]
    outlet_node = outlet_node.set_index("node_id")
    outlet_static = outlet[["node_id", "flow_rate", "meta_min_crest_level", "meta_categorie"]]

    # add the outlets to the model
    ribasim_model.outlet.node.df = outlet_node
    ribasim_model.outlet.static = outlet_static

    # remove the TRC's nodes
    ribasim_model.tabulated_rating_curve.node.df = ribasim_model.tabulated_rating_curve.node.df.loc[
        ~ribasim_model.tabulated_rating_curve.node.df.meta_node_id.isin(outlet.meta_node_id)
    ]
    ribasim_model.tabulated_rating_curve.static = ribasim_model.tabulated_rating_curve.static.df.loc[
        ribasim_model.tabulated_rating_curve.static.df.node_id.isin(
            ribasim_model.tabulated_rating_curve.node.df.index.to_numpy()
        )
    ].reset_index(drop=True)

    # replace the from_node_type and the to_node_type in the link table
    ribasim_model.link.df = ribasim_model.link.df.replace(to_replace="TabulatedRatingCurve", value="Outlet")

    return


def add_discrete_control_nodes(ribasim_model):
    if len(ribasim_model.discrete_control.node.df) != 0:
        print("Model bevat al discrete controls! Dan voegen we geen extra controls toe...")
        return

    control_states = ["off", "on"]
    dfs_pump = ribasim_model.pump.static.df
    if "control_state" not in dfs_pump.columns.tolist() or pd.isna(dfs_pump.control_state).all():
        dfs_pump = []
        for control_state in control_states:
            df_pump = ribasim_model.pump.static.df.copy()
            df_pump["control_state"] = control_state
            if control_state == "off":
                df_pump["flow_rate"] = 0.0
            dfs_pump.append(df_pump)
        dfs_pump = pd.concat(dfs_pump, ignore_index=True)
        ribasim_model.pump.static.df = dfs_pump

    for i, row in enumerate(ribasim_model.pump.node.df.itertuples()):
        # Get max nodeid and iterate
        cur_max_node_id = get_current_max_node_id(ribasim_model)
        if cur_max_node_id < 90000:
            new_nodeid = 90000 + cur_max_node_id + 1  # aanpassen loopt vanaf 90000 +1
        else:
            new_nodeid = cur_max_node_id + 1
        # print(new_nodeid, end="\r")

        # @TODO Ron aangeven in geval van meerdere matches welke basin gepakt moet worden
        # basin is niet de beste variable name
        # Kan ook level boundary of terminal, dus na & weghalen
        # ["Basin", "LevelBoundary", "Terminal"]
        basin = ribasim_model.link.df[
            ((ribasim_model.link.df.to_node_id == row.node_id) | (ribasim_model.link.df.from_node_id == row.node_id))
            & ((ribasim_model.link.df.from_node_type == "Basin") | (ribasim_model.link.df.to_node_type == "Basin"))
        ]
        assert len(basin) >= 1  # In principe altijd 2 (check)
        # Hier wordt hardcoded de eerste gepakt (aanpassen adhv meta_aanvoerafvoer kolom)
        basin = basin.iloc[0, :].copy()
        if basin.from_node_type == "Basin":
            compound_variable_id = basin.from_node_id
            listen_node_id = basin.from_node_id
        else:
            compound_variable_id = basin.to_node_id
            listen_node_id = basin.to_node_id

        df_streefpeilen = ribasim_model.basin.state.df.set_index("node_id")
        assert df_streefpeilen.index.is_unique

        ribasim_model.discrete_control.add(
            ribasim.Node(new_nodeid, row.geometry),
            [
                ribasim.nodes.discrete_control.Variable(
                    compound_variable_id=compound_variable_id,
                    listen_node_type=["Basin"],
                    listen_node_id=listen_node_id,
                    variable=["level"],
                ),
                ribasim.nodes.discrete_control.Condition(
                    compound_variable_id=compound_variable_id,
                    greater_than=[df_streefpeilen.at[listen_node_id, "level"]],  # streefpeil
                ),
                ribasim.nodes.discrete_control.Logic(
                    truth_state=["F", "T"],  # aan uit wanneer groter dan streefpeil
                    control_state=control_states,  # Werkt nu nog niet!
                ),
            ],
        )

        ribasim_model.link.add(ribasim_model.discrete_control[new_nodeid], ribasim_model.pump[row.node_id])

    return


def set_tabulated_rating_curves(ribasim_model, level_increase=1.0, flow_rate=4, LevelBoundary_level=0):
    """Create the Q(h)-relations for each TRC. It starts passing water from target level onwards."""
    # find the originating basin of each TRC
    target_level = ribasim_model.link.df.loc[
        ribasim_model.link.df.to_node_type == "TabulatedRatingCurve"
    ]  # select all TRC's. Do this from the link table, so we can look the basins easily up afterwards

    # find the target level
    target_level = pd.merge(
        left=target_level,
        right=ribasim_model.basin.state.df[["node_id", "level"]],
        left_on="from_node_id",
        right_on="node_id",
        how="left",
    )

    target_level.level.fillna(value=LevelBoundary_level, inplace=True)

    # zero flow rate on target level
    Qh_table0 = target_level[["to_node_id", "level"]]
    Qh_table0 = Qh_table0.rename(columns={"to_node_id": "node_id"})
    Qh_table0["flow_rate"] = 0

    # pre defined flow rate on target level + level increase
    Qh_table1 = Qh_table0.copy()
    Qh_table1["level"] += level_increase
    Qh_table1["flow_rate"] = flow_rate

    # combine tables, sort, reset index
    Qh_table = pd.concat([Qh_table0, Qh_table1])
    Qh_table.sort_values(by=["node_id", "level", "flow_rate"], inplace=True)
    Qh_table.reset_index(drop=True, inplace=True)

    ribasim_model.tabulated_rating_curve.static.df = Qh_table

    # remove all redundand TRC nodes
    ribasim_model.tabulated_rating_curve.node.df = ribasim_model.tabulated_rating_curve.node.df.loc[
        ribasim_model.tabulated_rating_curve.node.df.node_id.isin(Qh_table.node_id)
    ]
    ribasim_model.tabulated_rating_curve.node.df.sort_values(by="node_id", inplace=True)
    ribasim_model.tabulated_rating_curve.node.df.reset_index(drop=True, inplace=True)

    return


def set_tabulated_rating_curves_boundaries(ribasim_model, level_increase=0.1, flow_rate=40):
    # select the TRC which flow to a Terminal
    TRC_ter = ribasim_model.link.df.copy()
    TRC_ter = TRC_ter.loc[
        (TRC_ter.from_node_type == "TabulatedRatingCurve") & (TRC_ter.to_node_type == "Terminal")
    ]  # select the correct nodes

    # not all TRC_ter's should be changed, as not all these nodes are in a boezem. Some are just regular peilgebieden. Filter these nodes for numerical stability
    # first, check where they originate from
    basins_to_TRC_ter = ribasim_model.link.df.loc[ribasim_model.link.df.to_node_id.isin(TRC_ter.from_node_id)]
    basins_to_TRC_ter = basins_to_TRC_ter.loc[
        basins_to_TRC_ter.from_node_type == "Basin"
    ]  # just to be sure its a basin

    # check which basins are the boezem
    node_id_boezem = ribasim_model.basin.state.df.loc[
        ribasim_model.basin.state.df.meta_categorie == "hoofdwater", "node_id"
    ].to_numpy()

    # now, only select the basins_to_TRC_ter which are a boezem
    boezem_basins_to_TRC_ter = basins_to_TRC_ter.loc[basins_to_TRC_ter.from_node_id.isin(node_id_boezem)]

    # plug these values in TRC_ter again to obtain the selection
    TRC_ter = TRC_ter.loc[TRC_ter.from_node_id.isin(boezem_basins_to_TRC_ter.to_node_id)]

    for i in range(len(TRC_ter)):
        node_id = TRC_ter.from_node_id.iloc[i]  # retrieve node_id of the boundary TRC's

        # adjust the Q(h)-relation in the ribasim_model.tabulated_rating_curve.static.df
        original_h = ribasim_model.tabulated_rating_curve.static.df.loc[
            ribasim_model.tabulated_rating_curve.static.df.node_id == node_id, "level"
        ].iloc[0]
        last_index = ribasim_model.tabulated_rating_curve.static.df.loc[
            ribasim_model.tabulated_rating_curve.static.df.node_id == node_id
        ].index[-1]  # this is the row with the highest Qh value, which should be changed

        # change the Qh relation on the location of the last index, for each node_id in TRC_ter
        ribasim_model.tabulated_rating_curve.static.df.loc[
            ribasim_model.tabulated_rating_curve.static.df.index == last_index, "level"
        ] = original_h + level_increase
        ribasim_model.tabulated_rating_curve.static.df.loc[
            ribasim_model.tabulated_rating_curve.static.df.index == last_index, "flow_rate"
        ] = flow_rate

    return


def create_sufficient_Qh_relation_points(ribasim_model):
    """There are more TRC nodes than defined in the static table. Identify the nodes which occur less than twice in the table, and create a (for now) dummy relation. Also delete the TRC in the static table if it doesnt occur in the node table"""
    # get rid of all TRC's static rows which do not occur in the node table (assuming the node table is the groundtruth)
    TRC_nodes = ribasim_model.tabulated_rating_curve.node.df.node_id.values
    ribasim_model.tabulated_rating_curve.static.df = ribasim_model.tabulated_rating_curve.static.df.loc[
        ribasim_model.tabulated_rating_curve.static.df.node_id.isin(TRC_nodes)
    ]

    # each node_id should occur at least three times in the pile (once because of the node, twice because of the Qh relation)
    node_id_counts = ribasim_model.tabulated_rating_curve.static.df["node_id"].value_counts()

    # select all nodes which occur less than 3 times
    unique_node_ids = node_id_counts[node_id_counts < 3].index

    # create new Qh relations
    zero_flow = ribasim_model.tabulated_rating_curve.static.df[
        ribasim_model.tabulated_rating_curve.static.df["node_id"].isin(unique_node_ids)
    ]
    one_flow = zero_flow.copy()
    zero_flow.flow_rate = 0  # set flow rate to 0 if on target level
    one_flow.level += 1  # set level 1 meter higher where it discharges 1 m3/s

    # remove old Qh points
    ribasim_model.tabulated_rating_curve.static.df = ribasim_model.tabulated_rating_curve.static.df.loc[
        ~ribasim_model.tabulated_rating_curve.static.df["node_id"].isin(unique_node_ids)
    ]

    # add the new Qh points back in the df
    ribasim_model.tabulated_rating_curve.static.df = pd.concat(
        [ribasim_model.tabulated_rating_curve.static.df, zero_flow, one_flow]
    )
    # drop duplicates, sort and reset index
    ribasim_model.tabulated_rating_curve.static.df.drop_duplicates(subset=["node_id", "level"], inplace=True)
    ribasim_model.tabulated_rating_curve.static.df.sort_values(by=["node_id", "level", "flow_rate"], inplace=True)
    ribasim_model.tabulated_rating_curve.node.df.sort_values(by=["node_id"], inplace=True)
    ribasim_model.tabulated_rating_curve.static.df.reset_index(drop=True, inplace=True)

    print(len(TRC_nodes))
    print(len(ribasim_model.tabulated_rating_curve.static.df.node_id.unique()))

    return


def write_ribasim_model_Zdrive(ribasim_model, path_ribasim_toml):
    # Write Ribasim model to the Z drive
    if not os.path.exists(path_ribasim_toml):
        os.makedirs(path_ribasim_toml)

    ribasim_model.write(path_ribasim_toml)


def write_ribasim_model_GoodCloud(ribasim_model, work_dir, waterschap, include_results=True):
    """Write Ribasim model locally and to the GoodCloud.

    Copy the work_dir to the "modellen" dir, as it is required to maintain the same folder structure locally as well as the GoodCloud.
    Also clear the directory of modellen/parametereized, as there may be old results in it.
    The log file of the feedback form is not included to avoid cluttering.'
    """
    destination_path = os.path.join(
        settings.ribasim_nl_data_dir, waterschap, "modellen", f"{waterschap}_parameterized/"
    )

    # clear the modellen/parameterized dir
    if os.path.exists(destination_path):
        shutil.rmtree(destination_path)  # Remove the entire directory
    os.makedirs(destination_path)  # Recreate the empty folder

    # copy the work_dir to the "modellen" dir to maintain the same folder structure locally as well as on the 'GoodCloud'
    shutil.copytree(work_dir, destination_path, dirs_exist_ok=True)

    # it is not necessary to inlcude the log file of the feedback forms. Delete it
    for file in os.listdir(destination_path):
        file_path = os.path.join(destination_path, file)
        if file.endswith(".log") and os.path.isfile(file_path):
            os.remove(file_path)

    cloud_storage = CloudStorage()

    # Upload to waterschap/modellen/model_name instead of waterschap/verwerkt
    cloud_storage.upload_model(
        authority=waterschap, model=waterschap + "_parameterized", include_results=include_results
    )

    print(f"The model of waterboard {waterschap} has been uploaded to the goodcloud!")
    return


def index_reset(ribasim_model):
    ribasim_model.basin.node.df = ribasim_model.basin.node.df.reset_index(drop=True)
    ribasim_model.basin.node.df.index += 1

    ribasim_model.discrete_control.node.df = ribasim_model.discrete_control.node.df.reset_index(drop=True)
    ribasim_model.discrete_control.node.df.index += 1

    ribasim_model.flow_boundary.node.df = ribasim_model.flow_boundary.node.df.reset_index(drop=True)
    ribasim_model.flow_boundary.node.df.index += 1

    ribasim_model.level_boundary.node.df = ribasim_model.level_boundary.node.df.reset_index(drop=True)
    ribasim_model.level_boundary.node.df.index += 1

    ribasim_model.manning_resistance.node.df = ribasim_model.manning_resistance.node.df.reset_index(drop=True)
    ribasim_model.manning_resistance.node.df.index += 1

    ribasim_model.pump.node.df = ribasim_model.pump.node.df.reset_index(drop=True)
    ribasim_model.pump.node.df.index += 1

    ribasim_model.tabulated_rating_curve.node.df = ribasim_model.tabulated_rating_curve.node.df.reset_index(drop=True)
    ribasim_model.tabulated_rating_curve.node.df.index += 1

    return


def tqdm_subprocess(cmd, suffix=None, print_other=True, leave=True):
    desc = "Simulating"
    if suffix is not None:
        desc = f"{desc} {suffix}"

    with tqdm.tqdm(total=100, desc=desc, leave=leave) as pbar:
        process = subprocess.Popen(cmd, shell=False, bufsize=1, universal_newlines=True, stderr=subprocess.PIPE)
        for line in process.stderr:
            if line.startswith("Simulating"):
                cur_perc = int(line.split("%")[0].lower().replace("simulating", ""))
                pbar.update(cur_perc - pbar.n)
            elif print_other:
                print(line.strip())
            sys.stderr.flush()
        process.stderr.close()

        return_code = process.wait()
        if return_code != 0:
            raise subprocess.CalledProcessError(return_code, cmd)


def iterate_TRC(
    ribasim_param, allowed_tolerance, max_iter, expected_difference, max_adjustment, cmd, output_dir, path_ribasim_toml
):
    # Do initial calculation
    ribasim_param.tqdm_subprocess(cmd, print_other=False, suffix="init")

    # Read results of initial calculation
    df_basin = pd.read_feather(output_dir.joinpath("basin.arrow"))
    df_basin = df_basin.set_index("time")

    stored_trc = {}
    converged = False
    iteration = 0
    debug_data = {"iteration": [], "basin_nodeid": [], "trc_nodeid": [], "basin_diff": [], "trc_adjustment": []}
    with tqdm.tqdm(total=max_iter) as pbar:
        while not converged:
            iteration += 1

            # Read model
            with warnings.catch_warnings():
                warnings.simplefilter(action="ignore", category=FutureWarning)
                ribasim_model = ribasim.Model(filepath=path_ribasim_toml)

            # assert that all upstream nodes of a tabulated_rating_curve are basins.
            df_trc = ribasim_model.link.df[ribasim_model.link.df.to_node_type == "TabulatedRatingCurve"]
            assert (df_trc.from_node_type == "Basin").all()

            df_trc_static = ribasim_model.tabulated_rating_curve.static.df
            basins_converged = []
            for basin_node, trc_group in df_trc.groupby("from_node_id"):
                # Check for a single streefpeil for all connected tabulated rating curves
                trc_streefpeilen = []
                for row in trc_group.itertuples():
                    trc_streefpeilen.append(df_trc_static.loc[df_trc_static.node_id == row.to_node_id, "level"].min())
                assert len(set(trc_streefpeilen)) == 1

                # Assert that we have a single unique basin
                basin = ribasim_model.basin.node.df[ribasim_model.basin.node.df.node_id == basin_node]
                assert len(basin) == 1

                # Find streefpeil
                fid = ribasim_model.basin.node.df[ribasim_model.basin.node.df.node_id == basin_node].index[0]
                streefpeil = float(ribasim_model.basin.area.df.meta_streefpeil.at[fid])

                # Find water levels for this basin.
                df_basin = pd.read_feather(output_dir.joinpath("basin.arrow"))
                df_basin = df_basin.set_index("time")
                basin_result = df_basin[df_basin.node_id == basin_node]
                last_wl = basin_result.sort_index().level.iat[-1]
                basin_diff = last_wl - streefpeil

                # Determine if the rating curves have resulted in convergence
                if abs(basin_diff) < allowed_tolerance:
                    basins_converged.append(True)
                else:
                    # Adjust tabulated_rating_curve(s). Divide the total adjustment equally
                    # over multiple rating curves.Also limit the adjustment to a maximum
                    # adjustment.
                    adjustment = -basin_diff / float(len(trc_group))
                    adjustment = np.sign(adjustment) * min(max_adjustment, abs(adjustment))
                    for row in trc_group.itertuples():
                        # Get index of first and last point in tabulated rating curve
                        idx_firstpoint = df_trc_static.loc[df_trc_static.node_id == row.to_node_id, "level"].index[0]
                        idx_lastpoint = df_trc_static.loc[df_trc_static.node_id == row.to_node_id, "level"].index[-1]

                        # Enforce a positive tabulated rating curve
                        trc_adjust = adjustment
                        if (df_trc_static.at[idx_lastpoint, "level"] + trc_adjust) < df_trc_static.at[
                            idx_firstpoint, "level"
                        ]:
                            trc_adjust = (
                                df_trc_static.at[idx_lastpoint, "level"]
                                - df_trc_static.at[idx_firstpoint, "level"]
                                - 1e-2
                            )

                        # Adjust last point of tabulated rating curve
                        df_trc_static.at[idx_lastpoint, "level"] += trc_adjust

                        # Save debug data
                        debug_data["iteration"].append(iteration)
                        debug_data["basin_nodeid"].append(basin_node)
                        debug_data["trc_nodeid"].append(row.to_node_id)
                        debug_data["basin_diff"].append(basin_diff)
                        debug_data["trc_adjustment"].append(trc_adjust)
                    basins_converged.append(False)

            converged = all(basins_converged)

            # Store the tabulated rating curve in the dictionary
            stored_trc[str(iteration)] = ribasim_model.tabulated_rating_curve.static.df
            if iteration == max_iter or converged:
                pbar.update(max_iter - pbar.n)
                break
            else:
                # Do new calculation
                ribasim_param.write_ribasim_model_Zdrive(ribasim_model, path_ribasim_toml)
                tqdm_subprocess(cmd, print_other=False, leave=False, suffix=str(iteration).rjust(2))
                pbar.update(1)


def validate_basin_area(model, threshold_area=45000):
    """
    Validate the area of basins in the model.

    :param model: The ribasim model to validate
    :param threshold_area: The area threshold for validation
    :return: None
    """
    too_small_basins = []
    error = False
    for index, row in model.basin.node.df.iterrows():
        basin_id = int(row["meta_node_id"])
        basin_geometry = model.basin.area.df.loc[model.basin.area.df["meta_node_id"] == basin_id, "geometry"]
        if not basin_geometry.empty:
            basin_area = basin_geometry.iloc[0].area
            if basin_area < threshold_area:
                error = True
                print(f"Basin with Node ID {basin_id} has an area smaller than {threshold_area} m²: {basin_area} m²")
                too_small_basins.append(basin_id)
    if not error:
        print(f"All basins are larger than {threshold_area} m²")

    return


def validate_manning_basins(model):
    manning_nodes = model.manning_resistance.node.df.reset_index()[["node_id"]]
    basins_downstream_manning_nodes = model.link.df.loc[
        model.link.df.from_node_id.isin(manning_nodes.to_numpy().flatten())
    ][["from_node_id", "to_node_id"]].copy()  # select the basins downstream of the manning_nodes
    manning_nodes = manning_nodes.merge(
        right=basins_downstream_manning_nodes,
        left_on="node_id",
        right_on="from_node_id",
        how="left",
        suffixes=("", "_y"),
    )  # merge to the manning_nodes df
    manning_nodes = manning_nodes.rename(columns={"to_node_id": "downstream_basin"})
    manning_nodes = manning_nodes.merge(
        right=model.basin.area.df[["node_id", "meta_streefpeil"]],
        left_on="downstream_basin",
        right_on="node_id",
        how="left",
        suffixes=("", "_y"),
    )  # add the streefpeilen
    manning_nodes = manning_nodes.rename(columns={"meta_streefpeil": "downstream_streefpeil"})
    manning_nodes = manning_nodes[["node_id", "downstream_basin", "downstream_streefpeil"]]

    # repeat for the upstream basins of each manning node
    basins_upstream_manning_nodes = model.link.df.loc[
        model.link.df.to_node_id.isin(manning_nodes.to_numpy().flatten())
    ][["from_node_id", "to_node_id"]].copy()  # select the basins downstream of the manning_nodes

    manning_nodes = manning_nodes.merge(
        right=basins_upstream_manning_nodes, left_on="node_id", right_on="to_node_id", how="left", suffixes=("", "_y")
    )  # merge to the manning_nodes df

    manning_nodes = manning_nodes.rename(columns={"from_node_id": "upstream_basin"})
    manning_nodes = manning_nodes.merge(
        right=model.basin.area.df[["node_id", "meta_streefpeil"]],
        left_on="upstream_basin",
        right_on="node_id",
        how="left",
        suffixes=("", "_y"),
    )  # add the streefpeilen
    manning_nodes = manning_nodes.rename(columns={"meta_streefpeil": "upstream_streefpeil"})
    manning_nodes = manning_nodes.drop(columns=["to_node_id", "node_id_y"])

    # round streefpeilen
    for col in ["downstream_streefpeil", "upstream_streefpeil"]:
        manning_nodes[col] = pd.to_numeric(manning_nodes[col], errors="coerce").round(2)

    if not manning_nodes.empty:
        print("Warning! The streefpeilen on both sides of following Manning Nodes are not equal!")
        print(manning_nodes.loc[manning_nodes.downstream_streefpeil != manning_nodes.upstream_streefpeil])


def identify_node_meta_categorie(ribasim_model: ribasim.Model, **kwargs):
    """
    Identify the meta_categorie of each Outlet, Pump and LevelBoundary.

    It checks whether they are inlaten en uitlaten from a boezem, buitenwater or just regular peilgebieden.
    This will determine the rules of the control nodes.
    """
<<<<<<< HEAD
    # # optional arguments
    # aanvoer_enabled: bool = kwargs.get("aanvoer_enabled", True)

=======
>>>>>>> 7dd5ce0b
    # create new columsn to store the meta categorie of each node
    ribasim_model.outlet.static.df["meta_categorie"] = np.nan
    ribasim_model.pump.static.df["meta_categorie"] = np.nan

    # select all basins which are not "bergend"
    basin_nodes = ribasim_model.basin.state.df.copy()
    # peilgebied_basins = basin_nodes.loc[basin_nodes.meta_categorie == "doorgaand", "node_id"]
    boezem_basins = basin_nodes.loc[basin_nodes.meta_categorie == "hoofdwater", "node_id"]

    # select the nodes which originate from a boezem, and the ones which go to a boezem. Use the link table for this.
    nodes_from_boezem = ribasim_model.link.df.loc[ribasim_model.link.df.from_node_id.isin(boezem_basins), "to_node_id"]
    nodes_to_boezem = ribasim_model.link.df.loc[ribasim_model.link.df.to_node_id.isin(boezem_basins), "from_node_id"]

    # select the nodes which originate from, and go to a boundary
    nodes_from_boundary = ribasim_model.link.df.loc[
        ribasim_model.link.df.meta_from_node_type == "LevelBoundary", "to_node_id"
    ]
    nodes_to_boundary = ribasim_model.link.df.loc[
        ribasim_model.link.df.meta_to_node_type == "LevelBoundary", "from_node_id"
    ]

    # some pumps do not have a function yet, as they may have been changed due to the feedback forms. Set it to afvoer.
    # Check for rows where all three specified columns are NaN and set 'meta_func_afvoer' to 1
    ribasim_model.pump.static.df.loc[
        ribasim_model.pump.static.df[["meta_func_afvoer", "meta_func_aanvoer", "meta_func_circulatie"]]
        .isna()
        .all(axis=1),
        "meta_func_afvoer",
    ] = 1

<<<<<<< HEAD
    # # TODO: Remove this patch once dual-functionality is implemented in ribasim
    # # if the function is both aanvoer and afvoer, then set aanvoer to False
    # mask = (ribasim_model.pump.static.df["meta_func_afvoer"] == 1) & (
    #     ribasim_model.pump.static.df["meta_func_aanvoer"] == 1
    # )
    # if aanvoer_enabled:
    #     ribasim_model.pump.static.df.loc[mask, "meta_func_afvoer"] = 0
    # else:
    #     ribasim_model.pump.static.df.loc[mask, "meta_func_aanvoer"] = 0

=======
>>>>>>> 7dd5ce0b
    # fill in the nan values
    ribasim_model.pump.static.df.fillna({"meta_func_afvoer": 0}, inplace=True)
    ribasim_model.pump.static.df.fillna({"meta_func_aanvoer": 0}, inplace=True)
    ribasim_model.pump.static.df.fillna({"meta_func_circulatie": 0}, inplace=True)

    # Convert the column to string type
    ribasim_model.outlet.static.df["meta_categorie"] = ribasim_model.outlet.static.df["meta_categorie"].astype("string")
    ribasim_model.pump.static.df["meta_categorie"] = ribasim_model.outlet.static.df["meta_categorie"].astype("string")

    # Identify the INlaten from the boezem, both stuwen (outlets) and gemalen (pumps)
    inlet_outlet_nodes = ribasim_model.outlet.static.df.node_id.isin(nodes_from_boezem)
    inlet_pump_nodes_afvoer = ribasim_model.pump.static.df.node_id.isin(nodes_from_boezem) & (
        ribasim_model.pump.static.df.meta_func_aanvoer == 0
    )
    inlet_pump_nodes_aanvoer = ribasim_model.pump.static.df.node_id.isin(nodes_from_boezem) & (
        ribasim_model.pump.static.df.meta_func_aanvoer != 0
    )

    ribasim_model.outlet.static.df.loc[inlet_outlet_nodes, "meta_categorie"] = "Inlaat boezem, stuw"
    ribasim_model.pump.static.df.loc[inlet_pump_nodes_afvoer, "meta_categorie"] = "Inlaat boezem, afvoer gemaal"
    ribasim_model.pump.static.df.loc[inlet_pump_nodes_aanvoer, "meta_categorie"] = "Inlaat boezem, aanvoer gemaal"

    # Identify the UITlaten from the boezem, both stuwen (outlets) and gemalen (pumps)
    outlet_outlet_nodes = ribasim_model.outlet.static.df.node_id.isin(nodes_to_boezem)
    outlet_pump_nodes_afvoer = ribasim_model.pump.static.df.node_id.isin(nodes_to_boezem) & (
        ribasim_model.pump.static.df.meta_func_aanvoer == 0
    )
    outlet_pump_nodes_aanvoer = ribasim_model.pump.static.df.node_id.isin(nodes_to_boezem) & (
        ribasim_model.pump.static.df.meta_func_aanvoer != 0
    )

    ribasim_model.outlet.static.df.loc[outlet_outlet_nodes, "meta_categorie"] = "Uitlaat boezem, stuw"
    ribasim_model.pump.static.df.loc[outlet_pump_nodes_afvoer, "meta_categorie"] = "Uitlaat boezem, afvoer gemaal"
    ribasim_model.pump.static.df.loc[outlet_pump_nodes_aanvoer, "meta_categorie"] = "Uitlaat boezem, aanvoer gemaal"

    # identify the outlets and pumps at the regular peilgebieden
    ribasim_model.outlet.static.df.loc[
        ~(
            (ribasim_model.outlet.static.df.node_id.isin(nodes_from_boezem))
            | (ribasim_model.outlet.static.df.node_id.isin(nodes_to_boezem))
        ),
        "meta_categorie",
    ] = "Reguliere stuw"

    ribasim_model.pump.static.df.loc[
        ~(
            (ribasim_model.pump.static.df.node_id.isin(nodes_from_boezem))
            | (ribasim_model.pump.static.df.node_id.isin(nodes_to_boezem))
        ),
        "meta_categorie",
    ] = "Regulier gemaal"  # differentiate between afvoer and aanvoer below

    # differentiate between reguliere afvoer and regulieren aanvoer gemalen
    ribasim_model.pump.static.df.loc[
        (ribasim_model.pump.static.df.meta_categorie == "Regulier gemaal")
        & (ribasim_model.pump.static.df.meta_func_aanvoer == 0),
        "meta_categorie",
    ] = "Regulier afvoer gemaal"

    ribasim_model.pump.static.df.loc[
        (ribasim_model.pump.static.df.meta_categorie == "Regulier gemaal")
        & (ribasim_model.pump.static.df.meta_func_aanvoer != 0),
        "meta_categorie",
    ] = "Regulier aanvoer gemaal"

    # repeat for the boundary nodes
    # identify the buitenwater uitlaten and inlaten. A part will be overwritten later, if its a boundary & boezem.
    ribasim_model.outlet.static.df.loc[
        ribasim_model.outlet.static.df.node_id.isin(nodes_to_boundary), "meta_categorie"
    ] = "Uitlaat buitenwater peilgebied, stuw"
    ribasim_model.pump.static.df.loc[
        (ribasim_model.pump.static.df.node_id.isin(nodes_to_boundary))
        & (ribasim_model.pump.static.df.meta_func_aanvoer == 0),
        "meta_categorie",
    ] = "Uitlaat buitenwater peilgebied, afvoer gemaal"
    ribasim_model.pump.static.df.loc[
        (ribasim_model.pump.static.df.node_id.isin(nodes_to_boundary))
        & (ribasim_model.pump.static.df.meta_func_aanvoer != 0),
        "meta_categorie",
    ] = "Uitlaat buitenwater peilgebied, aanvoer gemaal"

    ribasim_model.outlet.static.df.loc[
        ribasim_model.outlet.static.df.node_id.isin(nodes_from_boundary), "meta_categorie"
    ] = "Inlaat buitenwater peilgebied, stuw"
    ribasim_model.pump.static.df.loc[
        (ribasim_model.pump.static.df.node_id.isin(nodes_from_boundary))
        & (ribasim_model.pump.static.df.meta_func_aanvoer == 0),
        "meta_categorie",
    ] = "Inlaat buitenwater peilgebied, afvoer gemaal"

    ribasim_model.pump.static.df.loc[
        (ribasim_model.pump.static.df.node_id.isin(nodes_from_boundary))
        & (ribasim_model.pump.static.df.meta_func_aanvoer != 0),
        "meta_categorie",
    ] = "Inlaat buitenwater peilgebied, aanvoer gemaal"

    # boundary & boezem. This is the part where a portion of the already defined meta_categorie will be overwritten by the code above.
    ribasim_model.outlet.static.df.loc[
        (ribasim_model.outlet.static.df.node_id.isin(nodes_to_boundary))
        & (ribasim_model.outlet.static.df.node_id.isin(nodes_from_boezem)),  # to
        "meta_categorie",
    ] = "Uitlaat buitenwater boezem, stuw"

    ribasim_model.pump.static.df.loc[
        (ribasim_model.pump.static.df.node_id.isin(nodes_to_boundary))
        & (ribasim_model.pump.static.df.node_id.isin(nodes_from_boezem))
        & (ribasim_model.pump.static.df.meta_func_aanvoer == 0),  # to
        "meta_categorie",
    ] = "Uitlaat buitenwater boezem, afvoer gemaal"

    ribasim_model.pump.static.df.loc[
        (ribasim_model.pump.static.df.node_id.isin(nodes_to_boundary))
        & (ribasim_model.pump.static.df.node_id.isin(nodes_from_boezem))
        & (ribasim_model.pump.static.df.meta_func_aanvoer != 0),  # to
        "meta_categorie",
    ] = "Uitlaat buitenwater boezem, aanvoer gemaal"

    ribasim_model.outlet.static.df.loc[
        (ribasim_model.outlet.static.df.node_id.isin(nodes_from_boundary))
        & (ribasim_model.outlet.static.df.node_id.isin(nodes_to_boezem)),  # from
        "meta_categorie",
    ] = "Inlaat buitenwater boezem, stuw"
    ribasim_model.pump.static.df.loc[
        (ribasim_model.pump.static.df.node_id.isin(nodes_from_boundary))
        & (ribasim_model.pump.static.df.node_id.isin(nodes_to_boezem))
        & (ribasim_model.pump.static.df.meta_func_aanvoer == 0),  # from
        "meta_categorie",
    ] = "Inlaat buitenwater boezem, afvoer gemaal"

    ribasim_model.pump.static.df.loc[
        (ribasim_model.pump.static.df.node_id.isin(nodes_from_boundary))
        & (ribasim_model.pump.static.df.node_id.isin(nodes_to_boezem))
        & (ribasim_model.pump.static.df.meta_func_aanvoer != 0),  # from
        "meta_categorie",
    ] = "Inlaat buitenwater boezem, aanvoer gemaal"

    # boezem & boezem.
    ribasim_model.outlet.static.df.loc[
        (ribasim_model.outlet.static.df.node_id.isin(nodes_from_boezem))
        & (ribasim_model.outlet.static.df.node_id.isin(nodes_to_boezem)),
        "meta_categorie",
    ] = "Boezem boezem, stuw"

    ribasim_model.pump.static.df.loc[
        (ribasim_model.pump.static.df.node_id.isin(nodes_from_boezem))
        & (ribasim_model.pump.static.df.node_id.isin(nodes_to_boezem))
        & (ribasim_model.pump.static.df.meta_func_aanvoer == 0),
        "meta_categorie",
    ] = "Boezem boezem, afvoer gemaal"

    ribasim_model.pump.static.df.loc[
        (ribasim_model.pump.static.df.node_id.isin(nodes_from_boezem))
        & (ribasim_model.pump.static.df.node_id.isin(nodes_to_boezem))
        & (ribasim_model.pump.static.df.meta_func_aanvoer != 0),
        "meta_categorie",
    ] = "Boezem boezem, aanvoer gemaal"

    # some pumps have been added due to the feedback form. Assume all these nodes are afvoer gemalen
    ribasim_model.pump.static.df.fillna({"meta_func_afvoer": 1}, inplace=True)
    ribasim_model.pump.static.df.fillna({"meta_func_aanvoer": 0}, inplace=True)
    ribasim_model.pump.static.df.fillna({"meta_func_circulatie": 0}, inplace=True)


def set_aanvoer_flags(
    ribasim_model: str | ribasim.Model,
    aanvoer_regions: str | gpd.GeoDataFrame,
    processor: RibasimFeedbackProcessor = None,
    **kwargs,
) -> ribasim.Model:
    """
    Set the 'aanvoer'-flags for both basins and outlets, grouping the whole pipeline in a single method.

    :param ribasim_model: Ribasim model, or file/path to a Ribasim model
    :param aanvoer_regions: geometry data of 'aanvoergebieden', or file/path to this geometry data
    :param processor: Ribasim feedback processor object, defaults to None

    :key aanvoer_enabled: 'aanvoer'-settings are enabled, defaults to True
    :key basin_aanvoer_on: basin node-IDs to manually set 'aanvoer' to True, defaults to None
    :key basin_aanvoer_off: basin node-IDs to manually set 'aanvoer' to False, defaults to None
    :key outlet_aanvoer_on: outlet node-IDs to manually set 'aanvoer' to True, defaults to None
    :key outlet_aanvoer_off: outlet node-IDs to manually set 'aanvoer' to False, defaults to None
    :key overruling_enabled: in case a basin can be supplied directly from the 'hoofdwatersysteem', other supply-routes
        are "overruled", i.e., removed, defaults to True

    :type ribasim_model: str, ribasim.Model
    :type aanvoer_regions: str, geopandas.GeoDataFrame
    :type processor: RibasimFeedbackProcessor, optional
    :type aanvoer_enabled: bool, optional
    :type basin_aanvoer_on: tuple, optional
    :type basin_aanvoer_off: tuple, optional
    :type outlet_aanvoer_on: tuple, optional
    :type outlet_aanvoer_off: tuple, optional
    :type overruling_enabled: bool, optional
    """
    # manual 'aanvoer'-flagging
    _aanvoer_keys = "basin_aanvoer_on", "basin_aanvoer_off", "outlet_aanvoer_on", "outlet_aanvoer_off"
    for k, v in kwargs.items():
        if k in _aanvoer_keys and isinstance(v, int):
            kwargs[k] = (v,)  # added flexibility of optional input

    # optional arguments
    aanvoer_enabled: bool = kwargs.get("aanvoer_enabled", True)
    basin_aanvoer_on: tuple = kwargs.get("basin_aanvoer_on", ())
    basin_aanvoer_off: tuple = kwargs.get("basin_aanvoer_off", ())
    outlet_aanvoer_on: tuple = kwargs.get("outlet_aanvoer_on", ())
    outlet_aanvoer_off: tuple = kwargs.get("outlet_aanvoer_off", ())
    overruling_enabled: bool = kwargs.get("overruling_enabled", True)
    load_geometry_kw: dict = kwargs.get("load_geometry_kw", {})

    # skip 'aanvoer'-flagging
    if not aanvoer_enabled:
        logging.info("Aanvoer-flagging skipped.")
        ribasim_model.basin.area.df["meta_aanvoer"] = False
        ribasim_model.outlet.static.df["meta_aanvoer"] = False
        return ribasim_model

    # all is 'aanvoergebied'
    if aanvoer_regions is None:
        logging.warning(
            f'With aanvoer_regions={aanvoer_regions}, the whole region is considered an "aanvoergebied". '
            f"This is a temporary catch and will be deprecated in the future: "
            f'Make sure that all water boards have a geometry-file from which the "aanvoergebieden" can be deduced.'
        )
        aanvoer_regions = ribasim_model.basin.area.df.reset_index()

    # include 'aanvoer'-settings from feedback form
    if processor is not None:
        basin_aanvoer_on = set(basin_aanvoer_on) | set(processor.basin_aanvoer_on)
        basin_aanvoer_off = set(basin_aanvoer_off) | set(processor.basin_aanvoer_off)
        outlet_aanvoer_on = set(outlet_aanvoer_on) | set(processor.outlet_aanvoer_on)
        outlet_aanvoer_off = set(outlet_aanvoer_off) | set(processor.outlet_aanvoer_off)

    # label basins as 'aanvoergebied'
    sb = supply.SupplyBasin(ribasim_model, aanvoer_regions, **load_geometry_kw)
    sb.exec()

    if basin_aanvoer_on:
        sb.set_aanvoer_on(*basin_aanvoer_on)

    if basin_aanvoer_off:
        sb.set_aanvoer_off(*basin_aanvoer_off)

    # label outlets as 'aanvoerkunstwerk'
    so = supply.SupplyOutlet(sb.model)
    so.exec(overruling_enabled=overruling_enabled)

    if outlet_aanvoer_on:
        so.set_aanvoer_on(*outlet_aanvoer_on)

    if outlet_aanvoer_off:
        so.set_aanvoer_off(*outlet_aanvoer_off)

    # reset ribasim model
    ribasim_model = so.model
    return ribasim_model


def load_model_settings(file_path):
    script_path = Path(__file__)  # Get the path to the current python file
    file_path = script_path.parent.parent / "Parametrize" / file_path  # Correct the path to the JSON file

    with open(file_path) as file:
        settings = json.load(file)
    return settings


def determine_min_upstream_max_downstream_levels(ribasim_model: ribasim.Model, waterschap: str, **kwargs) -> None:
    # optional arguments
    aanvoer_upstream_offset: float = kwargs.get("aanvoer_upstream_offset", 0.04)
    aanvoer_downstream_offset: float = kwargs.get("aanvoer_downstream_offset", 0)
    afvoer_upstream_offset: float = kwargs.get("afvoer_upstream_offset", 0)
    afvoer_downstream_offset: float = kwargs.get("afvoer_downstream_offset", 0.04)
    max_flow_rate: float = kwargs.get("default_max_flow_rate", 20)

    # read sturing, if available
    parametrization_path = Path(__file__)  # path to current script
    sturing_location = (
        parametrization_path.parent.parent / "Parametrize" / f"sturing_{waterschap}.json"
    )  # path to the sturing
    try:
        sturing = load_model_settings(sturing_location)  # load the waterschap specific sturing
    except FileNotFoundError:
        sturing = None

    # create empty columns for the sturing
    ribasim_model.outlet.static.df["min_upstream_level"] = np.nan
    ribasim_model.outlet.static.df["max_downstream_level"] = np.nan
    ribasim_model.outlet.static.df["max_flow_rate"] = np.nan
    ribasim_model.outlet.static.df["flow_rate"] = np.nan

    ribasim_model.pump.static.df["min_upstream_level"] = np.nan
    ribasim_model.pump.static.df["max_downstream_level"] = np.nan

    # make a temp copy to reduce line length, place it later again in the model
    outlet = ribasim_model.outlet.static.df.copy()
    pump = ribasim_model.pump.static.df.copy()

    # create 'sturing'-dictionary, if none is provided
    if sturing is None:
        keys = outlet["meta_categorie"].unique().tolist() + pump["meta_categorie"].unique().tolist()
        values = {
            "upstream_level_offset": afvoer_upstream_offset,
            "downstream_level_offset": afvoer_downstream_offset,
            "max_flow_rate": max_flow_rate,
        }
        sturing = dict.fromkeys(keys, values)

    # check 'aanvoer'-flagging of outlets
    if "meta_aanvoer" not in outlet.columns:
        msg = 'Outlets are missing the "aanvoer"-flag. Please execute the `supply`-based preparations first.'
        raise KeyError(msg)

    # for each different outlet and pump type, determine the min and max upstream and downstream level
    for types, sturing_settings in sturing.items():
        # Extract values for each setting
        upstream_level_offset = sturing_settings["upstream_level_offset"]
        downstream_level_offset = sturing_settings["downstream_level_offset"]
        max_flow_rate = sturing_settings["max_flow_rate"]

        # Update the min_upstream_level and max_downstream_level in the OUTLET dataframe
        outlet.loc[(outlet.meta_categorie == types) & (~outlet["meta_aanvoer"]), "min_upstream_level"] = (
            outlet.meta_from_level - upstream_level_offset
        )
        outlet.loc[(outlet.meta_categorie == types) & (outlet["meta_aanvoer"]), "min_upstream_level"] = (
            outlet.meta_from_level - aanvoer_upstream_offset
        )
        outlet.loc[(outlet.meta_categorie == types) & (~outlet["meta_aanvoer"]), "max_downstream_level"] = (
            outlet.meta_to_level + downstream_level_offset
        )
        outlet.loc[(outlet.meta_categorie == types) & (outlet["meta_aanvoer"]), "max_downstream_level"] = (
            outlet.meta_to_level + aanvoer_downstream_offset
        )
        outlet.loc[outlet.meta_categorie == types, "flow_rate"] = max_flow_rate

        # Update the min_upstream_level and max_downstream_level in the PUMP dataframe. can be done within the same loop, as the meta_categorie is different for the outlet and pump
        pump.loc[pump.meta_categorie == types, "min_upstream_level"] = pump.meta_from_level - upstream_level_offset
        pump.loc[pump.meta_categorie == types, "max_downstream_level"] = pump.meta_to_level + downstream_level_offset
        pump.loc[pump.meta_categorie == types, "flow_rate"] = max_flow_rate

    # raise warning if there are np.nan in the columns
    def check_for_nans_in_columns(df: pd.DataFrame, outlet_or_pump: str, columns_to_check: list = None) -> None:
        columns_to_check = columns_to_check or ["min_upstream_level", "max_downstream_level", "flow_rate"]
        assert outlet_or_pump in ("outlet", "pump")

        if df[columns_to_check].isnull().values.any():
            warnings.warn(
                f"Warning: NaN values found in the following columns of the {outlet_or_pump} dataframe: "
                f"{', '.join([col for col in columns_to_check if df[col].isnull().any()])}"
            )

    check_for_nans_in_columns(outlet, "outlet")
    check_for_nans_in_columns(pump, "pump")

    if pump["flow_rate"].isna().any():
        print("Warning! Some pumps do not have a flow rate yet. Dummy value of 0.1234 m3/s has been taken.")
        pump.fillna({"flow_rate": 0.1234}, inplace=True)

    # place the df's back in the ribasim_model
    ribasim_model.outlet.static.df = outlet
    ribasim_model.pump.static.df = pump


def set_dynamic_min_upstream_max_downstream(ribasim_model: ribasim.Model) -> None:
    """Set the upstream/downstream bounding levels to `None` if they are based on dynamic `LevelBoundary`-nodes.

    With dynamic `LevelBoundary`-nodes, the `min_upstream_level` and `max_downstream_level` of both `Outlet`- and
    `Pump`-nodes are no longer valid, as they are static while the `LevelBoundary`-nodes are dynamic. To remove this
    constrain, the values of `min_upstream_level` and `max_downstream_level` that are based on `LevelBoundary`-nodes are
    set to `None` to prevent incorrect flows to and from `LevelBoundary`-nodes.

    :param ribasim_model: ribasim model
    :type ribasim_model: ribasim.Model
    """
<<<<<<< HEAD
=======
    print(ribasim_model.level_boundary.node.df)
>>>>>>> 7dd5ce0b
    level_boundary_node_ids = ribasim_model.level_boundary.node.df["meta_node_id"].values

    for structure in ("outlet", "pump"):
        data = getattr(ribasim_model, structure)
        df = data.static.df
        df.loc[df["meta_from_node_id"].isin(level_boundary_node_ids), "min_upstream_level"] = None
        df.loc[df["meta_to_node_id"].isin(level_boundary_node_ids), "max_downstream_level"] = None
        setattr(ribasim_model, structure, data)


def add_discrete_control(ribasim_model, waterschap, default_level):
    """Add discrete control nodes to the network. The rules are based on the meta_categorie of each node."""
    # load in the sturing which is defined in the json files
    sturing = load_model_settings(f"sturing_{waterschap}.json")

    # Remove all Discrete Control nodes and links if its present
    ribasim_model.discrete_control.node.df = ribasim_model.discrete_control.node.df.iloc[0:0]
    if ribasim_model.discrete_control.condition.df is not None:
        ribasim_model.discrete_control.condition.df = ribasim_model.discrete_control.condition.df.iloc[0:0]
        ribasim_model.discrete_control.logic.df = ribasim_model.discrete_control.logic.df.iloc[0:0]
        ribasim_model.discrete_control.variable.df = ribasim_model.discrete_control.variable.df.iloc[0:0]
        ribasim_model.link.df = ribasim_model.link.df.loc[ribasim_model.link.df.link_type != "control"]

    # start assigning sturing to outlets/weirs
    # find the nodes to change
    inlaat_boezem_stuw = ribasim_model.outlet.static.df.loc[
        ribasim_model.outlet.static.df.meta_categorie == "Inlaat boezem, stuw", "node_id"
    ]
    uitlaat_boezem_stuw = ribasim_model.outlet.static.df.loc[
        ribasim_model.outlet.static.df.meta_categorie == "Uitlaat boezem, stuw", "node_id"
    ]
    reguliere_stuw = ribasim_model.outlet.static.df.loc[
        ribasim_model.outlet.static.df.meta_categorie == "Reguliere stuw", "node_id"
    ]
    inlaat_buitenwater_peilgebied_stuw = ribasim_model.outlet.static.df.loc[
        ribasim_model.outlet.static.df.meta_categorie == "Inlaat buitenwater peilgebied, stuw", "node_id"
    ]
    uitlaat_buitenwater_peilgebied_stuw = ribasim_model.outlet.static.df.loc[
        ribasim_model.outlet.static.df.meta_categorie == "Uitlaat buitenwater peilgebied, stuw", "node_id"
    ]
    boezem_boezem_stuw = ribasim_model.outlet.static.df.loc[
        ribasim_model.outlet.static.df.meta_categorie == "Boezem boezem, stuw", "node_id"
    ]

    # assign the sturing for the weirs/outlets.
    nodes_to_control_list_stuw = [
        inlaat_boezem_stuw,
        uitlaat_boezem_stuw,
        reguliere_stuw,
        inlaat_buitenwater_peilgebied_stuw,
        uitlaat_buitenwater_peilgebied_stuw,
        boezem_boezem_stuw,
    ]

    category_list_stuw = [
        "Inlaat boezem, stuw",
        "Uitlaat boezem, stuw",
        "Reguliere stuw",
        "Inlaat buitenwater peilgebied, stuw",
        "Uitlaat buitenwater peilgebied, stuw",
        "Boezem boezem, stuw",
    ]

    # fill the discrete control. Do this table by tables, where the condition table is determined by the meta_categorie
    for nodes_to_control, category in zip(nodes_to_control_list_stuw, category_list_stuw):
        if len(nodes_to_control) > 0:
            print(f"Sturing has been added for the category {category}")
            add_discrete_control_partswise(
                ribasim_model=ribasim_model,
                nodes_to_control=nodes_to_control,
                category=category,
                sturing=sturing,
                default_level=default_level,
            )
        else:
            print(f"No stuwen are found in the category of {category}")

    # repeat for the pumps
    # find the nodes to change
    inlaat_boezem_gemaal = ribasim_model.pump.static.df.loc[
        ribasim_model.pump.static.df.meta_categorie == "Inlaat boezem, gemaal", "node_id"
    ]
    uitlaat_boezem_gemaal = ribasim_model.pump.static.df.loc[
        ribasim_model.pump.static.df.meta_categorie == "Uitlaat boezem, gemaal", "node_id"
    ]

    regulier_gemaal_afvoer = ribasim_model.pump.static.df.loc[
        (
            (ribasim_model.pump.static.df.meta_categorie == "Regulier gemaal")
            & (ribasim_model.pump.static.df.meta_func_afvoer != 0)
        ),
        "node_id",
    ]
    regulier_gemaal_aanvoer = ribasim_model.pump.static.df.loc[
        (
            (ribasim_model.pump.static.df.meta_categorie == "Regulier gemaal")
            & (ribasim_model.pump.static.df.meta_func_afvoer != 1)
        ),
        "node_id",
    ]

    uitlaat_buitenwater_peilgebied_gemaal_afvoer = ribasim_model.pump.static.df.loc[
        (
            (ribasim_model.pump.static.df.meta_categorie == "Uitlaat buitenwater peilgebied, gemaal")
            & (ribasim_model.pump.static.df.meta_func_afvoer != 0)
        ),
        "node_id",
    ]
    uitlaat_buitenwater_peilgebied_gemaal_aanvoer = ribasim_model.pump.static.df.loc[
        (
            (ribasim_model.pump.static.df.meta_categorie == "Uitlaat buitenwater peilgebied, gemaal")
            & (ribasim_model.pump.static.df.meta_func_afvoer != 1)
        ),
        "node_id",
    ]

    inlaat_buitenwater_peilgebied_gemaal_afvoer = ribasim_model.pump.static.df.loc[
        (
            (ribasim_model.pump.static.df.meta_categorie == "Inlaat buitenwater peilgebied, gemaal")
            & (ribasim_model.pump.static.df.meta_func_afvoer != 0)
        ),
        "node_id",
    ]
    inlaat_buitenwater_peilgebied_gemaal_aanvoer = ribasim_model.pump.static.df.loc[
        (
            (ribasim_model.pump.static.df.meta_categorie == "Inlaat buitenwater peilgebied, gemaal")
            & (ribasim_model.pump.static.df.meta_func_afvoer != 1)
        ),
        "node_id",
    ]

    boezem_boezem_gemaal_afvoer = ribasim_model.outlet.static.df.loc[
        (
            (ribasim_model.outlet.static.df.meta_categorie == "Boezem boezem, gemaal")
            & (ribasim_model.pump.static.df.meta_func_afvoer != 0)
        ),
        "node_id",
    ]
    boezem_boezem_gemaal_aanvoer = ribasim_model.outlet.static.df.loc[
        (
            (ribasim_model.outlet.static.df.meta_categorie == "Boezem boezem, gemaal")
            & (ribasim_model.pump.static.df.meta_func_afvoer != 1)
        ),
        "node_id",
    ]

    # assign the sturing for the gemalen/pumps.
    nodes_to_control_list_gemaal = [
        inlaat_boezem_gemaal,
        uitlaat_boezem_gemaal,
        regulier_gemaal_afvoer,
        regulier_gemaal_aanvoer,
        uitlaat_buitenwater_peilgebied_gemaal_afvoer,
        uitlaat_buitenwater_peilgebied_gemaal_aanvoer,
        inlaat_buitenwater_peilgebied_gemaal_afvoer,  #
        inlaat_buitenwater_peilgebied_gemaal_aanvoer,  #
        boezem_boezem_gemaal_afvoer,
        boezem_boezem_gemaal_aanvoer,
    ]

    category_list_gemaal = [
        "Inlaat boezem, gemaal",
        "Uitlaat boezem, gemaal",
        "Regulier afvoer gemaal",
        "Regulier aanvoer gemaal",
        "Uitlaat buitenwater peilgebied, afvoer gemaal",
        "Uitlaat buitenwater peilgebied, aanvoer gemaal",
        "Inlaat buitenwater peilgebied, afvoer gemaal",  #
        "Inlaat buitenwater peilgebied, aanvoer gemaal",  #
        "Boezem boezem, afvoer gemaal",
        "Boezem boezem, aanvoer gemaal",
    ]

    # fill the discrete control. Do this table by tables, where the condition table is determined by the meta_categorie
    for nodes_to_control, category in zip(nodes_to_control_list_gemaal, category_list_gemaal):
        if len(nodes_to_control) > 0:
            print(f"Sturing has been added for the category {category}")
            add_discrete_control_partswise(
                ribasim_model=ribasim_model,
                nodes_to_control=nodes_to_control,
                category=category,
                sturing=sturing,
                default_level=default_level,
            )
        else:
            print(f"No gemalen are found in the category of {category}")

    # # fill the discrete control. Do this table by tables, where the condition table is determined by the meta_categorie. Start with the outlets/stuwen
    # add_discrete_control_partswise(
    #     ribasim_model=ribasim_model,
    #     nodes_to_control=inlaat_boezem_stuw,
    #     category='Inlaat boezem, stuw',
    #     sturing = sturing,
    #     default_level = default_level)

    # many duplicate values have been created. Discard those.
    # ribasim_model.outlet.static.df = ribasim_model.outlet.static.df.drop_duplicates().reset_index(drop=True)
    # ribasim_model.pump.static.df = ribasim_model.pump.static.df.drop_duplicates().reset_index(drop=True)

    # a DC node occures twice in the table of teh nodes at case of AGV, while this node is not present at all in the DC tables. REmove it
    DC_nodes = pd.concat(
        [
            ribasim_model.discrete_control.logic.df.node_id,
            ribasim_model.discrete_control.variable.df.node_id,
            ribasim_model.discrete_control.condition.df.node_id,
        ]
    )

    DC_nodes = DC_nodes.drop_duplicates().reset_index(drop=True)

    # add meta_downstream to the DC variable
    ribasim_model.discrete_control.variable.df["meta_downstream"] = ribasim_model.discrete_control.variable.df.merge(
        right=ribasim_model.discrete_control.condition.df,
        left_on=["compound_variable_id", "listen_node_id"],
        right_on=["compound_variable_id", "meta_listen_node_id"],
        how="left",
    )[["meta_downstream"]]

    ribasim_model.discrete_control.node.df = ribasim_model.discrete_control.node.df.loc[
        ribasim_model.discrete_control.node.df.node_id.isin(DC_nodes.values)
    ].reset_index(drop=True)
    ribasim_model.discrete_control.node.df = ribasim_model.discrete_control.node.df.drop_duplicates(
        subset="node_id"
    ).reset_index(drop=True)
    ribasim_model.discrete_control.condition.df = (
        ribasim_model.discrete_control.condition.df.drop_duplicates()
        .sort_values(by=["node_id", "meta_downstream"])
        .reset_index(drop=True)
    )
    ribasim_model.discrete_control.variable.df = (
        ribasim_model.discrete_control.variable.df.drop_duplicates()
        .sort_values(by=["node_id", "meta_downstream"])
        .reset_index(drop=True)
    )
    ribasim_model.discrete_control.logic.df = (
        ribasim_model.discrete_control.logic.df.drop_duplicates()
        .sort_values(by=["node_id", "truth_state"])
        .reset_index(drop=True)
    )

    return


def add_discrete_control_partswise(ribasim_model, nodes_to_control, category, sturing, default_level):
    # define the sturing parameters in variables
    upstream_level_offset = sturing[category]["upstream_level_offset"]
    truth_state = sturing[category]["truth_state"]
    control_state = sturing[category]["control_state"]
    flow_rate_block = sturing[category]["flow_rate_block"]
    flow_rate_pass = sturing[category]["flow_rate_pass"]
    node_type = sturing[category]["node_type"]

    ### node ####################################################
    # add the discrete control .node table. The node_ids are the same as the node_id of the outlet/pump, but 80.000 is added
    DC_nodes = pd.DataFrame()
    DC_nodes["node_id"] = nodes_to_control.astype(int) + 80000

    # trace back the node_id which the DiscreteControl controls, including the compoun_variable_id which is set the same as the node_id
    DC_nodes["meta_control_node_id"] = nodes_to_control
    DC_nodes["meta_compound_variable_id"] = DC_nodes["node_id"]
    DC_nodes["node_type"] = "DiscreteControl"
    DC_nodes = DC_nodes.sort_values(by="node_id").reset_index(drop=True)

    # retrieve the geometries of the DiscreteControl. Put it at the same location, so they may be stored in either the Outlets or the Pumps, so check both    if
    if node_type == "outlet" or node_type == "Outlet":
        DC_nodes["geometry"] = DC_nodes.merge(
            right=ribasim_model.outlet.node.df[["node_id", "geometry"]],
            left_on="meta_control_node_id",
            right_on="node_id",
            how="left",
        )["geometry"]
    elif node_type == "pump" or node_type == "Pump":
        DC_nodes["geometry"] = DC_nodes.merge(
            right=ribasim_model.pump.node.df[["node_id", "geometry"]],
            left_on="meta_control_node_id",
            right_on="node_id",
            how="left",
        )["geometry"]

    DC_nodes = DC_nodes[["node_id", "node_type", "meta_control_node_id", "meta_compound_variable_id", "geometry"]]

    # concat the DC_nodes to the ribasim model
    ribasim_model.discrete_control.node.df = (
        pd.concat([ribasim_model.discrete_control.node.df, DC_nodes]).sort_values(by="node_id").reset_index(drop=True)
    )
    ribasim_model.discrete_control.node.df = gpd.GeoDataFrame(
        ribasim_model.discrete_control.node.df, geometry="geometry"
    )

    ### node OUTLET static ###
    if node_type == "outlet" or node_type == "Outlet":
        # df when water is blocked
        outlet_static_block = ribasim_model.outlet.static.df.copy()
        outlet_static_block["control_state"] = "block"
        outlet_static_block["flow_rate"] = flow_rate_block
        outlet_static_block["meta_min_crest_level"] = (
            np.nan
        )  # min crest level is redundant, as control is defined for both upstream as well as downstream levels

        # df when water is passed
        outlet_static_pass = ribasim_model.outlet.static.df.copy()
        outlet_static_pass["control_state"] = "pass"
        outlet_static_pass["flow_rate"] = flow_rate_pass
        outlet_static_pass["meta_min_crest_level"] = (
            np.nan
        )  # min crest level is redundant, as control is defined for both upstream as well as downstream levels

        outlet_static = (
            pd.concat([outlet_static_block, outlet_static_pass])
            .sort_values(by=["node_id", "control_state"])
            .reset_index(drop=True)
        )
        ribasim_model.outlet.static.df = outlet_static

    ### node PUMP static ###
    if node_type == "pump" or node_type == "Pump":
        # df when water is blocked
        pump_static_block = ribasim_model.pump.static.df.copy()
        pump_static_block["control_state"] = "block"
        pump_static_block["flow_rate"] = flow_rate_block

        # df when water is passed
        pump_static_pass = ribasim_model.pump.static.df.copy()
        pump_static_pass["control_state"] = "pass"
        pump_static_pass["flow_rate"] = flow_rate_pass

        pump_static = (
            pd.concat([pump_static_block, pump_static_pass])
            .sort_values(by=["node_id", "control_state"])
            .reset_index(drop=True)
        )
        ribasim_model.pump.static.df = pump_static

    ### condition ####################################################
    # create the DiscreteControl condition table
    DC_condition_us = pd.DataFrame()
    DC_condition_us["node_id"] = ribasim_model.discrete_control.node.df["node_id"]
    DC_condition_us["meta_control_node_id"] = ribasim_model.discrete_control.node.df["meta_control_node_id"]
    DC_condition_us["compound_variable_id"] = ribasim_model.discrete_control.node.df["meta_compound_variable_id"]
    DC_condition_ds = DC_condition_us.copy(deep=True)

    # find the greather_than value by looking the corresponding UPstream basin up in the link table
    basin_to_control_node_us = ribasim_model.link.df.loc[
        ribasim_model.link.df.to_node_id.isin(nodes_to_control.values)
    ]  # ['from_node_id']
    basin_to_control_node_us = basin_to_control_node_us.merge(
        right=ribasim_model.basin.state.df, left_on="from_node_id", right_on="node_id", how="left"
    )[["to_node_id", "to_node_type", "level", "from_node_id", "from_node_type"]]
    basin_to_control_node_us["meta_to_control_node_id"] = basin_to_control_node_us["to_node_id"]
    basin_to_control_node_us["meta_to_control_node_type"] = basin_to_control_node_us["to_node_type"]

    DC_condition_us = DC_condition_us.merge(
        right=basin_to_control_node_us, left_on="meta_control_node_id", right_on="to_node_id"
    )
    DC_condition_us["level"] -= upstream_level_offset

    # formatting
    DC_condition_us.rename(
        columns={
            "level": "greater_than",
            "from_node_id": "meta_listen_node_id",
            "from_node_type": "meta_listen_node_type",
        },
        inplace=True,
    )
    DC_condition_us = DC_condition_us[
        [
            "node_id",
            "compound_variable_id",
            "greater_than",
            "meta_listen_node_id",
            "meta_listen_node_type",
            "meta_to_control_node_id",
            "meta_to_control_node_type",
        ]
    ]
    DC_condition_us["meta_downstream"] = 0  # add a column to sort it later on

    # for each row, there is (incorrectly) another row added where the listen node is the DiscreteControl. This should not be the case. Remove it
    DC_condition_us = DC_condition_us.loc[DC_condition_us.meta_listen_node_type != "DiscreteControl"]

    # the upstream node which is listened to is found. Now, find the downstream listen node.
    # basically repeat the same lines as above
    basin_to_control_node_ds = ribasim_model.link.df.loc[
        ribasim_model.link.df.from_node_id.isin(nodes_to_control.values)
    ]
    basin_to_control_node_ds = basin_to_control_node_ds.merge(
        right=ribasim_model.basin.state.df, left_on="to_node_id", right_on="node_id", how="left"
    )[["from_node_id", "from_node_type", "level", "to_node_id", "to_node_type"]]

    DC_condition_ds = DC_condition_ds.merge(
        right=basin_to_control_node_ds, left_on="meta_control_node_id", right_on="from_node_id"
    )
    DC_condition_ds["level"] -= upstream_level_offset

    # formatting
    DC_condition_ds.rename(
        columns={"level": "greater_than", "to_node_id": "meta_listen_node_id", "to_node_type": "meta_listen_node_type"},
        inplace=True,
    )
    DC_condition_ds = DC_condition_ds[
        ["node_id", "compound_variable_id", "greater_than", "meta_listen_node_id", "meta_listen_node_type"]
    ]
    DC_condition_ds["meta_downstream"] = 1  # add a column to sort it later on

    # add some more columns so the downstream table matches the upstream table. Not sure why this is not created
    DC_condition_ds["meta_to_control_node_id"] = DC_condition_ds.merge(
        right=DC_condition_us, on="compound_variable_id", how="left"
    )["meta_to_control_node_id"]
    DC_condition_ds["meta_to_control_node_type"] = DC_condition_ds.merge(
        right=DC_condition_us, on="compound_variable_id", how="left"
    )["meta_to_control_node_type"]

    # concat the upstream and the downstream condition table
    DC_condition = pd.concat([DC_condition_us, DC_condition_ds])

    # every basin should have a target level by this part of the code. However, LevelBoundaries may not. Implement it
    DC_condition.greater_than.fillna(value=default_level, inplace=True)

    # concat the entire DC_condition to the ribasim model
    ribasim_model.discrete_control.condition.df = pd.concat([ribasim_model.discrete_control.condition.df, DC_condition])
    ribasim_model.discrete_control.condition.df = ribasim_model.discrete_control.condition.df.sort_values(
        by=["node_id", "meta_downstream"]
    ).reset_index(drop=True)

    ### logic ####################################################
    DC_logic = pd.DataFrame()
    for i in range(len(truth_state)):
        DC_logic_temp = DC_condition.copy()[["node_id"]].drop_duplicates()
        DC_logic_temp["truth_state"] = truth_state[i]
        DC_logic_temp["control_state"] = control_state[i]

        DC_logic = pd.concat([DC_logic, DC_logic_temp])

    # concat the DC_condition to the ribasim model
    ribasim_model.discrete_control.logic.df = pd.concat([ribasim_model.discrete_control.logic.df, DC_logic])
    ribasim_model.discrete_control.logic.df = ribasim_model.discrete_control.logic.df.sort_values(
        by=["node_id", "truth_state"]
    ).reset_index(drop=True)

    ### variable ####################################################
    DC_variable = DC_condition.copy()[
        ["node_id", "compound_variable_id", "meta_listen_node_id", "meta_listen_node_type"]
    ]
    DC_variable.rename(
        columns={"meta_listen_node_id": "listen_node_id", "meta_listen_node_type": "listen_node_type"}, inplace=True
    )
    DC_variable["variable"] = "level"

    # concat the DC_variable to the ribasim model
    ribasim_model.discrete_control.variable.df = pd.concat([ribasim_model.discrete_control.variable.df, DC_variable])
    ribasim_model.discrete_control.variable.df = ribasim_model.discrete_control.variable.df.sort_values(
        by=["node_id", "listen_node_id"]
    ).reset_index(drop=True)

    ### link ####################################################
    DC_link = DC_condition.copy()[["node_id", "meta_to_control_node_id", "meta_to_control_node_type"]]

    # as the DC listens to both the upstream as well as the downstream nodes, it contains twice the node_ids. Only select one.
    DC_link = DC_link.drop_duplicates(subset="node_id")
    DC_link.rename(
        columns={
            "node_id": "from_node_id",
            "meta_to_control_node_id": "to_node_id",
            "meta_to_control_node_type": "to_node_type",
        },
        inplace=True,
    )

    # DC_link['to_node_type'] = ribasim_model.link.df.loc[ribasim_model.link.df.to_node_id == DC_link.node_id, 'to_node_type']
    DC_link["from_node_type"] = "DiscreteControl"
    DC_link["link_type"] = "control"
    DC_link["meta_categorie"] = "DC_control"

    # retrieve the FROM geometry from the DC_nodes. The TO is the same, as the DiscreteControl is on the same location
    DC_link["from_coord"] = DC_nodes["geometry"]
    DC_link["to_coord"] = DC_nodes["geometry"]

    def create_linestring(row):
        return LineString([row["from_coord"], row["to_coord"]])

    DC_link["geometry"] = DC_link.apply(create_linestring, axis=1)

    DC_link = DC_link[
        ["from_node_id", "from_node_type", "to_node_id", "to_node_type", "link_type", "meta_categorie", "geometry"]
    ]
    ribasim_model.link.df = pd.concat([ribasim_model.link.df, DC_link]).reset_index(drop=True)

<<<<<<< HEAD
=======

def add_continuous_control_node(
    ribasim_model: ribasim.Model, connection_node: ribasim.geometry.link.NodeData, listen_nodes: list[int], **kwargs
) -> ribasim.Node | None:
    """Add a continuous control node to `Pump`-/`Outlet`-nodes that are for both 'aanvoer' and 'afvoer'.

    :param ribasim_model: Ribasim model
    :param connection_node: `Pump`-/`Outlet`-node with dual 'sturing'
    :param listen_nodes: up- and downstream nodes to "listen to"

    :key dx: spatial distance between `connection_node` and continuous control node (x-direction), defaults to 0
    :key dy: spatial distance between `connection_node` and continuous control node (y-direction), defaults to 0
    :key capacity: capacity of controlled output, defaults to 20
    :key control_variable: variable of controlled output, defaults to 'flow_rate'
    :key listen_targets: target variable values of the `listen_nodes`, defaults to None
    :key listen_variable: variable of listened to input, defaults to 'level'
    :key node_id_raiser: node-ID of `ContinuousControl`-node is based on node-ID of `connection_node` as follows:
        `continuous_control_node.node_id = connection_node.node_id + node_id_raiser`
        defaults to 10000
    :key numerical_tolerance: listened to input at which full capacity is reached, defaults to 0.01
    :key weights: weights of `listen_nodes` to determine control, defaults to [1, -1]

    :type ribasim_model: ribasim.Model
    :type connection_node: ribasim.geometry.link.NodeData
    :type listen_nodes: list[int]
    :type dx: float, optional
    :type dy: float, optional
    :type capacity: float, optional
    :type control_variable: str, optional
    :type listen_targets: list[float], optional
    :type listen_variable: str, optional
    :type node_id_raiser: int, optional
    :type numerical_tolerance: float, optional
    :type weights: list[float], optional

    :raise AssertionError: if `control_variable` is unknown
    :raise AssertionError: if `listen_variable` is unknown
    :raise AssertionError: if lengths of `listen_nodes`, `weights` and `listen_targets` are not 2

    :return: continuous control node (if created)
    :rtype: ribasim.Node, None
    """
    # optional arguments
    dx: float = kwargs.get("dx", 0)
    dy: float = kwargs.get("dy", 0)
    capacity: float = kwargs.get("capacity", 20)
    control_variable: str = kwargs.get("control_variable", "flow_rate")
    listen_targets: list[float] = kwargs.get("listen_targets")
    listen_variable: str = kwargs.get("listen_variable", "level")
    node_id_raiser: int = kwargs.get("node_id_raiser", 10000)
    numerical_tolerance: float = kwargs.get("numerical_tolerance", 0.01)
    weights: list[float] = kwargs.get("weights", [1, -1])

    # input validation
    VARIABLES = "level", "flow_rate"
    assert control_variable in VARIABLES, f"`control_variable` must be in {VARIABLES}, {control_variable} given."
    assert listen_variable in VARIABLES, f"`listen_variable` must be in {VARIABLES}, {listen_variable} given."
    assert len(listen_nodes) == len(weights) == 2, (
        f"Continuous control node requires two `listen_nodes` ({len(listen_nodes)}) and two `weights` ({len(weights)})"
    )

    # get listen targets
    if listen_targets is None:
        try:
            listen_targets = [
                float(
                    ribasim_model.basin.area.df.loc[
                        ribasim_model.basin.area.df["meta_node_id"] == i, "meta_streefpeil"
                    ].values[0]
                )
                for i in listen_nodes
            ]
        except IndexError:
            listen_targets = []
            node_types = [ribasim_model.node_table().df.loc[i, "node_type"] for i in listen_nodes]
            for i, t in zip(listen_nodes, node_types):
                match t.lower():
                    case "basin":
                        value = ribasim_model.basin.area.df.loc[
                            ribasim_model.basin.area.df["meta_node_id"] == i, "meta_streefpeil"
                        ]
                    case "levelboundary":
                        value = ribasim_model.level_boundary.static.df.loc[
                            ribasim_model.level_boundary.static.df["node_id"] == i, "level"
                        ]
                    case _:
                        msg = (
                            f"Unknown node-type ({t.lower()}) for implementation of `ContinuousControl`-node for "
                            f"{connection_node.node_type} #{connection_node.node_id}."
                        )
                        raise NotImplementedError(msg)

                listen_targets.append(float(value.values[0]))

    assert len(listen_targets) == 2, (
        f"Continuous control node requires two `listen_targets` ({len(listen_targets)}) "
        f"corresponding to the number of `listen_nodes` ({len(listen_nodes)})"
    )

    # set ON-switch for continuous control node
    margin = 2 * numerical_tolerance
    on_switch = sum(t * w for t, w in zip(listen_targets, weights))

    # add continuous control
    point = connection_node.geometry
    node_id = connection_node.node_id + node_id_raiser
    continuous_control_node = ribasim_model.continuous_control.add(
        ribasim.Node(node_id=node_id, geometry=shapely.Point(point.x + dx, point.y + dy)),
        [
            continuous_control.Variable(
                listen_node_id=listen_nodes,
                weight=weights,
                variable=listen_variable,
            ),
            continuous_control.Function(
                input=[on_switch - margin, on_switch, on_switch + numerical_tolerance, on_switch + margin],
                output=[0, 0, capacity, capacity],
                controlled_variable=control_variable,
            ),
        ],
    )

    # update connection node
    static_table = getattr(ribasim_model, connection_node.node_type.lower()).static.df
    static_table.loc[static_table["node_id"] == connection_node.node_id, "min_upstream_level"] = np.nan
    static_table.loc[static_table["node_id"] == connection_node.node_id, "max_downstream_level"] = np.nan

    # add control link
    ribasim_model.link.add(continuous_control_node, connection_node)

    # return control node
    return continuous_control_node


def add_continuous_control(ribasim_model: ribasim.Model, **kwargs) -> None:
    # optional arguments
    apply_on_outlets: bool = kwargs.pop("apply_on_outlets", True)
    apply_on_pumps: bool = kwargs.pop("apply_on_pumps", True)

    # collect nodes that are part of the 'hoofdwatersysteem'
    main_water_system_node_ids = ribasim_model.basin.state.df.loc[
        ribasim_model.basin.state.df["meta_categorie"] == "hoofdwater", "node_id"
    ].to_list()
    level_boundaries = ribasim_model.level_boundary.node.df.index.to_list()

    # add continuous control nodes to outlets
    if apply_on_outlets:
        outlet = ribasim_model.outlet.static.df.copy()
        selection = outlet[
            outlet["meta_aanvoer"]
            & (
                (~outlet["meta_from_node_id"].isin(main_water_system_node_ids))
                | (
                    outlet["meta_from_node_id"].isin(main_water_system_node_ids)
                    & outlet["meta_to_node_id"].isin(main_water_system_node_ids)
                )
            )
            & (~outlet["meta_from_node_id"].isin(level_boundaries) & ~outlet["meta_to_node_id"].isin(level_boundaries))
        ]
        if len(selection) > 0:
            selection.apply(
                lambda r: add_continuous_control_node(
                    ribasim_model,
                    ribasim_model.outlet[r["node_id"]],
                    [r["meta_from_node_id"], r["meta_to_node_id"]],
                    **kwargs,
                ),
                axis=1,
            )

    # add continuous control nodes to pumps
    if apply_on_pumps:
        pump = ribasim_model.pump.static.df.copy()
        selection = pump[
            (pump["meta_func_aanvoer"] == 1)
            & (pump["meta_func_afvoer"] == 1)
            & (~pump["meta_from_node_id"].isin(level_boundaries) & ~pump["meta_to_node_id"].isin(level_boundaries))
        ]
        if len(selection) > 0:
            selection.apply(
                lambda r: add_continuous_control_node(
                    ribasim_model,
                    ribasim_model.pump[r["node_id"]],
                    [r["meta_from_node_id"], r["meta_to_node_id"]],
                    **kwargs,
                ),
                axis=1,
            )

    # add "meta_node_id"-column to continuous control nodes
    ribasim_model.continuous_control.node.df["meta_node_id"] = ribasim_model.continuous_control.node.df.index
>>>>>>> 7dd5ce0b

def add_continuous_control_node(
    ribasim_model: ribasim.Model, connection_node: ribasim.geometry.link.NodeData, listen_nodes: list[int], **kwargs
) -> ribasim.Node | None:
    """Add a continuous control node to `Pump`-/`Outlet`-nodes that are for both 'aanvoer' and 'afvoer'.

    :param ribasim_model: Ribasim model
    :param connection_node: `Pump`-/`Outlet`-node with dual 'sturing'
    :param listen_nodes: up- and downstream nodes to "listen to"

    :key dx: spatial distance between `connection_node` and continuous control node (x-direction), defaults to 0
    :key dy: spatial distance between `connection_node` and continuous control node (y-direction), defaults to 0
    :key capacity: capacity of controlled output, defaults to 20
    :key control_variable: variable of controlled output, defaults to 'flow_rate'
    :key listen_targets: target variable values of the `listen_nodes`, defaults to None
    :key listen_variable: variable of listened to input, defaults to 'level'
    :key node_id_raiser: node-ID of `ContinuousControl`-node is based on node-ID of `connection_node` as follows:
        `continuous_control_node.node_id = connection_node.node_id + node_id_raiser`
        defaults to 10000
    :key numerical_tolerance: listened to input at which full capacity is reached, defaults to 0.01
    :key weights: weights of `listen_nodes` to determine control, defaults to [1, -1]

    :type ribasim_model: ribasim.Model
    :type connection_node: ribasim.geometry.link.NodeData
    :type listen_nodes: list[int]
    :type dx: float, optional
    :type dy: float, optional
    :type capacity: float, optional
    :type control_variable: str, optional
    :type listen_targets: list[float], optional
    :type listen_variable: str, optional
    :type node_id_raiser: int, optional
    :type numerical_tolerance: float, optional
    :type weights: list[float], optional

    :raise AssertionError: if `control_variable` is unknown
    :raise AssertionError: if `listen_variable` is unknown
    :raise AssertionError: if lengths of `listen_nodes`, `weights` and `listen_targets` are not 2

    :return: continuous control node (if created)
    :rtype: ribasim.Node, None
    """
    # optional arguments
    dx: float = kwargs.get("dx", 0)
    dy: float = kwargs.get("dy", 0)
    capacity: float = kwargs.get("capacity", 20)
    control_variable: str = kwargs.get("control_variable", "flow_rate")
    listen_targets: list[float] = kwargs.get("listen_targets")
    listen_variable: str = kwargs.get("listen_variable", "level")
    node_id_raiser: int = kwargs.get("node_id_raiser", 10000)
    numerical_tolerance: float = kwargs.get("numerical_tolerance", 0.01)
    weights: list[float] = kwargs.get("weights", [1, -1])

    # input validation
    VARIABLES = "level", "flow_rate"
    assert control_variable in VARIABLES, f"`control_variable` must be in {VARIABLES}, {control_variable} given."
    assert listen_variable in VARIABLES, f"`listen_variable` must be in {VARIABLES}, {listen_variable} given."
    assert len(listen_nodes) == len(weights) == 2, (
        f"Continuous control node requires two `listen_nodes` ({len(listen_nodes)}) and two `weights` ({len(weights)})"
    )

<<<<<<< HEAD
    # get listen targets
    if listen_targets is None:
        try:
            listen_targets = [
                float(
                    ribasim_model.basin.area.df.loc[
                        ribasim_model.basin.area.df["meta_node_id"] == i, "meta_streefpeil"
                    ].values[0]
                )
                for i in listen_nodes
            ]
        except IndexError:
            listen_targets = []
            node_types = [ribasim_model.node_table().df.loc[i, "node_type"] for i in listen_nodes]
            for i, t in zip(listen_nodes, node_types):
                match t.lower():
                    case "basin":
                        value = ribasim_model.basin.area.df.loc[
                            ribasim_model.basin.area.df["meta_node_id"] == i, "meta_streefpeil"
                        ]
                    case "levelboundary":
                        value = ribasim_model.level_boundary.static.df.loc[
                            ribasim_model.level_boundary.static.df["node_id"] == i, "level"
                        ]
                    case _:
                        msg = (
                            f"Unknown node-type ({t.lower()}) for implementation of `ContinuousControl`-node for "
                            f"{connection_node.node_type} #{connection_node.node_id}."
                        )
                        raise NotImplementedError(msg)

                listen_targets.append(float(value.values[0]))

    assert len(listen_targets) == 2, (
        f"Continuous control node requires two `listen_targets` ({len(listen_targets)}) "
        f"corresponding to the number of `listen_nodes` ({len(listen_nodes)})"
    )

    # set ON-switch for continuous control node
    margin = 2 * numerical_tolerance
    on_switch = sum(t * w for t, w in zip(listen_targets, weights))

    # add continuous control
    point = connection_node.geometry
    node_id = connection_node.node_id + node_id_raiser
    continuous_control_node = ribasim_model.continuous_control.add(
        ribasim.Node(node_id=node_id, geometry=shapely.Point(point.x + dx, point.y + dy)),
        [
            continuous_control.Variable(
                listen_node_id=listen_nodes,
                weight=weights,
                variable=listen_variable,
            ),
            continuous_control.Function(
                input=[on_switch - margin, on_switch, on_switch + numerical_tolerance, on_switch + margin],
                output=[0, 0, capacity, capacity],
                controlled_variable=control_variable,
            ),
        ],
    )

    # update connection node
    static_table = getattr(ribasim_model, connection_node.node_type.lower()).static.df
    static_table.loc[static_table["node_id"] == connection_node.node_id, "min_upstream_level"] = np.nan
    static_table.loc[static_table["node_id"] == connection_node.node_id, "max_downstream_level"] = np.nan

    # add control link
    ribasim_model.link.add(continuous_control_node, connection_node)

    # return control node
    return continuous_control_node


def add_continuous_control(ribasim_model: ribasim.Model, **kwargs) -> None:
    # optional arguments
    apply_on_outlets: bool = kwargs.pop("apply_on_outlets", True)
    apply_on_pumps: bool = kwargs.pop("apply_on_pumps", True)

    # collect nodes that are part of the 'hoofdwatersysteem'
    main_water_system_node_ids = ribasim_model.basin.state.df.loc[
        ribasim_model.basin.state.df["meta_categorie"] == "hoofdwater", "node_id"
    ].to_list()
    level_boundaries = ribasim_model.level_boundary.node.df.index.to_list()

    # add continuous control nodes to outlets
    if apply_on_outlets:
        outlet = ribasim_model.outlet.static.df.copy()
        selection = outlet[
            outlet["meta_aanvoer"]
            & (
                (~outlet["meta_from_node_id"].isin(main_water_system_node_ids))
                | (
                    outlet["meta_from_node_id"].isin(main_water_system_node_ids)
                    & outlet["meta_to_node_id"].isin(main_water_system_node_ids)
                )
            )
            & (~outlet["meta_from_node_id"].isin(level_boundaries) & ~outlet["meta_to_node_id"].isin(level_boundaries))
        ]
        if len(selection) > 0:
            selection.apply(
                lambda r: add_continuous_control_node(
                    ribasim_model,
                    ribasim_model.outlet[r["node_id"]],
                    [r["meta_from_node_id"], r["meta_to_node_id"]],
                    **kwargs,
                ),
                axis=1,
            )

    # add continuous control nodes to pumps
    if apply_on_pumps:
        pump = ribasim_model.pump.static.df.copy()
        selection = pump[
            (pump["meta_func_aanvoer"] == 1)
            & (pump["meta_func_afvoer"] == 1)
            & (~pump["meta_from_node_id"].isin(level_boundaries) & ~pump["meta_to_node_id"].isin(level_boundaries))
        ]
        if len(selection) > 0:
            selection.apply(
                lambda r: add_continuous_control_node(
                    ribasim_model,
                    ribasim_model.pump[r["node_id"]],
                    [r["meta_from_node_id"], r["meta_to_node_id"]],
                    **kwargs,
                ),
                axis=1,
            )

    # add "meta_node_id"-column to continuous control nodes
    ribasim_model.continuous_control.node.df["meta_node_id"] = ribasim_model.continuous_control.node.df.index


=======
>>>>>>> 7dd5ce0b
def clean_tables(ribasim_model: ribasim.Model, waterschap: str):
    """Only retain node_id's which are present in the .node table."""
    # Basin
    basin_ids = ribasim_model.basin.node.df.loc[
        ribasim_model.basin.node.df.node_type == "Basin", "meta_node_id"
    ].to_numpy()
    ribasim_model.basin.area = ribasim_model.basin.area.df.loc[
        ribasim_model.basin.area.df.node_id.isin(basin_ids)
    ].reset_index(drop=True)
    ribasim_model.basin.profile = ribasim_model.basin.profile.df.loc[
        ribasim_model.basin.profile.df.node_id.isin(basin_ids)
    ].reset_index(drop=True)
    ribasim_model.basin.state = ribasim_model.basin.state.df.loc[
        ribasim_model.basin.state.df.node_id.isin(basin_ids)
    ].reset_index(drop=True)

    if ribasim_model.basin.static.df is not None:
        ribasim_model.basin.static.df = ribasim_model.basin.static.df.loc[
            ribasim_model.basin.static.df.node_id.isin(basin_ids)
        ].reset_index(drop=True)
    else:
        ribasim_model.basin.time.df = ribasim_model.basin.time.df.loc[
            ribasim_model.basin.time.df.node_id.isin(basin_ids)
        ].reset_index(drop=True)

    # Outlet
    outlet_ids = ribasim_model.outlet.node.df.loc[
        ribasim_model.outlet.node.df.node_type == "Outlet", "meta_node_id"
    ].to_numpy()
    ribasim_model.outlet.static = ribasim_model.outlet.static.df.loc[
        ribasim_model.outlet.static.df.node_id.isin(outlet_ids)
    ].reset_index(drop=True)

    # Pump
    pump_ids = ribasim_model.pump.node.df.loc[ribasim_model.pump.node.df.node_type == "Pump", "meta_node_id"].to_numpy()
    ribasim_model.pump.static = ribasim_model.pump.static.df.loc[
        ribasim_model.pump.static.df.node_id.isin(pump_ids)
    ].reset_index(drop=True)

    # ManningResistance
    manningresistance_ids = ribasim_model.manning_resistance.node.df.loc[
        ribasim_model.manning_resistance.node.df.node_type == "ManningResistance", "meta_node_id"
    ].to_numpy()
    ribasim_model.manning_resistance.static = ribasim_model.manning_resistance.static.df.loc[
        ribasim_model.manning_resistance.static.df.node_id.isin(manningresistance_ids)
    ].reset_index(drop=True)

    # LevelBoundary
    levelboundary_ids = ribasim_model.level_boundary.node.df.loc[
        ribasim_model.level_boundary.node.df.node_type == "LevelBoundary", "meta_node_id"
    ].to_numpy()
    ribasim_model.level_boundary.static = ribasim_model.level_boundary.static.df.loc[
        ribasim_model.level_boundary.static.df.node_id.isin(levelboundary_ids)
    ].reset_index(drop=True)

    # identify empty static tables
    # Basin
    if ribasim_model.basin.static.df is not None:
        basin_static_missing = ribasim_model.basin.node.df.loc[
            ~ribasim_model.basin.node.df.index.isin(ribasim_model.basin.static.df.node_id)
        ]
        if len(basin_static_missing) > 0:
            print(
                "\nFollowing node_id's in the Basin.static table are missing:\n", basin_static_missing.index.to_numpy()
            )

    else:
        basin_time_missing = ribasim_model.basin.node.df.loc[
            ~ribasim_model.basin.node.df.index.isin(ribasim_model.basin.time.df.node_id)
        ]
        if len(basin_time_missing) > 0:
            print("\nFollowing node_id's in the Basin.time table are missing:\n", basin_time_missing.index.to_numpy())

    basin_state_missing = ribasim_model.basin.node.df.loc[
        ~ribasim_model.basin.node.df.index.isin(ribasim_model.basin.state.df.node_id)
    ]  # .index.to_numpy()
    if len(basin_state_missing) > 0:
        print("\nFollowing node_id's in the Basin.state table are missing:\n", basin_state_missing.index.to_numpy())

    basin_profile_missing = ribasim_model.basin.node.df.loc[
        ~ribasim_model.basin.node.df.index.isin(ribasim_model.basin.profile.df.node_id)
    ]  # .index.to_numpy()
    if len(basin_profile_missing) > 0:
        print("\nFollowing node_id's in the Basin.profile table are missing:\n", basin_profile_missing.index.to_numpy())

    basin_area_missing = ribasim_model.basin.node.df.loc[
        ~ribasim_model.basin.node.df.index.isin(ribasim_model.basin.area.df.node_id)
    ]  # .index.to_numpy()
    if len(basin_area_missing) > 0:
        print("\nFollowing node_id's in the Basin.area table are missing:\n", basin_area_missing.index.to_numpy())

    # Outlet
    outlet_missing = ribasim_model.outlet.node.df.loc[
        ~ribasim_model.outlet.node.df.index.isin(ribasim_model.outlet.static.df.node_id)
    ]  # .index.to_numpy()
    if len(outlet_missing) > 0:
        print("\nFollowing node_id's in the Outlet.static table are missing:\n", outlet_missing.index.to_numpy())

    # Pump
    pump_missing = ribasim_model.pump.node.df.loc[
        ~ribasim_model.pump.node.df.index.isin(ribasim_model.pump.static.df.node_id)
    ]  # .index.to_numpy()
    if len(pump_missing) > 0:
        print("\nFollowing node_id's in the pump.static table are missing:\n", pump_missing.index.to_numpy())

    # ManningResistance
    manning_resistance_missing = ribasim_model.manning_resistance.node.df.loc[
        ~ribasim_model.manning_resistance.node.df.index.isin(ribasim_model.manning_resistance.static.df.node_id)
    ]  # .index.to_numpy()
    if len(manning_resistance_missing) > 0:
        print(
            "\nFollowing node_id's in the manning_resistance.static table are missing\n:",
            manning_resistance_missing.index.to_numpy(),
        )

    # LevelBoundary
    level_boundary_missing = ribasim_model.level_boundary.node.df.loc[
        ~ribasim_model.level_boundary.node.df.index.isin(ribasim_model.level_boundary.static.df.node_id)
    ]  # .index.to_numpy()
    if len(level_boundary_missing) > 0:
        print(
            "\nFollowing node_id's in the level_boundary.static table are missing:\n",
            level_boundary_missing.index.to_numpy(),
        )

    # check for duplicated indexes in all the node tables
    # reating individual DataFrames for each node type
    basin_ids_df = pd.DataFrame({"Type": "Basin", "node_id": basin_ids})
    outlet_ids_df = pd.DataFrame({"Type": "Outlet", "node_id": outlet_ids})
    pump_ids_df = pd.DataFrame({"Type": "Pump", "node_id": pump_ids})
    manningresistance_ids_df = pd.DataFrame({"Type": "ManningResistance", "node_id": manningresistance_ids})
    levelboundary_ids_df = pd.DataFrame({"Type": "LevelBoundary", "node_id": levelboundary_ids})

    # Concatenating all DataFrames into one
    combined_df = pd.concat(
        [basin_ids_df, outlet_ids_df, pump_ids_df, manningresistance_ids_df, levelboundary_ids_df], ignore_index=True
    )
    duplicated_ids = combined_df[combined_df.duplicated(subset="node_id", keep=False)]

    if len(duplicated_ids) > 0:
        print("\nThe following node_ids are duplicates: \n", duplicated_ids)

    if ribasim_model.basin.static.df is not None:
        # check for duplicated indexes in the basin static tables
        duplicated_static_basin = ribasim_model.basin.static.df.loc[
            ribasim_model.basin.static.df.duplicated(subset="node_id")
        ]
        if len(duplicated_static_basin) > 0:
            print("\nFollowing indexes are duplicated in the basin.static table:\n", duplicated_static_basin)

    # check for duplicated indexes in the outlet static tables
    duplicated_static_outlet = ribasim_model.outlet.static.df.loc[
        ribasim_model.outlet.static.df.duplicated(subset="node_id")
    ]
    if len(duplicated_static_outlet) > 0:
        print("\nFollowing indexes are duplicated in the outlet.static table:\n", duplicated_static_outlet)

    # check for duplicated indexes in the pump static tables
    duplicated_static_pump = ribasim_model.pump.static.df.loc[ribasim_model.pump.static.df.duplicated(subset="node_id")]
    if len(duplicated_static_pump) > 0:
        print("\nFollowing indexes are duplicated in the pump.static table:\n", duplicated_static_pump)

    # check for duplicated indexes in the manning_resistance static tables
    duplicated_static_manning_resistance = ribasim_model.manning_resistance.static.df.loc[
        ribasim_model.manning_resistance.static.df.duplicated(subset="node_id")
    ]
    if len(duplicated_static_manning_resistance) > 0:
        print(
            "\nFollowing indexes are duplicated in the manning_resistance.static table:\n",
            duplicated_static_manning_resistance,
        )

    # check for duplicated indexes in the level_boundary static tables
    duplicated_static_level_boundary = ribasim_model.level_boundary.static.df.loc[
        ribasim_model.level_boundary.static.df.duplicated(subset="node_id")
    ]
    if len(duplicated_static_level_boundary) > 0:
        print(
            "\nFollowing indexes are duplicated in the level_boundary.static table:\n", duplicated_static_level_boundary
        )

    # check if node_ids in the link table are not present in the node table
    link = ribasim_model.link.df.copy()
    missing_from_node_id = link.loc[~link.from_node_id.isin(combined_df.node_id.to_numpy())]
    missing_to_node_id = link.loc[~link.to_node_id.isin(combined_df.node_id.to_numpy())]
    missing_links = combined_df.loc[
        (~combined_df.node_id.isin(link.from_node_id)) & (~combined_df.node_id.isin(link.to_node_id))
    ]

    if len(missing_from_node_id) > 0:
        print("\nFollowing from_node_id's in the link table do not exist:\n", missing_from_node_id)
    if len(missing_to_node_id) > 0:
        print("\nFollowing to_node_id's in the link table do not exist:\n", missing_to_node_id)
    if len(missing_links) > 0:
        print("\nFollowing node_ids are not connected to any links:\n", missing_links)

    # set crs
    ribasim_model.basin.node.df = gpd.GeoDataFrame(ribasim_model.basin.node.df.set_crs(crs="EPSG:28992"))
    ribasim_model.tabulated_rating_curve.node.df = gpd.GeoDataFrame(
        ribasim_model.tabulated_rating_curve.node.df.set_crs(crs="EPSG:28992")
    )
    ribasim_model.outlet.node.df = gpd.GeoDataFrame(ribasim_model.outlet.node.df.set_crs(crs="EPSG:28992"))
    ribasim_model.pump.node.df = gpd.GeoDataFrame(ribasim_model.pump.node.df.set_crs(crs="EPSG:28992"))
    ribasim_model.manning_resistance.node.df = gpd.GeoDataFrame(
        ribasim_model.manning_resistance.node.df.set_crs(crs="EPSG:28992")
    )
    ribasim_model.level_boundary.node.df = gpd.GeoDataFrame(
        ribasim_model.level_boundary.node.df.set_crs(crs="EPSG:28992")
    )
    ribasim_model.flow_boundary.node.df = gpd.GeoDataFrame(
        ribasim_model.flow_boundary.node.df.set_crs(crs="EPSG:28992")
    )
    ribasim_model.terminal.node.df = gpd.GeoDataFrame(ribasim_model.terminal.node.df.set_crs(crs="EPSG:28992"))

    # section below as asked by D2HYDRO

    # #add category in the .node table
    basin_node = ribasim_model.basin.node.df.merge(
        right=ribasim_model.basin.state.df[["node_id", "meta_categorie"]],
        how="left",
        left_on="meta_node_id",
        right_on="node_id",
    )
    basin_node = basin_node.set_index("node_id")  # change index
    ribasim_model.basin.node.df = basin_node  # replace the df

    # add waterschap name, remove meta_node_id
    ribasim_model.basin.node.df["meta_waterbeheerder"] = waterschap
    ribasim_model.basin.node.df = ribasim_model.basin.node.df.drop(columns="meta_node_id")


def find_upstream_downstream_target_levels(ribasim_model: ribasim.Model, node: str) -> None:
    """Find the target levels upstream and downstream from each outlet, and add it as meta data to the outlet.static table."""
    if node.lower() == "outlet":
        structure_static = ribasim_model.outlet.static.df.copy(deep=True)
        structure_static = structure_static[
            [
                "node_id",
                "active",
                "flow_rate",
                "min_flow_rate",
                "max_flow_rate",
                "meta_min_crest_level",
                "control_state",
                "meta_categorie",
            ]
        ]  # prevent errors if the function is ran before
    elif node.lower() == "pump":
        structure_static = ribasim_model.pump.static.df.copy(deep=True)
        structure_static = structure_static[
            [
                "node_id",
                "active",
                "flow_rate",
                "min_flow_rate",
                "max_flow_rate",
                "control_state",
                "meta_func_afvoer",
                "meta_func_aanvoer",
                "meta_func_circulatie",
                "meta_type_verbinding",
                "meta_categorie",
            ]
        ]  # prevent errors if the function is ran before
    else:
        msg = f'Only the following node types are implemented: ("Outlet", "Pump"); {node} given.'
        raise NotImplementedError(msg)
    # find upstream basin node_id
    structure_static = structure_static.merge(
        right=ribasim_model.link.df[["from_node_id", "to_node_id"]],
        left_on="node_id",
        right_on="to_node_id",
        how="left",
    )
    structure_static = structure_static.drop(columns="to_node_id")  # remove redundant column

    # find downstream basin node_id
    structure_static = structure_static.merge(
        right=ribasim_model.link.df[["to_node_id", "from_node_id"]],
        left_on="node_id",
        right_on="from_node_id",
        how="left",
        suffixes=("", "_remove"),
    )
    structure_static = structure_static.drop(columns="from_node_id_remove")  # remove redundant column

    # filter the basin state table, in case basins have been converted to Level Boundaries in the FF
    basin_state = ribasim_model.basin.state.df[["node_id", "level"]].copy()
    basin_state = basin_state.loc[basin_state.node_id.isin(ribasim_model.basin.node.df.index.values)]

    # merge upstream target level to the outlet static table by using the Basins
    structure_static = structure_static.merge(
        right=basin_state,
        left_on="to_node_id",
        right_on="node_id",
        how="left",
        suffixes=("", "_remove"),
    )
    structure_static = structure_static.rename(columns={"level": "to_basin_level"})
    structure_static = structure_static.drop(columns="node_id_remove")  # remove redundant column

    structure_static = structure_static.merge(
        right=ribasim_model.basin.state.df[["node_id", "level"]],
        left_on="from_node_id",
        right_on="node_id",
        how="left",
        suffixes=("", "_remove"),
    )
    structure_static = structure_static.rename(columns={"level": "from_basin_level"})
    structure_static = structure_static.drop(columns="node_id_remove")  # remove redundant column

    # merge upstream target level to the outlet static table by using the LevelBoundaries
    structure_static = structure_static.merge(
        right=ribasim_model.level_boundary.static.df[["node_id", "level"]],
        left_on="to_node_id",
        right_on="node_id",
        how="left",
        suffixes=("", "_remove"),
    )
    structure_static = structure_static.rename(columns={"level": "to_LevelBoundary_level"})
    structure_static = structure_static.drop(columns="node_id_remove")  # remove redundant column

    structure_static = structure_static.merge(
        right=ribasim_model.level_boundary.static.df[["node_id", "level"]],
        left_on="from_node_id",
        right_on="node_id",
        how="left",
        suffixes=("", "_remove"),
    )
    structure_static = structure_static.rename(columns={"level": "from_LevelBoundary_level"})
    structure_static = structure_static.drop(columns="node_id_remove")  # remove redundant column

    # fill new columns with the upstream target levels of both Basins as well as LevelBoundaries
    structure_static["from_level"] = structure_static["from_basin_level"].fillna(
        structure_static["from_LevelBoundary_level"]
    )
    structure_static["to_level"] = structure_static["to_basin_level"].fillna(structure_static["to_LevelBoundary_level"])

    # drop the redundant columns, and prepare column names for Ribasim
    structure_static = structure_static.drop(
        columns=["to_basin_level", "from_basin_level", "to_LevelBoundary_level", "from_LevelBoundary_level"]
    )
    structure_static = structure_static.rename(
        columns={
            "from_node_id": "meta_from_node_id",
            "to_node_id": "meta_to_node_id",
            "from_level": "meta_from_level",
            "to_level": "meta_to_level",
        }
    )

    # replace the old ribasim_model.____.static.df with the updated structure_static df
    if "utlet" in node:
        ribasim_model.outlet.static = structure_static
    elif "ump" in node:
        ribasim_model.pump.static = structure_static


def change_func(ribasim_model: ribasim.Model, node_id: int, node_type: str, func: str, value: int) -> None:
    """Change the 'meta_func_{func}' of a `Outlet`- or `Pump`-node.

    :param ribasim_model: Ribasim model
    :param node_id: node ID
    :param node_type: node type, options are {'outlet', 'pump'}
    :param func: function to change, options are {'aanvoer', 'afvoer'}
    :param value: value to set the function to, options are {0, 1}

    :type ribasim_model: ribasim.Model
    :type node_id: int
    :type node_type: str
    :type func: str
    :type value: int
    """
    assert node_type in ("outlet", "pump")
    assert func in ("aanvoer", "afvoer")
    assert value in (0, 1)
    getattr(ribasim_model, node_type).static.df.loc[
        getattr(ribasim_model, node_type).static.df["node_id"] == node_id, f"meta_func_{func}"
    ] = value


def change_pump_func(ribasim_model: ribasim.Model, node_id: int, func: str, value: int) -> None:
    """Change the 'meta_func_{func}' of a `Pump`-node.

    :param ribasim_model: Ribasim model
    :param node_id: pump node ID
    :param func: function to change, options are {'aanvoer', 'afvoer'}
    :param value: value to set the function to, options are {0, 1}

    :type ribasim_model: ribasim.Model
    :type node_id: int
    :type func: str
    :type value: int
    """
    change_func(ribasim_model, node_id, "pump", func, value)


def change_outlet_func(ribasim_model: ribasim.Model, node_id: int, func: str, value: int) -> None:
    """Change the 'meta_func_{func}' of a `Outlet`-node.

    :param ribasim_model: Ribasim model
    :param node_id: outlet node ID
    :param func: function to change, options are {'aanvoer', 'afvoer'}
    :param value: value to set the function to, options are {0, 1}

    :type ribasim_model: ribasim.Model
    :type node_id: int
    :type func: str
    :type value: int
    """
    change_func(ribasim_model, node_id, "outlet", func, value)<|MERGE_RESOLUTION|>--- conflicted
+++ resolved
@@ -309,16 +309,12 @@
 
 
 def set_hypothetical_dynamic_level_boundaries(
-<<<<<<< HEAD
     ribasim_model: ribasim.Model,
     start_time: datetime.datetime,
     end_time: datetime.datetime,
     low: float,
     high: float,
     DYNAMIC_CONDITIONS: bool,
-=======
-    ribasim_model: ribasim.Model, start_time: datetime.datetime, end_time: datetime.datetime, low: float, high: float
->>>>>>> 7dd5ce0b
 ) -> None:
     """Set basic hypothetical dynamic level boundaries.
 
@@ -335,7 +331,6 @@
     :type high: float
     """
     # define time-series
-<<<<<<< HEAD
     if DYNAMIC_CONDITIONS:
         end_winter = datetime.datetime(start_time.year, 4, 1)
         end_winter_1 = end_winter + datetime.timedelta(days=1)
@@ -350,12 +345,6 @@
         halftime_1 = halftime + datetime.timedelta(days=1)
         time = start_time, halftime, halftime_1, end_time
         level = low, low, high, high
-=======
-    halftime = start_time + (end_time - start_time) // 3
-    halftime_1 = halftime + datetime.timedelta(days=1)
-    time = start_time, halftime, halftime_1, end_time
-    level = low, low, high, high
->>>>>>> 7dd5ce0b
 
     # set dynamic level boundaries
     set_dynamic_level_boundaries(ribasim_model, time, level)
@@ -1073,12 +1062,9 @@
     It checks whether they are inlaten en uitlaten from a boezem, buitenwater or just regular peilgebieden.
     This will determine the rules of the control nodes.
     """
-<<<<<<< HEAD
     # # optional arguments
     # aanvoer_enabled: bool = kwargs.get("aanvoer_enabled", True)
 
-=======
->>>>>>> 7dd5ce0b
     # create new columsn to store the meta categorie of each node
     ribasim_model.outlet.static.df["meta_categorie"] = np.nan
     ribasim_model.pump.static.df["meta_categorie"] = np.nan
@@ -1109,19 +1095,6 @@
         "meta_func_afvoer",
     ] = 1
 
-<<<<<<< HEAD
-    # # TODO: Remove this patch once dual-functionality is implemented in ribasim
-    # # if the function is both aanvoer and afvoer, then set aanvoer to False
-    # mask = (ribasim_model.pump.static.df["meta_func_afvoer"] == 1) & (
-    #     ribasim_model.pump.static.df["meta_func_aanvoer"] == 1
-    # )
-    # if aanvoer_enabled:
-    #     ribasim_model.pump.static.df.loc[mask, "meta_func_afvoer"] = 0
-    # else:
-    #     ribasim_model.pump.static.df.loc[mask, "meta_func_aanvoer"] = 0
-
-=======
->>>>>>> 7dd5ce0b
     # fill in the nan values
     ribasim_model.pump.static.df.fillna({"meta_func_afvoer": 0}, inplace=True)
     ribasim_model.pump.static.df.fillna({"meta_func_aanvoer": 0}, inplace=True)
@@ -1495,10 +1468,6 @@
     :param ribasim_model: ribasim model
     :type ribasim_model: ribasim.Model
     """
-<<<<<<< HEAD
-=======
-    print(ribasim_model.level_boundary.node.df)
->>>>>>> 7dd5ce0b
     level_boundary_node_ids = ribasim_model.level_boundary.node.df["meta_node_id"].values
 
     for structure in ("outlet", "pump"):
@@ -1987,8 +1956,6 @@
     ]
     ribasim_model.link.df = pd.concat([ribasim_model.link.df, DC_link]).reset_index(drop=True)
 
-<<<<<<< HEAD
-=======
 
 def add_continuous_control_node(
     ribasim_model: ribasim.Model, connection_node: ribasim.geometry.link.NodeData, listen_nodes: list[int], **kwargs
@@ -2180,203 +2147,8 @@
 
     # add "meta_node_id"-column to continuous control nodes
     ribasim_model.continuous_control.node.df["meta_node_id"] = ribasim_model.continuous_control.node.df.index
->>>>>>> 7dd5ce0b
-
-def add_continuous_control_node(
-    ribasim_model: ribasim.Model, connection_node: ribasim.geometry.link.NodeData, listen_nodes: list[int], **kwargs
-) -> ribasim.Node | None:
-    """Add a continuous control node to `Pump`-/`Outlet`-nodes that are for both 'aanvoer' and 'afvoer'.
-
-    :param ribasim_model: Ribasim model
-    :param connection_node: `Pump`-/`Outlet`-node with dual 'sturing'
-    :param listen_nodes: up- and downstream nodes to "listen to"
-
-    :key dx: spatial distance between `connection_node` and continuous control node (x-direction), defaults to 0
-    :key dy: spatial distance between `connection_node` and continuous control node (y-direction), defaults to 0
-    :key capacity: capacity of controlled output, defaults to 20
-    :key control_variable: variable of controlled output, defaults to 'flow_rate'
-    :key listen_targets: target variable values of the `listen_nodes`, defaults to None
-    :key listen_variable: variable of listened to input, defaults to 'level'
-    :key node_id_raiser: node-ID of `ContinuousControl`-node is based on node-ID of `connection_node` as follows:
-        `continuous_control_node.node_id = connection_node.node_id + node_id_raiser`
-        defaults to 10000
-    :key numerical_tolerance: listened to input at which full capacity is reached, defaults to 0.01
-    :key weights: weights of `listen_nodes` to determine control, defaults to [1, -1]
-
-    :type ribasim_model: ribasim.Model
-    :type connection_node: ribasim.geometry.link.NodeData
-    :type listen_nodes: list[int]
-    :type dx: float, optional
-    :type dy: float, optional
-    :type capacity: float, optional
-    :type control_variable: str, optional
-    :type listen_targets: list[float], optional
-    :type listen_variable: str, optional
-    :type node_id_raiser: int, optional
-    :type numerical_tolerance: float, optional
-    :type weights: list[float], optional
-
-    :raise AssertionError: if `control_variable` is unknown
-    :raise AssertionError: if `listen_variable` is unknown
-    :raise AssertionError: if lengths of `listen_nodes`, `weights` and `listen_targets` are not 2
-
-    :return: continuous control node (if created)
-    :rtype: ribasim.Node, None
-    """
-    # optional arguments
-    dx: float = kwargs.get("dx", 0)
-    dy: float = kwargs.get("dy", 0)
-    capacity: float = kwargs.get("capacity", 20)
-    control_variable: str = kwargs.get("control_variable", "flow_rate")
-    listen_targets: list[float] = kwargs.get("listen_targets")
-    listen_variable: str = kwargs.get("listen_variable", "level")
-    node_id_raiser: int = kwargs.get("node_id_raiser", 10000)
-    numerical_tolerance: float = kwargs.get("numerical_tolerance", 0.01)
-    weights: list[float] = kwargs.get("weights", [1, -1])
-
-    # input validation
-    VARIABLES = "level", "flow_rate"
-    assert control_variable in VARIABLES, f"`control_variable` must be in {VARIABLES}, {control_variable} given."
-    assert listen_variable in VARIABLES, f"`listen_variable` must be in {VARIABLES}, {listen_variable} given."
-    assert len(listen_nodes) == len(weights) == 2, (
-        f"Continuous control node requires two `listen_nodes` ({len(listen_nodes)}) and two `weights` ({len(weights)})"
-    )
-
-<<<<<<< HEAD
-    # get listen targets
-    if listen_targets is None:
-        try:
-            listen_targets = [
-                float(
-                    ribasim_model.basin.area.df.loc[
-                        ribasim_model.basin.area.df["meta_node_id"] == i, "meta_streefpeil"
-                    ].values[0]
-                )
-                for i in listen_nodes
-            ]
-        except IndexError:
-            listen_targets = []
-            node_types = [ribasim_model.node_table().df.loc[i, "node_type"] for i in listen_nodes]
-            for i, t in zip(listen_nodes, node_types):
-                match t.lower():
-                    case "basin":
-                        value = ribasim_model.basin.area.df.loc[
-                            ribasim_model.basin.area.df["meta_node_id"] == i, "meta_streefpeil"
-                        ]
-                    case "levelboundary":
-                        value = ribasim_model.level_boundary.static.df.loc[
-                            ribasim_model.level_boundary.static.df["node_id"] == i, "level"
-                        ]
-                    case _:
-                        msg = (
-                            f"Unknown node-type ({t.lower()}) for implementation of `ContinuousControl`-node for "
-                            f"{connection_node.node_type} #{connection_node.node_id}."
-                        )
-                        raise NotImplementedError(msg)
-
-                listen_targets.append(float(value.values[0]))
-
-    assert len(listen_targets) == 2, (
-        f"Continuous control node requires two `listen_targets` ({len(listen_targets)}) "
-        f"corresponding to the number of `listen_nodes` ({len(listen_nodes)})"
-    )
-
-    # set ON-switch for continuous control node
-    margin = 2 * numerical_tolerance
-    on_switch = sum(t * w for t, w in zip(listen_targets, weights))
-
-    # add continuous control
-    point = connection_node.geometry
-    node_id = connection_node.node_id + node_id_raiser
-    continuous_control_node = ribasim_model.continuous_control.add(
-        ribasim.Node(node_id=node_id, geometry=shapely.Point(point.x + dx, point.y + dy)),
-        [
-            continuous_control.Variable(
-                listen_node_id=listen_nodes,
-                weight=weights,
-                variable=listen_variable,
-            ),
-            continuous_control.Function(
-                input=[on_switch - margin, on_switch, on_switch + numerical_tolerance, on_switch + margin],
-                output=[0, 0, capacity, capacity],
-                controlled_variable=control_variable,
-            ),
-        ],
-    )
-
-    # update connection node
-    static_table = getattr(ribasim_model, connection_node.node_type.lower()).static.df
-    static_table.loc[static_table["node_id"] == connection_node.node_id, "min_upstream_level"] = np.nan
-    static_table.loc[static_table["node_id"] == connection_node.node_id, "max_downstream_level"] = np.nan
-
-    # add control link
-    ribasim_model.link.add(continuous_control_node, connection_node)
-
-    # return control node
-    return continuous_control_node
-
-
-def add_continuous_control(ribasim_model: ribasim.Model, **kwargs) -> None:
-    # optional arguments
-    apply_on_outlets: bool = kwargs.pop("apply_on_outlets", True)
-    apply_on_pumps: bool = kwargs.pop("apply_on_pumps", True)
-
-    # collect nodes that are part of the 'hoofdwatersysteem'
-    main_water_system_node_ids = ribasim_model.basin.state.df.loc[
-        ribasim_model.basin.state.df["meta_categorie"] == "hoofdwater", "node_id"
-    ].to_list()
-    level_boundaries = ribasim_model.level_boundary.node.df.index.to_list()
-
-    # add continuous control nodes to outlets
-    if apply_on_outlets:
-        outlet = ribasim_model.outlet.static.df.copy()
-        selection = outlet[
-            outlet["meta_aanvoer"]
-            & (
-                (~outlet["meta_from_node_id"].isin(main_water_system_node_ids))
-                | (
-                    outlet["meta_from_node_id"].isin(main_water_system_node_ids)
-                    & outlet["meta_to_node_id"].isin(main_water_system_node_ids)
-                )
-            )
-            & (~outlet["meta_from_node_id"].isin(level_boundaries) & ~outlet["meta_to_node_id"].isin(level_boundaries))
-        ]
-        if len(selection) > 0:
-            selection.apply(
-                lambda r: add_continuous_control_node(
-                    ribasim_model,
-                    ribasim_model.outlet[r["node_id"]],
-                    [r["meta_from_node_id"], r["meta_to_node_id"]],
-                    **kwargs,
-                ),
-                axis=1,
-            )
-
-    # add continuous control nodes to pumps
-    if apply_on_pumps:
-        pump = ribasim_model.pump.static.df.copy()
-        selection = pump[
-            (pump["meta_func_aanvoer"] == 1)
-            & (pump["meta_func_afvoer"] == 1)
-            & (~pump["meta_from_node_id"].isin(level_boundaries) & ~pump["meta_to_node_id"].isin(level_boundaries))
-        ]
-        if len(selection) > 0:
-            selection.apply(
-                lambda r: add_continuous_control_node(
-                    ribasim_model,
-                    ribasim_model.pump[r["node_id"]],
-                    [r["meta_from_node_id"], r["meta_to_node_id"]],
-                    **kwargs,
-                ),
-                axis=1,
-            )
-
-    # add "meta_node_id"-column to continuous control nodes
-    ribasim_model.continuous_control.node.df["meta_node_id"] = ribasim_model.continuous_control.node.df.index
-
-
-=======
->>>>>>> 7dd5ce0b
+
+
 def clean_tables(ribasim_model: ribasim.Model, waterschap: str):
     """Only retain node_id's which are present in the .node table."""
     # Basin
