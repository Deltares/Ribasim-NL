<<<<<<< HEAD
import logging
=======
# %%
>>>>>>> 4e13ffa6
import os
import shutil
from pathlib import Path

import geopandas as gpd
import pandas as pd

from ribasim_nl import Model


def model_loaded(func: callable) -> callable:
    """Wrapper-function to assert that the model data is loaded before using methods that analyse this data.

    :param func: class-method
    :type func: callable

    :return: wrapper
    :rtype: callable
    """

    def wrapper(*args, **kwargs) -> dict:
        """Wrapper-function to assert that the model is loaded before using methods that analyse the data.

        :param args: positional arguments
        :param kwargs: optional arguments

        :return: control dictionary
        :rtype: dict
        """
        co = args[0]
        assert isinstance(co, Control)
        assert all(getattr(co, k) is not None for k in ("df_basin", "df_link", "model"))
        return func(*args, **kwargs)

    return wrapper


class Control:
    df_basin: pd.DataFrame = None
    df_link: pd.DataFrame = None
    model: ribasim.Model = None

    def __init__(self, qlr_path=None, work_dir=None, ribasim_toml=None):
        if (work_dir is None) and (ribasim_toml is None):
            raise ValueError("provide either work_dir or ribasim_toml")
        else:
            if ribasim_toml is not None:
                self.path_ribasim_toml = ribasim_toml
                self.work_dir = Path(ribasim_toml).parent
            else:
                self.path_ribasim_toml = os.path.join(work_dir, "ribasim.toml")
                self.work_dir = work_dir

        if qlr_path is None:
            self.qlr_path = Path(__file__).parent.joinpath("data", "output_controle.qlr")
        else:
            self.qlr_path = qlr_path
        self.path_basin_output = os.path.join(self.work_dir, "results", "basin.arrow")
        self.path_link_output = os.path.join(self.work_dir, "results", "flow.arrow")
        self.path_control_dict_path = os.path.join(self.work_dir, "results", "output_controle")

    def read_model_output(self):
        df_basin = pd.read_feather(self.path_basin_output)
        df_link = pd.read_feather(self.path_link_output)
        model = Model(filepath=self.path_ribasim_toml)

        self.df_basin = df_basin
        self.df_link = df_link
        self.model = model
        control_dict = {}

        return control_dict

    @model_loaded
    def initial_final_level(self, control_dict):
        basin_level = self.df_basin.sort_values(
            by=["time", "node_id"], ascending=True
        ).copy()  # sort all node_id's based on time
        initial_final_level_df = gpd.GeoDataFrame()

        ini_basin_level = basin_level.drop_duplicates(subset="node_id", keep="first").reset_index(
            drop=True
        )  # pick the FIRST timestamp, which are the initial water levels
        initial_final_level_df["node_id"] = ini_basin_level["node_id"]
        initial_final_level_df["initial_level"] = ini_basin_level["level"]

        final_basin_level = basin_level.drop_duplicates(subset="node_id", keep="last").reset_index(
            drop=True
        )  # pick the LAST timestamp, which are the final water levels
        initial_final_level_df["final_level"] = final_basin_level["level"]
        initial_final_level_df["difference_level"] = (
            initial_final_level_df["initial_level"] - initial_final_level_df["final_level"]
        )

        # Retrieve the geometries
        initial_final_level_df = initial_final_level_df.merge(
            self.model.basin.node.df, on="node_id", suffixes=("", "model_")
        )
        initial_final_level_df = initial_final_level_df.set_geometry("geometry")

        initial_final_level_df = gpd.GeoDataFrame(initial_final_level_df, geometry="geometry")

        # add to the dictionary
        control_dict["initial_final_level"] = initial_final_level_df

        return control_dict

    @model_loaded
    def min_max_level(self, control_dict):
        basin_level = self.df_basin.sort_values(
            by=["level", "node_id"], ascending=True
        ).copy()  # sort all node_id's based on the level

        min_basin_level = basin_level.drop_duplicates(subset="node_id", keep="first").reset_index(
            drop=True
        )  # pick the FIRST sample, which are the minimum water levels
        min_basin_level = min_basin_level[["node_id", "level", "time"]]
        min_basin_level = min_basin_level.rename(columns={"level": "min_level", "time": "min_level_time"})

        # retrieve the geometries
        min_basin_level = min_basin_level.merge(
            self.model.basin.node.df[["geometry"]], left_on="node_id", right_index=True, suffixes=("", "model_")
        )

        max_basin_level = basin_level.drop_duplicates(subset="node_id", keep="last").reset_index(
            drop=True
        )  # pick the LAST sample, which are the maximum water levels
        max_basin_level = max_basin_level[["node_id", "level", "time"]]
        max_basin_level["max_level"] = max_basin_level["level"]
        max_basin_level["max_level_time"] = max_basin_level["time"]

        # retrieve the geometries
        max_basin_level = max_basin_level.merge(
            self.model.basin.node.df[["geometry"]], left_on="node_id", right_index=True, suffixes=("", "model_")
        )

        # convert to geopandas
        min_basin_level = gpd.GeoDataFrame(min_basin_level, geometry="geometry")
        max_basin_level = gpd.GeoDataFrame(max_basin_level, geometry="geometry")

        control_dict["min_level"] = min_basin_level
        control_dict["max_level"] = max_basin_level

        return control_dict

    @model_loaded
    def error(self, control_dict):
        error_gdf = gpd.GeoDataFrame()
        basin_error = self.df_basin.copy()
        basin_error.relative_error = abs(basin_error.relative_error)
        basin_error = basin_error.sort_values(
            by=["node_id", "relative_error"], ascending=True
        )  # sort all node_id's based on the level

        max_error = self.df_basin.drop_duplicates(subset="node_id", keep="last").reset_index(
            drop=True
        )  # pick the LAST sample, which are the largest errors in the water balance
        error_gdf["node_id"] = max_error["node_id"]
        error_gdf["max_abs_error"] = max_error["relative_error"]
        error_gdf["max_abs_error_time"] = max_error["time"]

        relative_error_sum = basin_error.groupby("node_id")["relative_error"].sum().reset_index()
        error_gdf["max_abs_sum_error"] = relative_error_sum["relative_error"]

        relative_error_average = basin_error.groupby("node_id")["relative_error"].mean().reset_index()
        error_gdf["max_abs_average_error"] = relative_error_average["relative_error"]

        # retrieve the total error (not absolute!)
        basin_error = self.df_basin.copy()
        relative_error_sum = basin_error.groupby("node_id")["relative_error"].sum().reset_index()
        error_gdf["summed_error"] = relative_error_sum["relative_error"]

        error_gdf = error_gdf.merge(self.model.basin.node.df, on="node_id", suffixes=("", "model_"))
        error_gdf = error_gdf.set_geometry("geometry")

        error_gdf = gpd.GeoDataFrame(error_gdf, geometry="geometry")

        control_dict["error"] = error_gdf

        return control_dict

    @model_loaded
    def stationary(self, control_dict):
        def is_stationary(group):
            group = group.sort_values(by="time")

            # Define the time window for the last 24 hours
            last_time = group["time"].iloc[-1]
            time_window_start = last_time - pd.Timedelta(hours=24)

            # Extract levels within the last 24 hours
            last_24_hours = group[group["time"] >= time_window_start]
            average_last_values = last_24_hours["level"].mean()
            actual_last_value = group["level"].iloc[-1]

            # Calculate the deviation
            deviation = abs(actual_last_value - average_last_values)

            # Determine if it's stationary (deviation <= 1 cm)
            stationary = deviation <= 0.01
            return stationary

        stationary_gdf = gpd.GeoDataFrame()
        stationary_gdf["node_id"] = self.df_basin["node_id"]
        stationary_gdf["stationary"] = (
            self.df_basin.groupby("node_id").apply(is_stationary).reset_index(level=0, drop=True)
        )

        stationary_gdf = stationary_gdf.dropna()

        # Retrieve the geometries
        stationary_gdf["geometry"] = stationary_gdf.merge(
            self.model.basin.node.df, on="node_id", suffixes=("", "model_")
        )["geometry"]

        control_dict["stationary"] = gpd.GeoDataFrame(stationary_gdf, geometry="geometry")

        return control_dict

    @model_loaded
    def find_stationary_flow(self, control_dict, n_hours_mean=24):
        df_link = self.df_link.copy()
        df_link["time"] = pd.to_datetime(df_link["time"])  # convert to time column

        if "link_id" in df_link.columns:
            df_link = df_link.sort_values(by=["time", "link_id"], ascending=True).copy()  # sort values, just in case
        else:
            df_link = df_link.sort_values(by=["time", "link_id"], ascending=True).copy()
        last_time = df_link["time"].max()  # retireve max time value
        time_threshold = last_time - pd.Timedelta(hours=n_hours_mean)  # determine the time threshold, likely 24 hours

        df_link_24h = df_link[df_link["time"] >= time_threshold].copy()  # seelct above the threshold

        # Group by 'link_id' and calculate the average flow rate over the last 24 hours
        if "link_id" in df_link_24h.columns:
            grouper = df_link_24h.groupby("link_id", as_index=False)
        else:
            grouper = df_link_24h.groupby("link_id", as_index=False)
        df_link_avg = grouper.agg(
            {
                "flow_rate": "mean",  # take the mean, as the pumps may not show stationairy results in one timestep
                "from_node_id": "first",  # remains the same for each timestep
                "to_node_id": "first",  # remains the same for each timestep
                "time": "first",  # remains the same for each timestep
            }
        )

        # Merge the geometry from links_ribasim to df_link_avg to retrieve the geometries
        links_ribasim = self.model.link.df.copy()
        df_link_avg = df_link_avg.merge(
            right=links_ribasim[["from_node_id", "to_node_id", "geometry"]],
            on=["from_node_id", "to_node_id"],
            how="left",
        )

        df_link_avg = gpd.GeoDataFrame(df_link_avg).set_crs(crs="EPSG:28992")
        control_dict["flow"] = df_link_avg

        return control_dict

    @model_loaded
    def water_aanvoer_areas(self, control_dict):
        """Retrieve the areas (polygons) of the wateraanvoer gebieden."""
        aanvoer_areas = self.model.basin.area.df.copy(deep=True)
        aanvoer_areas["meta_aanvoer"] = (
            aanvoer_areas["meta_aanvoer"].astype(str).replace({"True": True, "False": False}).fillna(False).astype(bool)
        )  # convert all strings to booleans

        aanvoer_areas = aanvoer_areas.loc[
            aanvoer_areas["meta_aanvoer"]
        ]  # only select the rows where meta_aanvoer == True

        aanvoer_areas = gpd.GeoDataFrame(aanvoer_areas[["node_id", "geometry"]], crs="EPSG:28992")
        control_dict["aanvoer_areas"] = aanvoer_areas

        return control_dict

    @model_loaded
    def water_aanvoer_afvoer_basin_nodes(self, control_dict):
        """Retrieve the nodes (points) of the wateraanvoer gebieden basin, as well as afvoer basin nodes"""
        aanvoer_areas = self.model.basin.area.df.copy(deep=True)
        basin_nodes = self.model.basin.node.df.copy(deep=True).reset_index()
        basin_nodes = basin_nodes.merge(right=aanvoer_areas[["node_id", "meta_aanvoer"]], how="left", on="node_id")

        basin_nodes["meta_aanvoer"] = (
            basin_nodes["meta_aanvoer"].astype(str).replace({"True": True, "False": False}).fillna(False).astype(bool)
        )  # convert all strings to booleans

        basin_aanvoer_nodes = basin_nodes.loc[
            basin_nodes["meta_aanvoer"]
        ]  # only select the rows where meta_aanvoer == True
        basin_afvoer_nodes = basin_nodes.loc[
            ~basin_nodes["meta_aanvoer"]
        ]  # only select the rows where meta_aanvoer != True

        basin_aanvoer_nodes = gpd.GeoDataFrame(basin_aanvoer_nodes[["node_id", "geometry"]], crs="EPSG:28992")
        basin_afvoer_nodes = gpd.GeoDataFrame(basin_afvoer_nodes[["node_id", "geometry"]], crs="EPSG:28992")

        control_dict["aanvoer_basin_nodes"] = basin_aanvoer_nodes
        control_dict["afvoer_basin_nodes"] = basin_afvoer_nodes

        return control_dict

    @model_loaded
    def water_aanvoer_afvoer_pumps(self, control_dict):
        """Retrieve the nodes (points) of the wateraan- and afvoer pumps"""
        aanvoer_afvoer_pumps = self.model.pump.static.df.copy(deep=True)
        aanvoer_afvoer_pumps_nodes = self.model.pump.node.df.copy(deep=True).reset_index()
        aanvoer_afvoer_pumps = aanvoer_afvoer_pumps.merge(
            aanvoer_afvoer_pumps_nodes[["node_id", "geometry"]], on="node_id", how="left"
        )

        aanvoer_afvoer_pumps = gpd.GeoDataFrame(
            aanvoer_afvoer_pumps[["node_id", "meta_func_afvoer", "meta_func_aanvoer", "geometry"]], crs="EPSG:28992"
        )
        afvoer_pumps = aanvoer_afvoer_pumps.loc[aanvoer_afvoer_pumps.meta_func_afvoer == 1]
        aanvoer_pumps = aanvoer_afvoer_pumps.loc[aanvoer_afvoer_pumps.meta_func_aanvoer == 1]
        AanAfvoer_pumps = aanvoer_afvoer_pumps.loc[
            (aanvoer_afvoer_pumps.meta_func_aanvoer == 1) & (aanvoer_afvoer_pumps.meta_func_afvoer == 1)
        ]

        control_dict["afvoer_pumps"] = afvoer_pumps
        control_dict["aanvoer_pumps"] = aanvoer_pumps
        control_dict["AanAfvoer_pumps"] = AanAfvoer_pumps

        return control_dict

    @model_loaded
    def water_aanvoer_outlets(self, control_dict):
        """Retrieve the nodes (points) of the wateraan outlets"""
        aanvoer_outlets = self.model.outlet.static.df.copy(deep=True)
        outlet_nodes = self.model.outlet.node.df.copy(deep=True).reset_index()
        aanvoer_outlets = aanvoer_outlets.merge(
            outlet_nodes[["node_id", "geometry"]], on="node_id", how="left"
        )  # merge to retrieve the geoms
        aanvoer_outlets = aanvoer_outlets.loc[
            aanvoer_outlets.meta_aanvoer == 1
        ].reset_index()  # only select the aanvoer nodes
        aanvoer_outlets = gpd.GeoDataFrame(aanvoer_outlets[["node_id", "geometry"]], crs="EPSG:28992")
        control_dict["aanvoer_outlets"] = aanvoer_outlets

        return control_dict

    @model_loaded
    def mask_basins(self, control_dict):
        if "meta_check_basin_level" in self.model.basin.node.df.columns:
            control_dict["mask_afvoer"] = self.model.basin.node.df[
                self.model.basin.node.df["meta_check_basin_level"] == "False"
            ].reset_index()[["node_id", "geometry"]]

        return control_dict

<<<<<<< HEAD
    @model_loaded
=======
    def flow_rate(self, control_dict):
        time_stamp = self.model.flow_results.df.index.max()
        flow_rate = self.model.flow_results.df.loc[time_stamp].reset_index().set_index("link_id").flow_rate
        link_df = self.model.link.df.copy()
        link_df.loc[flow_rate.index, "flow_rate"] = flow_rate
        control_dict["flow_rate"] = link_df

        return control_dict

>>>>>>> 4e13ffa6
    def store_data(self, data, output_path):
        """Store the control_dict"""
        for key in data.keys():
            data[str(key)].to_file(output_path + ".gpkg", layer=str(key), driver="GPKG", mode="w")

        # copy checks_symbology file from old dir to new dir
        # delete old .qlr file (overwriting does apparently not work due to permission rights)
        if os.path.exists(os.path.join(self.work_dir, "results", "output_controle.qlr")):
            os.remove(os.path.join(self.work_dir, "results", "output_controle.qlr"))

        # copy .qlr file
        shutil.copy(src=self.qlr_path, dst=os.path.join(self.work_dir, "results", "output_controle.qlr"))

        return

    def run_all(self):
        control_dict = self.read_model_output()
        control_dict = self.initial_final_level(control_dict)
        control_dict = self.min_max_level(control_dict)
        control_dict = self.error(control_dict)
        control_dict = self.stationary(control_dict)
        control_dict = self.find_stationary_flow(control_dict)
        control_dict = self.water_aanvoer_areas(control_dict)
        control_dict = self.water_aanvoer_afvoer_basin_nodes(control_dict)
        control_dict = self.water_aanvoer_afvoer_pumps(control_dict)
        control_dict = self.water_aanvoer_outlets(control_dict)

        self.store_data(data=control_dict, output_path=self.path_control_dict_path)

        return control_dict

    def run_afvoer(self):
        control_dict = self.read_model_output()
        control_dict = self.initial_final_level(control_dict)
        control_dict = self.min_max_level(control_dict)
        control_dict = self.error(control_dict)
        control_dict = self.stationary(control_dict)
        control_dict = self.find_stationary_flow(control_dict)
        control_dict = self.mask_basins(control_dict)
        control_dict = self.flow_rate(control_dict)

        self.store_data(data=control_dict, output_path=self.path_control_dict_path)

        return control_dict

    @model_loaded
    def water_level_bounds(self, control_dict: dict, skip_time_steps: int = 0) -> dict:
        """Determine the minimum and maximum water levels within the basins occurring over time.

        As there might be some water level differences related to the initialisation, the bounds are analysed after a
        number of time steps, which is provided using the `skip_time_steps`-argument. This optional argument defaults to
        zero (0), which implies that the whole time-series of basin water levels is used in the analysis by default.

        :param control_dict: analysed data collector
        :param skip_time_steps: number of time steps skipped before determining the water level bounds, defaults to 0

        :type control_dict: dict
        :type skip_time_steps: int, optional

        :return: updated analysed data collector
        :rtype: dict
        """
        start_time = (
            self.df_basin.sort_values(by="time", ascending=True)
            .drop_duplicates(subset="time", keep="first")
            .reset_index(drop=True)["time"]
        )[skip_time_steps]

        # minimum water level
        min_basin_level = (
            self.df_basin[self.df_basin["time"] >= start_time]
            .groupby(by="node_id")["level"]
            .agg("min")
            .reset_index(drop=False)
        )

        # maximum water level
        max_basin_level = (
            self.df_basin[self.df_basin["time"] >= start_time]
            .groupby(by="node_id")["level"]
            .agg("max")
            .reset_index(drop=False)
        )

        # collect analysed data in GeoDataFrame
        gdf_min_basin_level = min_basin_level.merge(
            self.model.basin.node.df, on="node_id", suffixes=("", "model_")
        ).set_geometry("geometry")
        gdf_max_basin_level = max_basin_level.merge(
            self.model.basin.node.df, on="node_id", suffixes=("", "model_")
        ).set_geometry("geometry")
        control_dict.update(
            {
                "min_basin_level": gdf_min_basin_level,
                "max_basin_level": gdf_max_basin_level,
            }
        )

        # return updated analysed data collector
        return control_dict

    @model_loaded
    def error_bounds(self, control_dict: dict, autofill_missing_data: bool = True) -> dict:
        """Determine the minimum and maximum basin water level error occurring over time.

        Prior to calculating the error bounds, the water level bounds must be determined. If this is not done, the
        method `.water_level_bounds()` will be called within this method-call if `autofill_missing_data=True`. This
        auto-call will give the water level bounds using the default settings. This functionality can be disabled by
        setting `autofill_missing_data=False`.

        :param control_dict: analysed data collector
        :param autofill_missing_data: autofill water level bounds if missing, defaults to True

        :type control_dict: dict
        :type autofill_missing_data: bool, optional

        :return: updated analysed data collector
        :rtype: dict

        :raise ValueError: if data is missing in the collector and not auto-filled.
        """
        # validate available analysed data
        _keys = "min_basin_level", "max_basin_level"
        if not all(k in control_dict for k in _keys):
            logging.info(f"Water level bounds not yet determined and `autofill_missing_data={autofill_missing_data}`:")
            if autofill_missing_data:
                logging.info("Water level bounds auto-filled: Default settings used.")
                control_dict = self.water_level_bounds(control_dict)
            else:
                _data = {k: control_dict.get(k) for k in _keys}
                msg = f"Not all required data in `control_dict` and autofill disabled: {_data}"
                raise ValueError(msg)

        # get water level bounds data
        min_basin_level = control_dict["min_basin_level"]
        max_basin_level = control_dict["max_basin_level"]

        # initial water level is considered the target level
        initial_basin_level = (
            self.df_basin.sort_values(by=["time", "node_id"], ascending=True)
            .drop_duplicates(subset="node_id", keep="first")
            .reset_index(drop=True)[["node_id", "level"]]
        )

        # water level differences
        min_difference_level = (
            (min_basin_level.set_index("node_id")["level"] - initial_basin_level.set_index("node_id")["level"])
            .reset_index(drop=False)
            .rename(columns={"level": "level_difference"})
        )
        max_difference_level = (
            (max_basin_level.set_index("node_id")["level"] - initial_basin_level.set_index("node_id")["level"])
            .reset_index(drop=False)
            .rename(columns={"level": "level_difference"})
        )

        # collect analysed data in GeoDataFrame
        gdf_min_basin_level = min_difference_level.merge(
            self.model.basin.node.df, on="node_id", suffixes=("", "model_")
        ).set_geometry("geometry")
        gdf_max_basin_level = max_difference_level.merge(
            self.model.basin.node.df, on="node_id", suffixes=("", "model_")
        ).set_geometry("geometry")
        control_dict.update(
            {
                "error_min_basin_level": gdf_min_basin_level,
                "error_max_basin_level": gdf_max_basin_level,
            }
        )

        # return updated analysed data collector
        return control_dict

    def run_dynamic_forcing(self, **kwargs) -> dict:
        """Run the output control formatting for varying forcing conditions.

        :param kwargs: optional arguments, which are passed on to the various method-calls within this collective data
            analysis call

        :key autofill_missing_data: autofill water level bounds if missing, defaults to False
        :key skip_time_steps: number of time-steps considered as spin-up time and so skipped in analysis, defaults to 0
        :key suppress_file_warning: suppress warning for potentially incompatible *.qlr-file, defaults to False

        :return: analysed data collector
        :rtype: dict
        """
        # optional arguments
        autofill_missing_data: bool = kwargs.get("autofill_missing_data", False)
        skip_time_steps: int = kwargs.get("skip_time_steps", 0)
        suppress_file_warning: bool = kwargs.get("suppress_file_warning", False)

        # analyse output data
        control_dict = self.read_model_output()
        control_dict = self.water_level_bounds(control_dict, skip_time_steps=skip_time_steps)
        control_dict = self.error_bounds(control_dict, autofill_missing_data=autofill_missing_data)
        control_dict = self.water_aanvoer_areas(control_dict)
        control_dict = self.water_aanvoer_afvoer_basin_nodes(control_dict)
        control_dict = self.water_aanvoer_afvoer_pumps(control_dict)
        control_dict = self.water_aanvoer_outlets(control_dict)

        # check for dynamic forcing specific *.qlr
        filename_cc_qlr = "output_controle_cc.qlr"
        if not suppress_file_warning and not str(self.qlr_path).endswith(filename_cc_qlr):
            logging.warning(f"*.qlr-file is different from default for dynamic forcing: {filename_cc_qlr}")
            logging.warning(f"*.qlr-file may not be compatible with dynamic forcing: {self.qlr_path}")

        # export analysed data
        self.store_data(control_dict, self.path_control_dict_path)

        # return analysed data collector
        return control_dict<|MERGE_RESOLUTION|>--- conflicted
+++ resolved
@@ -1,8 +1,4 @@
-<<<<<<< HEAD
 import logging
-=======
-# %%
->>>>>>> 4e13ffa6
 import os
 import shutil
 from pathlib import Path
@@ -43,7 +39,7 @@
 class Control:
     df_basin: pd.DataFrame = None
     df_link: pd.DataFrame = None
-    model: ribasim.Model = None
+    model: Model = None
 
     def __init__(self, qlr_path=None, work_dir=None, ribasim_toml=None):
         if (work_dir is None) and (ribasim_toml is None):
@@ -355,9 +351,7 @@
 
         return control_dict
 
-<<<<<<< HEAD
-    @model_loaded
-=======
+    @model_loaded
     def flow_rate(self, control_dict):
         time_stamp = self.model.flow_results.df.index.max()
         flow_rate = self.model.flow_results.df.loc[time_stamp].reset_index().set_index("link_id").flow_rate
@@ -367,7 +361,7 @@
 
         return control_dict
 
->>>>>>> 4e13ffa6
+    @model_loaded
     def store_data(self, data, output_path):
         """Store the control_dict"""
         for key in data.keys():
