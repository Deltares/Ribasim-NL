__version__ = "0.0.1"

<<<<<<< HEAD
from ribasim_nl.cloud import CloudStorage  # noqa
=======
from ribasim_nl.cloud import Cloud

__all__ = ["Cloud"]
>>>>>>> a3aa8b8f
<|MERGE_RESOLUTION|>--- conflicted
+++ resolved
@@ -1,9 +1,5 @@
 __version__ = "0.0.1"
 
-<<<<<<< HEAD
-from ribasim_nl.cloud import CloudStorage  # noqa
-=======
-from ribasim_nl.cloud import Cloud
+from ribasim_nl.cloud import CloudStorage
 
-__all__ = ["Cloud"]
->>>>>>> a3aa8b8f
+__all__ = ["CloudStorage"]