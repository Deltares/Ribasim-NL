# %%
import warnings
from pathlib import Path
from typing import Literal

import geopandas as gpd
import networkx as nx
import numpy as np
import pandas as pd
import shapely
from pydantic import BaseModel
from ribasim import Model, Node
from ribasim.nodes import basin, level_boundary, manning_resistance, outlet, pump, tabulated_rating_curve

try:
    from ribasim.validation import flow_edge_neighbor_amount as edge_amount
except ImportError:
    from ribasim.validation import flow_link_neighbor_amount as edge_amount

from shapely.geometry import LineString, MultiPolygon, Point, Polygon
from shapely.geometry.base import BaseGeometry

from ribasim_nl.case_conversions import pascal_to_snake_case
from ribasim_nl.downstream import downstream_nodes
from ribasim_nl.geometry import split_basin
from ribasim_nl.parametrization.parameterize import Parameterize
from ribasim_nl.run_model import run
from ribasim_nl.upstream import upstream_nodes

manning_data = manning_resistance.Static(length=[100], manning_n=[0.04], profile_width=[10], profile_slope=[1])
level_data = level_boundary.Static(level=[0])


class default_tables:
    basin = [
        basin.Profile(level=[0.0, 1.0], area=[0.01, 1000.0]),
        basin.Static(
            drainage=[0.0],
            potential_evaporation=[0.001 / 86400],
            infiltration=[0.0],
            precipitation=[0.005 / 86400],
        ),
        basin.State(level=[0]),
    ]
    outlet = [outlet.Static(flow_rate=[100])]
    pump = [pump.Static(flow_rate=[1])]
    manning_resistance = [
        manning_resistance.Static(length=[100], manning_n=[0.04], profile_width=[10], profile_slope=[1])
    ]
    level_boundary = [level_boundary.Static(level=[0])]
    tabulated_rating_curve = [tabulated_rating_curve.Static(level=[0.0, 1.0], flow_rate=[0.0, 10])]


DEFAULT_TABLES = default_tables()


def read_arrow(filepath: Path) -> pd.DataFrame:
    df = pd.read_feather(filepath)
    if "time" in df.columns:
        df.set_index("time", inplace=True)
    return df


def node_properties_to_table(table, node_properties, node_id):
    # update DataFrame
    table_node_df = getattr(table, "node").df
    for column, value in node_properties.items():
        table_node_df.loc[node_id, [column]] = value


class Results(BaseModel):
    filepath: Path
    _df = None

    @property
    def df(self) -> pd.DataFrame:
        if self._df is None:
            self._basin_df = read_arrow(self.filepath)
        return self._basin_df


class Model(Model):
    _basin_results: Results | None = None
    _basin_outstate: Results | None = None
    _flow_results: Results | None = None
    _graph: nx.Graph | None = None
    _parameterize: Parameterize | None = None

    def __init__(self, **data):
        super().__init__(**data)
        self._parameterize = Parameterize(model=self)

    def parameterize(self, **kwargs):
        self._parameterize.run(**kwargs)

    @property
    def basin_results(self):
        if self._basin_results is None:
            filepath = self.filepath.parent.joinpath(self.results_dir, "basin.arrow").absolute().resolve()
            self._basin_results = Results(filepath=filepath)
        return self._basin_results

    @property
    def flow_results(self):
        if self._flow_results is None:
            filepath = self.filepath.parent.joinpath(self.results_dir, "flow.arrow").absolute().resolve()
            self._flow_results = Results(filepath=filepath)
        return self._flow_results

    @property
    def basin_outstate(self):
        if self._basin_outstate is None:
            filepath = self.filepath.parent.joinpath(self.results_dir, "basin_state.arrow").absolute().resolve()
            self._basin_outstate = Results(filepath=filepath)
        return self._basin_outstate

    def basin_static_discharge(self):
        return self.basin.static.df.drainage

    def total_flow_boundary_static_inflow(self):
        return self.flow_boundary.static.df.flow_rate

    def upstream_connection_node_ids(self, node_type="Outlet"):
        """Get all most upstream connection node ids that are connected to a LevelBoundary on upstream side."""
        # get all possible node_ids
        node_ids = getattr(self, pascal_to_snake_case(node_type)).node.df.index.to_numpy()

        # get all downstream nodes of level-boundaries
        level_boundary_ds_node_ids = [self.downstream_node_id(i) for i in self.level_boundary.node.df.index]
        level_boundary_ds_node_ids_df = (
            pd.Series([i.to_numpy() if isinstance(i, pd.Series) else i for i in level_boundary_ds_node_ids])
            .explode()
            .dropna()
            .sort_values()
        )

        return level_boundary_ds_node_ids_df[level_boundary_ds_node_ids_df.isin(node_ids)].to_list()

    def downstream_connection_node_ids(self, node_type="Outlet"):
<<<<<<< HEAD
        """Get all most downstream connection node ids that are connected to a LevelBoundary on downstream side."""
        # get all possible node_ids
        node_ids = getattr(self, pascal_to_snake_case(node_type)).node.df.index.to_numpy()

        # get all downstream nodes of level-boundaries
        level_boundary_ds_node_ids = [self.upstream_node_id(i) for i in self.level_boundary.node.df.index]
        level_boundary_ds_node_ids_df = (
            pd.Series([i.to_numpy() if isinstance(i, pd.Series) else i for i in level_boundary_ds_node_ids])
            .explode()
            .dropna()
            .sort_values()
        )

=======
        """Get all most upstream connection node ids that are connected to a LevelBoundary on upstream side."""
        # get all possible node_ids
        node_ids = getattr(self, pascal_to_snake_case(node_type)).node.df.index.to_numpy()

        # get all downstream nodes of level-boundaries
        level_boundary_ds_node_ids = [self.upstream_node_id(i) for i in self.level_boundary.node.df.index]
        level_boundary_ds_node_ids_df = (
            pd.Series([i.to_numpy() if isinstance(i, pd.Series) else i for i in level_boundary_ds_node_ids])
            .explode()
            .dropna()
            .sort_values()
        )

>>>>>>> 02abcb6d
        return level_boundary_ds_node_ids_df[level_boundary_ds_node_ids_df.isin(node_ids)].to_list()

    @property
    def graph(self):
        # create a DiGraph from edge-table
        if self._graph is None:
            graph = nx.from_pandas_edgelist(
                df=self.edge.df[["from_node_id", "to_node_id"]],
                source="from_node_id",
                target="to_node_id",
                create_using=nx.DiGraph,
            )
            node_table_df = self.node_table().df.copy()
            if "meta_function" not in node_table_df.columns:
                node_table_df.loc[:, "meta_function"] = ""
            node_attributes = node_table_df.rename(columns={"meta_function": "function"})[
                ["function", "node_type"]
            ].to_dict(orient="index")
            nx.set_node_attributes(graph, node_attributes)

            self._graph = graph

        return self._graph

    @property
    def reset_graph(self):
        self._graph = None
        return self.graph

    @property
    def next_node_id(self):
        return self.node_table().df.index.max() + 1

    def run(self, **kwargs):
        """Run your Ribasim model"""
        return run(self.filepath, **kwargs)

    def update_state(self, time_stamp: pd.Timestamp | None = None):
        """Update basin.state with results or final basin_state (outstate)

        Args:
            time_stamp (pd.Timestamp | None, optional): Timestamp in results to update basin.state with . Defaults to None.
        """
        if time_stamp is None:
            df = self.basin_outstate.df
        else:
            df = self.basin_results.df.loc[time_stamp][["node_id", "level"]]
            df.reset_index(inplace=True, drop=True)
        df.index += 1
        df.index.name = "fid"
        self.basin.state.df = df

    # methods relying on networkx. Discuss making this all in a subclass of Model
    def _upstream_nodes(self, node_id, **kwargs):
        # get upstream nodes
        #     return list(nx.traversal.bfs_tree(self.graph, node_id, reverse=True))
        return upstream_nodes(graph=self.graph, node_id=node_id, **kwargs)

    def _downstream_nodes(self, node_id, **kwargs):
        # get downstream nodes
        return downstream_nodes(graph=self.graph, node_id=node_id, **kwargs)
        # return list(nx.traversal.bfs_tree(self.graph, node_id))

    def get_upstream_basins(self, node_id, **kwargs):
        # get upstream basin area
        upstream_node_ids = self._upstream_nodes(node_id, **kwargs)
        return self.basin.area.df[self.basin.area.df.node_id.isin(upstream_node_ids)]

    def get_downstream_basins(self, node_id, **kwargs):
        # get upstream basin area
        downstream_node_ids = self._downstream_nodes(node_id, **kwargs)
        return self.basin.area.df[self.basin.area.df.node_id.isin(downstream_node_ids)]

    def get_upstream_edges(self, node_id, **kwargs):
        # get upstream edges
        upstream_node_ids = self._upstream_nodes(node_id, **kwargs)
        mask = self.edge.df.from_node_id.isin(upstream_node_ids[1:]) & self.edge.df.to_node_id.isin(upstream_node_ids)
        return self.edge.df[mask]

    def get_downstream_edges(self, node_id, **kwargs):
        # get upstream edges
        downstream_node_ids = self._downstream_nodes(node_id, **kwargs)
        mask = self.edge.df.from_node_id.isin(downstream_node_ids) & self.edge.df.to_node_id.isin(
            downstream_node_ids[1:]
        )
        return self.edge.df[mask]

    def find_node_id(self, ds_node_id=None, us_node_id=None, **kwargs) -> int:
        """Find a node_id by it's properties"""
        # get node table
        df = self.node_table().df

        # filter node ids by properties
        for column, value in kwargs.items():
            df = df[df[column] == value]

        # filter node ids by us and ds node
        if (ds_node_id is not None) or (us_node_id is not None):
            edge_df = self.edge.df
            if ds_node_id is not None:
                df = df[df.index.isin(edge_df[edge_df.to_node_id == ds_node_id].from_node_id)]
            if us_node_id is not None:
                df = df[df.index.isin(edge_df[edge_df.from_node_id == us_node_id].to_node_id)]

        # check if we didn't find 0 or multiple node_ids
        node_ids = df.index.to_list()
        if len(node_ids) == 0:
            raise ValueError(
                f"no node_id found with properties {kwargs} us_node_id {us_node_id} and ds_node_id {ds_node_id}"
            )
        if len(node_ids) > 1:
            raise ValueError(
                f"multiple node_ids found ({node_ids}) with properties {kwargs} us_node_id {us_node_id} and ds_node_id {ds_node_id}"
            )

        # return if successfull
        else:
            return node_ids[0]

    @property
    def unassigned_basin_area(self):
        """Get unassigned basin area"""
        return self.basin.area.df[~self.basin.area.df.node_id.isin(self.basin.node.df.index)]

    @property
    def basin_node_without_area(self):
        """Get basin node without area"""
        return self.basin.node.df[~self.basin.node.df.index.isin(self.basin.area.df.node_id)]

    def upstream_node_id(self, node_id: int):
        """Get upstream node_id(s)"""
        _df = self.edge.df.set_index("to_node_id")
        if node_id in _df.index:
            return _df.loc[node_id].from_node_id

    def upstream_profile(self, node_id: int):
        """Get upstream basin-profile"""
        upstream_node_id = self.upstream_node_id(node_id)

        node_type = self.node_table().df.loc[upstream_node_id].node_type
        if node_type != "Basin":
            raise ValueError(f"Upstream node_type is not a Basin, but {node_type}")
        else:
            return self.basin.profile[upstream_node_id]

    def downstream_node_id(self, node_id: int):
        """Get downstream node_id(s)"""
        _df = self.edge.df.set_index("from_node_id")
        if node_id in _df.index:
            return _df.loc[node_id].to_node_id

    def downstream_profile(self, node_id: int):
        """Get upstream basin-profile"""
        downstream_node_id = self.downstream_node_id(node_id)

        node_type = self.node_table().df.loc[downstream_node_id].node_type
        if node_type != "Basin":
            raise ValueError(f"Upstream node_type is not a Basin, but {node_type}")
        else:
            return self.basin.profile[downstream_node_id]

    def get_node_type(self, node_id: int):
        return self.node_table().df.at[node_id, "node_type"]

    def get_node(self, node_id: int):
        """Return model-node by node_id"""
        node_type = self.get_node_type(node_id)
        return getattr(self, pascal_to_snake_case(node_type))[node_id]

    def remove_node(self, node_id: int, remove_edges: bool = False):
        """Remove node from model"""
        node_type = self.get_node_type(node_id)

        # read existing table
        table = getattr(self, pascal_to_snake_case(node_type))

        # remove node from all tables
        for attr in table.model_fields.keys():
            df = getattr(table, attr).df
            if df is not None:
                if "node_id" in df.columns:
                    getattr(table, attr).df = df[df.node_id != node_id]
                else:
                    getattr(table, attr).df = df[df.index != node_id]

        if remove_edges and (self.edge.df is not None):
            for row in self.edge.df[self.edge.df.from_node_id == node_id].itertuples():
                self.remove_edge(
                    from_node_id=row.from_node_id, to_node_id=row.to_node_id, remove_disconnected_nodes=False
                )
            for row in self.edge.df[self.edge.df.to_node_id == node_id].itertuples():
                self.remove_edge(
                    from_node_id=row.from_node_id, to_node_id=row.to_node_id, remove_disconnected_nodes=False
                )

        # remove from used node-ids so we can add it again in the same table
        if node_id in table._parent._used_node_ids:
            table._parent._used_node_ids.node_ids.remove(node_id)

    def update_node(self, node_id, node_type, data: list | None = None, node_properties: dict = {}):
        existing_node_type = self.node_table().df.at[node_id, "node_type"]

        # read existing table
        table = getattr(self, pascal_to_snake_case(existing_node_type))

        # save node, so we can add it later
        node_dict = table.node.df.loc[node_id].to_dict()
        node_dict.pop("node_type")
        node_dict["node_id"] = node_id

        # remove node from all tables
        for attr in table.model_fields.keys():
            df = getattr(table, attr).df
            if df is not None:
                if "node_id" in df.columns:
                    getattr(table, attr).df = df[df.node_id != node_id]
                else:
                    getattr(table, attr).df = df[df.index != node_id]

        # remove from used node-ids so we can add it again in the same table
        if node_id in table._parent._used_node_ids:
            table._parent._used_node_ids.node_ids.remove(node_id)

        # add to table
        table = getattr(self, pascal_to_snake_case(node_type))
        if data is None:
            data = getattr(DEFAULT_TABLES, pascal_to_snake_case(node_type))
        table.add(Node(**node_dict), data)

        # sanitize node_dict
        drop_keys = ["node_id", "node_type"] + list(node_properties.keys())
        node_dict = {k: v for k, v in node_dict.items() if k not in drop_keys}

        # complete node_properties
        node_properties = {**node_properties, **node_dict}
        node_properties_to_table(table, node_properties, node_id)

    def add_control_node(
        self,
        to_node_id: int | list,
        data,
        ctrl_type: Literal["DiscreteControl", "PidControl"] = "DiscreteControl",
        node_geom: Point | None = None,
        node_offset: int = 100,
        node_properties: dict = {},
    ):
        """Add a control_node to the network

        Parameters
        ----------
        to_node_id : int | list
            node_id or list of node_ids to connect control node to
        data:
            data for the control node

        offset_node_id : int | None, optional
            User can explicitly specify a offset_node_id for a left-offset of the control-node. by default None
        node_geom : tuple | None, optional
            User can explicitly specify an Point for the control node. Has to be set if multiple to_node_ids are defined.
            If None, see node_offset. by default None
        node_offset : int, optional
            left-side offset of control node to to_node_id in case it's one node_id and node_geom is not defined, In other cases this value is ignored.
            By default 100
        node_properties: dict, optional
            extra properties to add to the control node id.

        """
        # define node
        if node_geom is None:
            if isinstance(to_node_id, list):
                raise TypeError(f"to_node_id is a list ({to_node_id}. node_geom should be defined (is None))")
            else:
                linestring = self.edge.df[self.edge.df["to_node_id"] == to_node_id].iloc[0].geometry
                lo = linestring.parallel_offset(node_offset, "left")
                if lo.geom_type == "MultiLineString":
                    node_geom = Point(lo.geoms[-1].coords[-1])
                else:
                    node_geom = Point(lo.coords[-1])
                to_node_id = [to_node_id]

        node_id = self.next_node_id
        node = Node(node_id=node_id, geometry=node_geom)

        # add node
        table = getattr(self, pascal_to_snake_case(ctrl_type))
        table.add(node, data)

        # add node properties
        node_properties_to_table(table, node_properties, node_id)

        # add edges
        for _to_node_id in to_node_id:
            self.edge.add(table[node_id], self.get_node(_to_node_id))

    def reverse_edge(self, from_node_id: int | None = None, to_node_id: int | None = None, edge_id: int | None = None):
        """Reverse an edge"""
        if self.edge.df is not None:
            if edge_id is None:
                # get original edge-data
                df = self.edge.df.copy()
                df.loc[:, ["edge_id"]] = df.index
                df = df.set_index(["from_node_id", "to_node_id"], drop=False)
                edge_data = dict(df.loc[from_node_id, to_node_id])
                edge_id = edge_data["edge_id"]
            else:
                edge_data = dict(self.edge.df.loc[edge_id])

            # revert node ids
            self.edge.df.loc[edge_id, ["from_node_id"]] = edge_data["to_node_id"]
            self.edge.df.loc[edge_id, ["to_node_id"]] = edge_data["from_node_id"]

            # revert geometry
            self.edge.df.loc[edge_id, ["geometry"]] = edge_data["geometry"].reverse()

    def remove_edge(self, from_node_id: int, to_node_id: int, remove_disconnected_nodes=True):
        """Remove an edge and disconnected nodes"""
        if self.edge.df is not None:
            # get original edge-data
            indices = self.edge.df[
                (self.edge.df.from_node_id == from_node_id) & (self.edge.df.to_node_id == to_node_id)
            ].index

            # remove edge from edge-table
            self.edge.df = self.edge.df[~self.edge.df.index.isin(indices)]

            # remove disconnected nodes
            if remove_disconnected_nodes:
                for node_id in [from_node_id, to_node_id]:
                    if node_id not in self.edge.df[["from_node_id", "to_node_id"]].to_numpy().ravel():
                        self.remove_node(node_id)

    def remove_edges(self, edge_ids: list[int]):
        if self.edge.df is not None:
            self.edge.df = self.edge.df[~self.edge.df.index.isin(edge_ids)]

    def add_basin(self, node_id, geometry, tables=None, **kwargs):
        # define node properties
        if "name" in kwargs.keys():
            name = kwargs["name"]
            kwargs.pop("name")
        else:
            name = ""

        node_properties = {k if k.startswith("meta_") else f"meta_{k}": v for k, v in kwargs.items()}

        # define tables, defaults if None
        if tables is None:
            tables = DEFAULT_TABLES.basin

        self.basin.add(Node(node_id=node_id, geometry=geometry, name=name, **node_properties), tables=tables)

    def connect_basins(self, from_basin_id, to_basin_id, node_type, geometry, tables=None, name="", **kwargs):
        if name is None:
            name = ""
        self.add_and_connect_node(
            from_basin_id=from_basin_id,
            to_basin_id=to_basin_id,
            node_type=node_type,
            geometry=geometry,
            tables=tables,
            name=name,
            **kwargs,
        )

    def add_and_connect_node(self, from_basin_id, to_basin_id, geometry, node_type, name="", tables=None, **kwargs):
        if name is None:
            name = ""

        # define node properties
        node_properties = {k if k.startswith("meta_") else f"meta_{k}": v for k, v in kwargs.items()}

        # define tables, defaults if None
        if tables is None:
            tables = getattr(DEFAULT_TABLES, pascal_to_snake_case(node_type))

        # add node
        node = getattr(self, pascal_to_snake_case(node_type)).add(
            Node(geometry=geometry, name=name, **node_properties), tables=tables
        )

        # add edges from and to node
        self.edge.add(self.get_node(from_basin_id), node)
        self.edge.add(node, self.get_node(to_basin_id))

    def add_basin_outlet(self, basin_id, geometry, node_type="Outlet", tables=None, **kwargs):
        # define node properties
        if "name" in kwargs.keys():
            name = kwargs["name"]
            kwargs.pop("name")
        else:
            name = ""

        node_properties = {k if k.startswith("meta_") else f"meta_{k}": v for k, v in kwargs.items()}

        # define tables, defaults if None
        if tables is None:
            tables = getattr(DEFAULT_TABLES, pascal_to_snake_case(node_type))

        # add outlet
        node = getattr(self, pascal_to_snake_case(node_type)).add(
            Node(geometry=geometry, name=name, **node_properties), tables=tables
        )

        # add edges from and to node
        self.edge.add(self.basin[basin_id], node)
        edge_geometry = self.edge.df.set_index(["from_node_id", "to_node_id"]).at[(basin_id, node.node_id), "geometry"]

        # add boundary
        geometry = shapely.affinity.scale(edge_geometry, xfact=1.05, yfact=1.05, origin="center").boundary.geoms[1]
        # geometry = edge_geometry.interpolate(1.05, normalized=True)
        boundary_node = self.level_boundary.add(Node(geometry=geometry), tables=DEFAULT_TABLES.level_boundary)
        self.edge.add(node, boundary_node)

    def reverse_direction_at_node(self, node_id):
        for edge_id in self.edge.df[
            (self.edge.df.from_node_id == node_id) | (self.edge.df.to_node_id == node_id)
        ].index:
            self.reverse_edge(edge_id=edge_id)

    def select_basin_area(self, geometry):
        geometry = shapely.force_2d(geometry)
        if isinstance(geometry, MultiPolygon):
            polygons = list(geometry.geoms)
        elif isinstance(geometry, Polygon):
            polygons = [geometry]
        else:
            raise TypeError("geometry cannot be used for selection, is not a (Multi)Polygon")

        mask = self.basin.area.df.geometry.apply(lambda x: any(x.equals(i) for i in polygons))

        if not mask.any():
            raise ValueError("Not any basin area equals input geometry")
        return mask

    def update_basin_area(self, node_id: int, geometry: Polygon | MultiPolygon, basin_area_fid: int | None = None):
        if pd.isna(basin_area_fid):
            mask = self.select_basin_area(geometry)
        else:
            mask = self.basin.area.df.index == basin_area_fid

        self.basin.area.df.loc[mask, ["node_id"]] = node_id

    def add_basin_area(self, geometry: MultiPolygon, node_id: int | None = None, meta_streefpeil: float | None = None):
        # if node_id is None, get an available node_id
        if pd.isna(node_id):
            basin_df = self.basin.node.df[self.basin.node.df.within(geometry)]
            if basin_df.empty:
                raise ValueError("No basin-node within basin area, specify node_id explicitly")
            elif len(basin_df) > 1:
                raise ValueError(
                    f"Multiple basin-nodes within area: {basin_df.index.to_numpy()}. Specify node_id explicitly"
                )
            else:
                node_id = basin_df.index[0]
        elif node_id not in self.basin.node.df.index:
            raise ValueError(f"Node_id {node_id} is not a basin")

        # check geometry and promote to mulitpolygon
        if not geometry.geom_type == "MultiPolygon":
            if geometry.geom_type == "Polygon":
                geometry = MultiPolygon([geometry])
            else:
                raise ValueError(f"geometry-type {geometry.geom_type} is not valid. Provide (Multi)Polygon instead")

        # if all correct, assign
        data = {"node_id": [node_id], "geometry": [geometry]}
        if meta_streefpeil is not None:
            data = {**data, "meta_streefpeil": [meta_streefpeil]}
        area_df = gpd.GeoDataFrame(data, crs=self.crs)
        area_df.index.name = "fid"
        area_df.index += self.basin.area.df.index.max() + 1
        self.basin.area.df = pd.concat([self.basin.area.df, area_df])

    def move_node(self, node_id: int, geometry: Point):
        node_type = self.node_table().df.at[node_id, "node_type"]

        # read existing table
        table = getattr(self, pascal_to_snake_case(node_type))

        # update geometry
        table.node.df.loc[node_id, ["geometry"]] = geometry

        # reset all edges
        edge_ids = self.edge.df[
            (self.edge.df.from_node_id == node_id) | (self.edge.df.to_node_id == node_id)
        ].index.to_list()
        self.reset_edge_geometry(edge_ids=edge_ids)

    def report_basin_area(self):
        gpkg = self.filepath.with_name("basin_node_area_errors.gpkg")
        self.unassigned_basin_area.to_file(gpkg, layer="unassigned_basin_area")

        unassigned_basin_node = self.basin.node.df[~self.basin.node.df.index.isin(self.basin.area.df.node_id)]
        unassigned_basin_node.to_file(gpkg, layer="unassigned_basin_node")

    def report_internal_basins(self):
        gpkg = self.filepath.with_name("internal_basins.gpkg")
        df = self.basin.node.df[~self.basin.node.df.index.isin(self.edge.df.from_node_id)]
        df.to_file(gpkg)
        return df

    def find_closest_basin(self, geometry: BaseGeometry, max_distance: float | None):
        """Find the closest basin_node."""
        # only works when basin area are defined
        if self.basin.area.df is None:
            raise ValueError("No basin.area table defined for model")

        # get distance of geometry to basin / area
        distance_to_model_df = self.basin.area.df.distance(geometry)

        # get basin node-id
        basin_node_id = self.basin.area.df.at[distance_to_model_df.idxmin(), "node_id"]

        # check if distance isn't too large
        if max_distance is not None:
            if distance_to_model_df.min() > max_distance:
                raise (
                    Exception(
                        f"Closest basin {basin_node_id} further than {max_distance} from geometry: {distance_to_model_df.min()}"
                    )
                )

        return self.basin[basin_node_id]

    def fix_unassigned_basin_area(self, method: str = "within", distance: float = 100):
        """Assign a Basin node_id to a Basin / Area if the Area doesn't contain a basin node_id.

        Args:
            method (str): method to find basin node_id; `within` or `closest`. First start with `within`. Default is `within`
            distance (float, optional): for method closest, the distance to find an unassigned basin node_id. Defaults to 100.
        """
        if self.basin.node.df is not None:
            if self.basin.area.df is not None:
                basin_area_df = self.basin.area.df[~self.basin.area.df.node_id.isin(self.basin.node.df.index)]

                for row in basin_area_df.itertuples():
                    if method == "within":
                        # check if area contains basin-nodes
                        basin_df = self.basin.node.df[self.basin.node.df.within(row.geometry)]

                    elif method == "closest":
                        basin_df = self.basin.node.df[self.basin.node.df.within(row.geometry)]
                        # if method is `distance` and basin_df is emtpy we create a new basin_df
                        if basin_df.empty:
                            basin_df = self.basin.node.df[self.basin.node.df.distance(row.geometry) < distance]

                    else:
                        ValueError(f"Supported methods are 'within' or 'closest', got '{method}'.")

                    # check if basin_nodes within area are not yet assigned an area
                    basin_df = basin_df[~basin_df.index.isin(self.basin.area.df.node_id)]

                    # if we have one node left we are done
                    if len(basin_df) == 1:
                        self.basin.area.df.loc[row.Index, ["node_id"]] = basin_df.index[0]
            else:
                raise ValueError("Assign Basin Area to your model first")
        else:
            raise ValueError("Assign a Basin Node to your model first")

    def reset_edge_geometry(self, edge_ids: list | None = None):
        node_df = self.node_table().df
        if edge_ids is not None:
            df = self.edge.df[self.edge.df.index.isin(edge_ids)]
        else:
            df = self.edge.df

        for row in df.itertuples():
            from_point = Point(node_df.at[row.from_node_id, "geometry"].x, node_df.at[row.from_node_id, "geometry"].y)
            to_point = Point(node_df.at[row.to_node_id, "geometry"].x, node_df.at[row.to_node_id, "geometry"].y)
            geometry = LineString([from_point, to_point])
            self.edge.df.loc[row.Index, ["geometry"]] = geometry

    @property
    def edge_from_node_type(self):
        node_df = self.node_table().df
        return self.edge.df.from_node_id.apply(lambda x: node_df.at[x, "node_type"] if x in node_df.index else None)

    @property
    def edge_to_node_type(self):
        node_df = self.node_table().df
        return self.edge.df.to_node_id.apply(lambda x: node_df.at[x, "node_type"] if x in node_df.index else None)

    def split_basin(
        self,
        line: LineString | None = None,
        basin_id: int | None = None,
        geometry: LineString | None = None,
        assign_unique_node: bool = True,
    ):
        if geometry is None:
            if line is None:
                raise ValueError("geometry cannot be None")
            else:
                DeprecationWarning("value `line` in split_basin funtion is deprecated. Use `geometry` in stead.")
                geometry = line

        if self.basin.area.df is None:
            raise ValueError("provide basin / area table first")

        line_centre = geometry.interpolate(0.5, normalized=True)

        # if basin_id is supplied, we select by that first
        if basin_id is not None:
            basin_area_df = self.basin.area.df.loc[self.basin.area.df.node_id == basin_id]
            basin_area_df = basin_area_df[basin_area_df.intersects(geometry)]
            if len(basin_area_df) > 1:
                mask = ~(
                    basin_area_df.contains(geometry.boundary.geoms[0])
                    | basin_area_df.contains(geometry.boundary.geoms[1])
                )
                basin_area_df = basin_area_df[mask]

        else:
            basin_area_df = self.basin.area.df[self.basin.area.df.contains(geometry.interpolate(0.5, normalized=True))]

        if len(basin_area_df) == 0:
            raise ValueError("No basin-areas intersecting cut_line")
        elif len(basin_area_df) > 1:
            raise ValueError("Multiple Overlapping basin-areas intersecting cut_line")

        # get all we need and remove area from basin.area.df
        basin_fid = int(basin_area_df.iloc[0].name)
        basin_geometry = basin_area_df.iloc[0].geometry
        self.basin.area.df = self.basin.area.df[self.basin.area.df.index != basin_fid]

        # get the polygon to cut
        basin_geoms = list(basin_geometry.geoms)
        cut_idx = next(idx for idx, i in enumerate(basin_geoms) if i.contains(line_centre))

        # split it
        right_basin_poly, left_basin_poly = split_basin(basin_geoms[cut_idx], geometry).geoms

        # concat left-over polygons to the right-side
        right_basin_poly = [right_basin_poly]
        left_basin_poly = [left_basin_poly]

        for idx, geom in enumerate(basin_geoms):
            if idx != cut_idx:
                if geom.distance(right_basin_poly[0]) < geom.distance(left_basin_poly[0]):
                    right_basin_poly += [geom]
                else:
                    left_basin_poly += [geom]

        right_basin_poly = MultiPolygon(right_basin_poly)
        left_basin_poly = MultiPolygon(left_basin_poly)

        # add polygons to area
        for poly in [right_basin_poly, left_basin_poly]:
            # by default we assign provided basin_id
            kwargs = {
                "node_id": basin_id,
                "geometry": poly,
            }

            # we override node_id to a unique basin-node within area if that is specified
            if assign_unique_node:
                if self.basin.node.df.geometry.within(poly).any():
                    node_ids = self.basin.node.df[self.basin.node.df.geometry.within(poly)].index.to_list()
                    if node_ids[0] not in self.basin.area.df.node_id.to_numpy():
                        kwargs["node_id"] = node_ids[0]

            self.basin.area.df.loc[self.basin.area.df.index.max() + 1] = kwargs

        if self.basin.area.df.crs is None:
            self.basin.area.df.crs = self.crs

    def redirect_edge(self, edge_id: int, from_node_id: int | None = None, to_node_id: int | None = None):
        if self.edge.df is not None:
            if from_node_id is not None:
                self.edge.df.loc[edge_id, ["from_node_id"]] = from_node_id
            if to_node_id is not None:
                self.edge.df.loc[edge_id, ["to_node_id"]] = to_node_id

        self.reset_edge_geometry(edge_ids=[edge_id])

    def deactivate_node(self, node_id: int):
        node_type = self.get_node_type(node_id)
        df = getattr(self, pascal_to_snake_case(node_type)).static.df
        df.loc[df.node_id == node_id, ["active"]] = False

    def remove_unassigned_basin_area(self):
        df = self.basin.area.df[~self.basin.area.df.index.isin(self.unassigned_basin_area.index)]
        if self.basin.area.df.node_id.duplicated().any():
            df = df.dissolve(by="node_id").reset_index()
            df.index.name = "fid"
        self.basin.area.df = df

    def explode_basin_area(self, remove_z=True):
        df = self.basin.area.df.explode().reset_index(drop=True)
        df.index.name = "fid"
        self.basin.area.df = df

        if remove_z:
            self.basin.area.df.loc[:, "geometry"] = gpd.GeoSeries(
                shapely.force_2d(self.basin.area.df.geometry.array), crs=self.basin.area.df.crs
            )

    def remove_basin_area(self, geometry):
        mask = self.select_basin_area(geometry)
        self.basin.area.df = self.basin.area.df[~mask]

    def merge_basins(
        self,
        basin_id: int | None = None,
        node_id: int | None = None,
        to_node_id: int | None = None,
        to_basin_id: int | None = None,
        are_connected=True,
    ):
        if basin_id is not None:
            warnings.warn("basin_id is deprecated, use node_id instead", DeprecationWarning)
            node_id = basin_id

        if to_basin_id is not None:
            warnings.warn("to_basin_id is deprecated, use to_node_id instead", DeprecationWarning)
            to_node_id = to_basin_id

        if node_id not in self.basin.node.df.index:
            raise ValueError(f"{node_id} is not a basin")
        to_node_type = self.node_table().df.at[to_node_id, "node_type"]
        if to_node_type not in ["Basin", "FlowBoundary", "LevelBoundary"]:
            raise ValueError(
                f'{to_node_id} not of valid type: {to_node_type} not in ["Basin", "FlowBoundary", "LevelBoundary"]'
            )

        if are_connected and (to_node_type != "FlowBoundary"):
            self._graph = None  # set self._graph to None, so it will regenerate on currend edge-table
            paths = [i for i in nx.all_shortest_paths(nx.Graph(self.graph), node_id, to_node_id) if len(i) == 3]

            if len(paths) == 0:
                raise ValueError(f"basin {node_id} not a direct neighbor of basin {to_node_id}")

            # remove flow-node and connected edges
            for path in paths:
                self.remove_node(path[1], remove_edges=True)

        # get a complete edge-list to modify
        edge_ids = self.edge.df[self.edge.df.from_node_id == node_id].index.to_list()
        edge_ids += self.edge.df[self.edge.df.to_node_id == node_id].index.to_list()

        # correct edge from and to attributes
        self.edge.df.loc[self.edge.df.from_node_id == node_id, "from_node_id"] = to_node_id
        self.edge.df.loc[self.edge.df.to_node_id == node_id, "to_node_id"] = to_node_id

        # remove self-connecting edge in case we merge to flow-boundary
        if to_node_type == "FlowBoundary":
            mask = (self.edge.df.from_node_id == to_node_id) & (self.edge.df.to_node_id == to_node_id)
            self.edge.df = self.edge.df[~mask]

        # reset edge geometries
        self.reset_edge_geometry(edge_ids=edge_ids)

        # merge area if basin has any assigned to it
        if to_node_type == "Basin":
            if node_id in self.basin.area.df.node_id.to_numpy():
                poly = self.basin.area.df.set_index("node_id").at[node_id, "geometry"]

                # polygon could be a series op polygons
                if isinstance(poly, pd.Series):
                    poly = poly.union_all()

                # if it is a polygon we convert it to multipolygon
                if isinstance(poly, Polygon):
                    poly = MultiPolygon([poly])

                # if to_node_id has area we union both areas
                if len(self.basin.area.df.loc[self.basin.area.df.node_id == to_node_id]) == 1:
                    poly = poly.union(self.basin.area.df.set_index("node_id").at[to_node_id, "geometry"])

                    self.basin.area.df.loc[self.basin.area.df.node_id == to_node_id, ["geometry"]] = poly

                # else we add a record to basin
                else:
                    self.basin.area.df.loc[self.basin.area.df.index.max() + 1] = {
                        "node_id": to_node_id,
                        "geometry": poly,
                    }

            if self.basin.area.df.crs is None:
                self.basin.area.df.crs = self.crs

        # if node type is flow_boundary, we change type to LevelBoundary
        if to_node_type == "FlowBoundary":
            self.update_node(to_node_id, "LevelBoundary", data=[level_boundary.Static(level=[0.0])])

        # finally we remove the basin
        self.remove_node(node_id)

    def merge_outlets(self, outlet_a_id: int | None = None, outlet_b_id: int | None = None):
        """Merge outlet_b into outlet_a. Outlet a is considered upstream, and b donwstream."""
        assert self.get_node_type(outlet_a_id) == "Outlet" and self.get_node_type(outlet_b_id) == "Outlet"

        outlet_a = self.outlet.node.df.loc[outlet_a_id]
        outlet_b = self.outlet.node.df.loc[outlet_b_id]

        # correct edge from and to attributes
        edge_ids = self.edge.df[self.edge.df.to_node_id == outlet_a_id].index.to_list()
        edge_ids += self.edge.df[self.edge.df.from_node_id == outlet_b_id].index.to_list()

        # Remove outlet_b from the edges
        self.edge.df.loc[self.edge.df.from_node_id == outlet_b_id, "from_node_id"] = outlet_a_id
        self.edge.df.loc[self.edge.df.to_node_id == outlet_b_id, "to_node_id"] = outlet_a_id

        # Merge geometry
        avg_x = (outlet_a.geometry.x + outlet_b.geometry.x) / 2
        avg_y = (outlet_a.geometry.y + outlet_b.geometry.y) / 2
        self.outlet.node.df.loc[outlet_a_id, "geometry"] = Point(avg_x, avg_y)

        # Merge attributes
        self.outlet.static.df.loc[self.outlet.static.df.node_id == outlet_a_id, "max_downstream_level"] = (
            self.outlet.static.df.loc[self.outlet.static.df.node_id == outlet_b_id, "max_downstream_level"]
        )

        # Remove outlet_b
        self.remove_node(outlet_b_id)
        self.reset_edge_geometry(edge_ids=edge_ids)

        return outlet_a

    def invalid_topology_at_node(self, edge_type: str = "flow") -> gpd.GeoDataFrame:
        df_graph = self.edge.df
        df_node = self.node_table().df
        # Join df_edge with df_node to get to_node_type
        df_graph = df_graph.join(df_node[["node_type"]], on="from_node_id", how="left", rsuffix="_from")
        df_graph = df_graph.rename(columns={"node_type": "from_node_type"})

        df_graph = df_graph.join(df_node[["node_type"]], on="to_node_id", how="left", rsuffix="_to")
        df_graph = df_graph.rename(columns={"node_type": "to_node_type"})
        df_node = self.node_table().df

        """Check if the neighbor amount of the two nodes connected by the given edge meet the minimum requirements."""
        errors = []

        # filter graph by edge type
        df_graph = df_graph.loc[df_graph["edge_type"] == edge_type]

        # count occurrence of "from_node" which reflects the number of outneighbors
        from_node_count = (
            df_graph.groupby("from_node_id").size().reset_index(name="from_node_count")  # type: ignore
        )

        # append from_node_count column to from_node_id and from_node_type
        from_node_info = (
            df_graph[["from_node_id", "from_node_type"]]
            .drop_duplicates()
            .merge(from_node_count, on="from_node_id", how="left")
        )
        from_node_info = from_node_info[["from_node_id", "from_node_count", "from_node_type"]]

        # add the node that is not the upstream of any other nodes
        from_node_info = self._add_source_sink_node(df_node["node_type"], from_node_info, "from")

        # loop over all the "from_node" and check if they have enough outneighbor
        for _, row in from_node_info.iterrows():
            # from node's outneighbor
            if row["from_node_count"] < edge_amount[row["from_node_type"]][2]:
                node_id = row["from_node_id"]
                errors += [
                    {
                        "geometry": df_node.at[node_id, "geometry"],
                        "node_id": node_id,
                        "node_type": df_node.at[node_id, "node_type"],
                        "exception": f"must have at least {edge_amount[row['from_node_type']][2]} outneighbor(s) (got {row['from_node_count']})",
                    }
                ]

        # count occurrence of "to_node" which reflects the number of inneighbors
        to_node_count = (
            df_graph.groupby("to_node_id").size().reset_index(name="to_node_count")  # type: ignore
        )

        # append to_node_count column to result
        to_node_info = (
            df_graph[["to_node_id", "to_node_type"]].drop_duplicates().merge(to_node_count, on="to_node_id", how="left")
        )
        to_node_info = to_node_info[["to_node_id", "to_node_count", "to_node_type"]]

        # add the node that is not the downstream of any other nodes
        to_node_info = self._add_source_sink_node(df_node["node_type"], to_node_info, "to")

        # loop over all the "to_node" and check if they have enough inneighbor
        for _, row in to_node_info.iterrows():
            if row["to_node_count"] < edge_amount[row["to_node_type"]][0]:
                node_id = row["to_node_id"]
                errors += [
                    {
                        "geometry": df_node.at[node_id, "geometry"],
                        "node_id": node_id,
                        "node_type": df_node.at[node_id, "node_type"],
                        "exception": f"must have at least {edge_amount[row['to_node_type']][0]} inneighbor(s) (got {row['to_node_count']})",
                    }
                ]

        if len(errors) > 0:
            return gpd.GeoDataFrame(errors, crs=self.crs).set_index("node_id")
        else:
            return gpd.GeoDataFrame(
                [], columns=["node_id", "node_type", "exception"], geometry=gpd.GeoSeries(crs=self.crs)
            ).set_index("node_id")

    def validate_link_source_destination(self):
        """Check if links exist with reversed source-destination"""
        # remove function when this is available: https://github.com/Deltares/Ribasim/issues/2140
        df = self.link.df

        # on tuples we can easily check duplicates irrespective of order
        duplicated_links = pd.Series(
            list(
                zip(np.minimum(df["from_node_id"], df["to_node_id"]), np.maximum(df["from_node_id"], df["to_node_id"]))
            ),
            index=df.index,
        ).duplicated(keep=False)

        # if links are duplicated in reversed source-destination we raise an Exception
        if duplicated_links.any():
            raise ValueError(
                f"Links found with reversed source-destination: {list(df[duplicated_links].reset_index()[['link_id', 'from_node_id', 'to_node_id']].to_dict(orient='index').values())}"
            )<|MERGE_RESOLUTION|>--- conflicted
+++ resolved
@@ -137,8 +137,7 @@
         return level_boundary_ds_node_ids_df[level_boundary_ds_node_ids_df.isin(node_ids)].to_list()
 
     def downstream_connection_node_ids(self, node_type="Outlet"):
-<<<<<<< HEAD
-        """Get all most downstream connection node ids that are connected to a LevelBoundary on downstream side."""
+        """Get all most upstream connection node ids that are connected to a LevelBoundary on upstream side."""
         # get all possible node_ids
         node_ids = getattr(self, pascal_to_snake_case(node_type)).node.df.index.to_numpy()
 
@@ -151,21 +150,6 @@
             .sort_values()
         )
 
-=======
-        """Get all most upstream connection node ids that are connected to a LevelBoundary on upstream side."""
-        # get all possible node_ids
-        node_ids = getattr(self, pascal_to_snake_case(node_type)).node.df.index.to_numpy()
-
-        # get all downstream nodes of level-boundaries
-        level_boundary_ds_node_ids = [self.upstream_node_id(i) for i in self.level_boundary.node.df.index]
-        level_boundary_ds_node_ids_df = (
-            pd.Series([i.to_numpy() if isinstance(i, pd.Series) else i for i in level_boundary_ds_node_ids])
-            .explode()
-            .dropna()
-            .sort_values()
-        )
-
->>>>>>> 02abcb6d
         return level_boundary_ds_node_ids_df[level_boundary_ds_node_ids_df.isin(node_ids)].to_list()
 
     @property
