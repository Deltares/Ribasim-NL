# %%
import warnings
from pathlib import Path
from typing import Literal

import geopandas as gpd
import networkx as nx
import pandas as pd
import shapely
from pydantic import BaseModel
from ribasim import Model, Node
<<<<<<< HEAD

try:
    from ribasim.geometry.edge import NodeData
except ImportError:
    from ribasim.geometry.link import NodeData

=======
>>>>>>> 47328290
from ribasim.nodes import basin, level_boundary, manning_resistance, outlet, pump, tabulated_rating_curve

try:
    from ribasim.validation import flow_edge_neighbor_amount as edge_amount
except ImportError:
    from ribasim.validation import flow_link_neighbor_amount as edge_amount

from shapely.geometry import LineString, MultiPolygon, Point, Polygon
from shapely.geometry.base import BaseGeometry

from ribasim_nl.case_conversions import pascal_to_snake_case
from ribasim_nl.downstream import downstream_nodes
from ribasim_nl.geometry import split_basin
from ribasim_nl.parametrization.parameterize import Parameterize
from ribasim_nl.run_model import run
from ribasim_nl.upstream import upstream_nodes

manning_data = manning_resistance.Static(length=[100], manning_n=[0.04], profile_width=[10], profile_slope=[1])
level_data = level_boundary.Static(level=[0])


class default_tables:
    basin = [
        basin.Profile(level=[0.0, 1.0], area=[0.01, 1000.0]),
        basin.Static(
            drainage=[0.0],
            potential_evaporation=[0.001 / 86400],
            infiltration=[0.0],
            precipitation=[0.005 / 86400],
        ),
        basin.State(level=[0]),
    ]
    outlet = [outlet.Static(flow_rate=[100])]
    pump = [pump.Static(flow_rate=[1])]
    manning_resistance = [
        manning_resistance.Static(length=[100], manning_n=[0.04], profile_width=[10], profile_slope=[1])
    ]
    level_boundary = [level_boundary.Static(level=[0])]
    tabulated_rating_curve = [tabulated_rating_curve.Static(level=[0.0, 1.0], flow_rate=[0.0, 10])]


DEFAULT_TABLES = default_tables()


def read_arrow(filepath: Path) -> pd.DataFrame:
    df = pd.read_feather(filepath)
    if "time" in df.columns:
        df.set_index("time", inplace=True)
    return df


def node_properties_to_table(table, node_properties, node_id):
    # update DataFrame
    table_node_df = getattr(table, "node").df
    for column, value in node_properties.items():
        table_node_df.loc[node_id, [column]] = value


class Results(BaseModel):
    filepath: Path
    _df = None

    @property
    def df(self) -> pd.DataFrame:
        if self._df is None:
            self._basin_df = read_arrow(self.filepath)
        return self._basin_df


class Model(Model):
    _basin_results: Results | None = None
    _basin_outstate: Results | None = None
    _graph: nx.Graph | None = None
    _parameterize: Parameterize | None = None

    def __init__(self, **data):
        super().__init__(**data)
        self._parameterize = Parameterize(model=self)

    def parameterize(self, **kwargs):
        self._parameterize.run(**kwargs)

    @property
    def basin_results(self):
        if self._basin_results is None:
            filepath = self.filepath.parent.joinpath(self.results_dir, "basin.arrow").absolute().resolve()
            self._basin_results = Results(filepath=filepath)
        return self._basin_results

    @property
    def basin_outstate(self):
        if self._basin_outstate is None:
            filepath = self.filepath.parent.joinpath(self.results_dir, "basin_state.arrow").absolute().resolve()
            self._basin_outstate = Results(filepath=filepath)
        return self._basin_outstate

    @property
    def graph(self):
        # create a DiGraph from edge-table
        if self._graph is None:
            graph = nx.from_pandas_edgelist(
                df=self.edge.df[["from_node_id", "to_node_id"]],
                source="from_node_id",
                target="to_node_id",
                create_using=nx.DiGraph,
            )
            if "meta_function" not in self.node_table().df.columns:
                node_attributes = {node_id: {"function": ""} for node_id in self.node_table().df.index}
            else:
                node_attributes = (
                    self.node_table()
                    .df.rename(columns={"meta_function": "function"})[["function"]]
                    .to_dict(orient="index")
                )
            nx.set_node_attributes(graph, node_attributes)

            self._graph = graph

        return self._graph

    @property
    def reset_graph(self):
        self._graph = None
        return self.graph

    @property
    def next_node_id(self):
        return self.node_table().df.index.max() + 1

    def run(self, **kwargs):
        """Run your Ribasim model"""
        return run(self.filepath, **kwargs)

    def update_state(self, time_stamp: pd.Timestamp | None = None):
        """Update basin.state with results or final basin_state (outstate)

        Args:
            time_stamp (pd.Timestamp | None, optional): Timestamp in results to update basin.state with . Defaults to None.
        """
        if time_stamp is None:
            df = self.basin_outstate.df
        else:
            df = self.basin_results.df.loc[time_stamp][["node_id", "level"]]
            df.reset_index(inplace=True, drop=True)
        df.index += 1
        df.index.name = "fid"
        self.basin.state.df = df

    # methods relying on networkx. Discuss making this all in a subclass of Model
    def _upstream_nodes(self, node_id, **kwargs):
        # get upstream nodes
        #     return list(nx.traversal.bfs_tree(self.graph, node_id, reverse=True))
        return upstream_nodes(graph=self.graph, node_id=node_id, **kwargs)

    def _downstream_nodes(self, node_id, **kwargs):
        # get downstream nodes
        return downstream_nodes(graph=self.graph, node_id=node_id, **kwargs)
        # return list(nx.traversal.bfs_tree(self.graph, node_id))

    def get_upstream_basins(self, node_id, **kwargs):
        # get upstream basin area
        upstream_node_ids = self._upstream_nodes(node_id, **kwargs)
        return self.basin.area.df[self.basin.area.df.node_id.isin(upstream_node_ids)]

    def get_downstream_basins(self, node_id, **kwargs):
        # get upstream basin area
        downstream_node_ids = self._downstream_nodes(node_id, **kwargs)
        return self.basin.area.df[self.basin.area.df.node_id.isin(downstream_node_ids)]

    def get_upstream_edges(self, node_id, **kwargs):
        # get upstream edges
        upstream_node_ids = self._upstream_nodes(node_id, **kwargs)
        mask = self.edge.df.from_node_id.isin(upstream_node_ids[1:]) & self.edge.df.to_node_id.isin(upstream_node_ids)
        return self.edge.df[mask]

    def get_downstream_edges(self, node_id, **kwargs):
        # get upstream edges
        downstream_node_ids = self._downstream_nodes(node_id, **kwargs)
        mask = self.edge.df.from_node_id.isin(downstream_node_ids) & self.edge.df.to_node_id.isin(
            downstream_node_ids[1:]
        )
        return self.edge.df[mask]

    def find_node_id(self, ds_node_id=None, us_node_id=None, **kwargs) -> int:
        """Find a node_id by it's properties"""
        # get node table
        df = self.node_table().df

        # filter node ids by properties
        for column, value in kwargs.items():
            df = df[df[column] == value]

        # filter node ids by us and ds node
        if (ds_node_id is not None) or (us_node_id is not None):
            edge_df = self.edge.df
            if ds_node_id is not None:
                df = df[df.node_id.isin(edge_df[edge_df.to_node_id == ds_node_id].from_node_id)]
            if us_node_id is not None:
                df = df[df.node_id.isin(edge_df[edge_df.from_node_id == us_node_id].to_node_id)]

        # check if we didn't find 0 or multiple node_ids
        node_ids = df.node_id.to_list()
        if len(node_ids) == 0:
            raise ValueError(
                f"no node_id found with properties {kwargs} us_node_id {us_node_id} and ds_node_id {ds_node_id}"
            )
        if len(node_ids) > 1:
            raise ValueError(
                f"multiple node_ids found ({node_ids}) with properties {kwargs} us_node_id {us_node_id} and ds_node_id {ds_node_id}"
            )

        # return if successfull
        else:
            return node_ids[0]

    @property
    def unassigned_basin_area(self):
        """Get unassigned basin area"""
        return self.basin.area.df[~self.basin.area.df.node_id.isin(self.basin.node.df.index)]

    @property
    def basin_node_without_area(self):
        """Get basin node without area"""
        return self.basin.node.df[~self.basin.node.df.index.isin(self.basin.area.df.node_id)]

    def upstream_node_id(self, node_id: int):
        """Get upstream node_id(s)"""
        _df = self.edge.df.set_index("to_node_id")
        if node_id in _df.index:
            return _df.loc[node_id].from_node_id

    def upstream_profile(self, node_id: int):
        """Get upstream basin-profile"""
        upstream_node_id = self.upstream_node_id(node_id)

        node_type = self.node_table().df.loc[upstream_node_id].node_type
        if node_type != "Basin":
            raise ValueError(f"Upstream node_type is not a Basin, but {node_type}")
        else:
            return self.basin.profile[upstream_node_id]

    def downstream_node_id(self, node_id: int):
        """Get downstream node_id(s)"""
        return self.edge.df.set_index("from_node_id").loc[node_id].to_node_id

    def downstream_profile(self, node_id: int):
        """Get upstream basin-profile"""
        downstream_node_id = self.downstream_node_id(node_id)

        node_type = self.node_table().df.loc[downstream_node_id].node_type
        if node_type != "Basin":
            raise ValueError(f"Upstream node_type is not a Basin, but {node_type}")
        else:
            return self.basin.profile[downstream_node_id]

    def get_node_type(self, node_id: int):
        return self.node_table().df.at[node_id, "node_type"]

    def get_node(self, node_id: int):
        """Return model-node by node_id"""
        node_type = self.get_node_type(node_id)
        return getattr(self, pascal_to_snake_case(node_type))[node_id]

    def remove_node(self, node_id: int, remove_edges: bool = False):
        """Remove node from model"""
        node_type = self.get_node_type(node_id)

        # read existing table
        table = getattr(self, pascal_to_snake_case(node_type))

        # remove node from all tables
        for attr in table.model_fields.keys():
            df = getattr(table, attr).df
            if df is not None:
                if "node_id" in df.columns:
                    getattr(table, attr).df = df[df.node_id != node_id]
                else:
                    getattr(table, attr).df = df[df.index != node_id]

        if remove_edges and (self.edge.df is not None):
            for row in self.edge.df[self.edge.df.from_node_id == node_id].itertuples():
                self.remove_edge(
                    from_node_id=row.from_node_id, to_node_id=row.to_node_id, remove_disconnected_nodes=False
                )
            for row in self.edge.df[self.edge.df.to_node_id == node_id].itertuples():
                self.remove_edge(
                    from_node_id=row.from_node_id, to_node_id=row.to_node_id, remove_disconnected_nodes=False
                )

        # remove from used node-ids so we can add it again in the same table
        if node_id in table._parent._used_node_ids:
            table._parent._used_node_ids.node_ids.remove(node_id)

    def update_node(self, node_id, node_type, data: list | None = None, node_properties: dict = {}):
        existing_node_type = self.node_table().df.at[node_id, "node_type"]

        # read existing table
        table = getattr(self, pascal_to_snake_case(existing_node_type))

        # save node, so we can add it later
        node_dict = table.node.df.loc[node_id].to_dict()
        node_dict.pop("node_type")
        node_dict["node_id"] = node_id

        # remove node from all tables
        for attr in table.model_fields.keys():
            df = getattr(table, attr).df
            if df is not None:
                if "node_id" in df.columns:
                    getattr(table, attr).df = df[df.node_id != node_id]
                else:
                    getattr(table, attr).df = df[df.index != node_id]

        # remove from used node-ids so we can add it again in the same table
        if node_id in table._parent._used_node_ids:
            table._parent._used_node_ids.node_ids.remove(node_id)

        # add to table
        table = getattr(self, pascal_to_snake_case(node_type))
        if data is None:
            data = getattr(DEFAULT_TABLES, pascal_to_snake_case(node_type))
        table.add(Node(**node_dict), data)

        # sanitize node_dict
        drop_keys = ["node_id", "node_type"] + list(node_properties.keys())
        node_dict = {k: v for k, v in node_dict.items() if k not in drop_keys}

        # complete node_properties
        node_properties = {**node_properties, **node_dict}
        node_properties_to_table(table, node_properties, node_id)

    def add_control_node(
        self,
        to_node_id: int | list,
        data,
        ctrl_type: Literal["DiscreteControl", "PidControl"] = "DiscreteControl",
        node_geom: Point | None = None,
        node_offset: int = 100,
        node_properties: dict = {},
    ):
        """Add a control_node to the network

        Parameters
        ----------
        to_node_id : int | list
            node_id or list of node_ids to connect control node to
        data:
            data for the control node

        offset_node_id : int | None, optional
            User can explicitly specify a offset_node_id for a left-offset of the control-node. by default None
        node_geom : tuple | None, optional
            User can explicitly specify an Point for the control node. Has to be set if multiple to_node_ids are defined.
            If None, see node_offset. by default None
        node_offset : int, optional
            left-side offset of control node to to_node_id in case it's one node_id and node_geom is not defined, In other cases this value is ignored.
            By default 100
        node_properties: dict, optional
            extra properties to add to the control node id.

        """
        # define node
        if node_geom is None:
            if isinstance(to_node_id, list):
                raise TypeError(f"to_node_id is a list ({to_node_id}. node_geom should be defined (is None))")
            else:
                linestring = self.edge.df[self.edge.df["to_node_id"] == to_node_id].iloc[0].geometry
                node_geom = Point(linestring.parallel_offset(node_offset, "left").coords[-1])
                to_node_id = [to_node_id]

        node_id = self.next_node_id
        node = Node(node_id=node_id, geometry=node_geom)

        # add node
        table = getattr(self, pascal_to_snake_case(ctrl_type))
        table.add(node, data)

        # add node properties
        node_properties_to_table(table, node_properties, node_id)

        # add edges
        for _to_node_id in to_node_id:
            self.edge.add(table[node_id], self.get_node(_to_node_id))

    def reverse_edge(self, from_node_id: int | None = None, to_node_id: int | None = None, edge_id: int | None = None):
        """Reverse an edge"""
        if self.edge.df is not None:
            if edge_id is None:
                # get original edge-data
                df = self.edge.df.copy()
                df.loc[:, ["edge_id"]] = df.index
                df = df.set_index(["from_node_id", "to_node_id"], drop=False)
                edge_data = dict(df.loc[from_node_id, to_node_id])
                edge_id = edge_data["edge_id"]
            else:
                edge_data = dict(self.edge.df.loc[edge_id])

            # revert node ids
            self.edge.df.loc[edge_id, ["from_node_id"]] = edge_data["to_node_id"]
            self.edge.df.loc[edge_id, ["to_node_id"]] = edge_data["from_node_id"]

            # revert geometry
            self.edge.df.loc[edge_id, ["geometry"]] = edge_data["geometry"].reverse()

    def remove_edge(self, from_node_id: int, to_node_id: int, remove_disconnected_nodes=True):
        """Remove an edge and disconnected nodes"""
        if self.edge.df is not None:
            # get original edge-data
            indices = self.edge.df[
                (self.edge.df.from_node_id == from_node_id) & (self.edge.df.to_node_id == to_node_id)
            ].index

            # remove edge from edge-table
            self.edge.df = self.edge.df[~self.edge.df.index.isin(indices)]

            # remove disconnected nodes
            if remove_disconnected_nodes:
                for node_id in [from_node_id, to_node_id]:
                    if node_id not in self.edge.df[["from_node_id", "to_node_id"]].to_numpy().ravel():
                        self.remove_node(node_id)

    def remove_edges(self, edge_ids: list[int]):
        if self.edge.df is not None:
            self.edge.df = self.edge.df[~self.edge.df.index.isin(edge_ids)]

    def add_basin(self, node_id, geometry, tables=None, **kwargs):
        # define node properties
        if "name" in kwargs.keys():
            name = kwargs["name"]
            kwargs.pop("name")
        else:
            name = ""

        node_properties = {k if k.startswith("meta_") else f"meta_{k}": v for k, v in kwargs.items()}

        # define tables, defaults if None
        if tables is None:
            tables = DEFAULT_TABLES.basin

        self.basin.add(Node(node_id=node_id, geometry=geometry, name=name, **node_properties), tables=tables)

    def connect_basins(self, from_basin_id, to_basin_id, node_type, geometry, tables=None, **kwargs):
        self.add_and_connect_node(
            from_basin_id=from_basin_id,
            to_basin_id=to_basin_id,
            node_type=node_type,
            geometry=geometry,
            tables=tables,
            **kwargs,
        )

    def add_and_connect_node(self, from_basin_id, to_basin_id, geometry, node_type, tables=None, **kwargs):
        # define node properties
        if "name" in kwargs.keys():
            name = kwargs["name"]
            kwargs.pop("name")
        else:
            name = ""
        node_properties = {k if k.startswith("meta_") else f"meta_{k}": v for k, v in kwargs.items()}

        # define tables, defaults if None
        if tables is None:
            tables = getattr(DEFAULT_TABLES, pascal_to_snake_case(node_type))

        # add node
        node = getattr(self, pascal_to_snake_case(node_type)).add(
            Node(geometry=geometry, name=name, **node_properties), tables=tables
        )

        # add edges from and to node
        self.edge.add(self.get_node(from_basin_id), node)
        self.edge.add(node, self.get_node(to_basin_id))

    def add_basin_outlet(self, basin_id, geometry, node_type="Outlet", tables=None, **kwargs):
        # define node properties
        if "name" in kwargs.keys():
            name = kwargs["name"]
            kwargs.pop("name")
        else:
            name = ""

        node_properties = {k if k.startswith("meta_") else f"meta_{k}": v for k, v in kwargs.items()}

        # define tables, defaults if None
        if tables is None:
            tables = getattr(DEFAULT_TABLES, pascal_to_snake_case(node_type))

        # add outlet
        node = getattr(self, pascal_to_snake_case(node_type)).add(
            Node(geometry=geometry, name=name, **node_properties), tables=tables
        )

        # add edges from and to node
        self.edge.add(self.basin[basin_id], node)
        edge_geometry = self.edge.df.set_index(["from_node_id", "to_node_id"]).at[(basin_id, node.node_id), "geometry"]

        # add boundary
        geometry = shapely.affinity.scale(edge_geometry, xfact=1.05, yfact=1.05, origin="center").boundary.geoms[1]
        # geometry = edge_geometry.interpolate(1.05, normalized=True)
        boundary_node = self.level_boundary.add(Node(geometry=geometry), tables=DEFAULT_TABLES.level_boundary)
        self.edge.add(node, boundary_node)

    def reverse_direction_at_node(self, node_id):
        for edge_id in self.edge.df[
            (self.edge.df.from_node_id == node_id) | (self.edge.df.to_node_id == node_id)
        ].index:
            self.reverse_edge(edge_id=edge_id)

    def select_basin_area(self, geometry):
        geometry = shapely.force_2d(geometry)
        if isinstance(geometry, MultiPolygon):
            polygons = list(geometry.geoms)
        elif isinstance(geometry, Polygon):
            polygons = [geometry]
        else:
            raise TypeError("geometry cannot be used for selection, is not a (Multi)Polygon")

        mask = self.basin.area.df.geometry.apply(lambda x: any(x.equals(i) for i in polygons))

        if not mask.any():
            raise ValueError("Not any basin area equals input geometry")
        return mask

    def update_basin_area(self, node_id: int, geometry: Polygon | MultiPolygon, basin_area_fid: int | None = None):
        if pd.isna(basin_area_fid):
            mask = self.select_basin_area(geometry)
        else:
            mask = self.basin.area.df.index == basin_area_fid

        self.basin.area.df.loc[mask, ["node_id"]] = node_id

    def add_basin_area(self, geometry: MultiPolygon, node_id: int | None = None, meta_streefpeil: float | None = None):
        # if node_id is None, get an available node_id
        if pd.isna(node_id):
            basin_df = self.basin.node.df[self.basin.node.df.within(geometry)]
            if basin_df.empty:
                raise ValueError("No basin-node within basin area, specify node_id explicitly")
            elif len(basin_df) > 1:
                raise ValueError(
                    f"Multiple basin-nodes within area: {basin_df.index.to_numpy()}. Specify node_id explicitly"
                )
            else:
                node_id = basin_df.index[0]
        elif node_id not in self.basin.node.df.index:
            raise ValueError(f"Node_id {node_id} is not a basin")

        # check geometry and promote to mulitpolygon
        if not geometry.geom_type == "MultiPolygon":
            if geometry.geom_type == "Polygon":
                geometry = MultiPolygon([geometry])
            else:
                raise ValueError(f"geometry-type {geometry.geom_type} is not valid. Provide (Multi)Polygon instead")

        # if all correct, assign
        data = {"node_id": [node_id], "geometry": [geometry]}
        if meta_streefpeil is not None:
            data = {**data, "meta_streefpeil": [meta_streefpeil]}
        area_df = gpd.GeoDataFrame(data, crs=self.crs)
        area_df.index.name = "fid"
        area_df.index += self.basin.area.df.index.max() + 1
        self.basin.area.df = pd.concat([self.basin.area.df, area_df])

    def move_node(self, node_id: int, geometry: Point):
        node_type = self.node_table().df.at[node_id, "node_type"]

        # read existing table
        table = getattr(self, pascal_to_snake_case(node_type))

        # update geometry
        table.node.df.loc[node_id, ["geometry"]] = geometry

        # reset all edges
        edge_ids = self.edge.df[
            (self.edge.df.from_node_id == node_id) | (self.edge.df.to_node_id == node_id)
        ].index.to_list()
        self.reset_edge_geometry(edge_ids=edge_ids)

    def report_basin_area(self):
        gpkg = self.filepath.with_name("basin_node_area_errors.gpkg")
        self.unassigned_basin_area.to_file(gpkg, layer="unassigned_basin_area")

        unassigned_basin_node = self.basin.node.df[~self.basin.node.df.index.isin(self.basin.area.df.node_id)]
        unassigned_basin_node.to_file(gpkg, layer="unassigned_basin_node")

    def report_internal_basins(self):
        gpkg = self.filepath.with_name("internal_basins.gpkg")
        df = self.basin.node.df[~self.basin.node.df.index.isin(self.edge.df.from_node_id)]
        df.to_file(gpkg)

    def find_closest_basin(self, geometry: BaseGeometry, max_distance: float | None):
        """Find the closest basin_node."""
        # only works when basin area are defined
        if self.basin.area.df is None:
            raise ValueError("No basin.area table defined for model")

        # get distance of geometry to basin / area
        distance_to_model_df = self.basin.area.df.distance(geometry)

        # get basin node-id
        basin_node_id = self.basin.area.df.at[distance_to_model_df.idxmin(), "node_id"]

        # check if distance isn't too large
        if max_distance is not None:
            if distance_to_model_df.min() > max_distance:
                raise (
                    Exception(
                        f"Closest basin {basin_node_id} further than {max_distance} from geometry: {distance_to_model_df.min()}"
                    )
                )

        return self.basin[basin_node_id]

    def fix_unassigned_basin_area(self, method: str = "within", distance: float = 100):
        """Assign a Basin node_id to a Basin / Area if the Area doesn't contain a basin node_id.

        Args:
            method (str): method to find basin node_id; `within` or `closest`. First start with `within`. Default is `within`
            distance (float, optional): for method closest, the distance to find an unassigned basin node_id. Defaults to 100.
        """
        if self.basin.node.df is not None:
            if self.basin.area.df is not None:
                basin_area_df = self.basin.area.df[~self.basin.area.df.node_id.isin(self.basin.node.df.index)]

                for row in basin_area_df.itertuples():
                    if method == "within":
                        # check if area contains basin-nodes
                        basin_df = self.basin.node.df[self.basin.node.df.within(row.geometry)]

                    elif method == "closest":
                        basin_df = self.basin.node.df[self.basin.node.df.within(row.geometry)]
                        # if method is `distance` and basin_df is emtpy we create a new basin_df
                        if basin_df.empty:
                            basin_df = self.basin.node.df[self.basin.node.df.distance(row.geometry) < distance]

                    else:
                        ValueError(f"Supported methods are 'within' or 'closest', got '{method}'.")

                    # check if basin_nodes within area are not yet assigned an area
                    basin_df = basin_df[~basin_df.index.isin(self.basin.area.df.node_id)]

                    # if we have one node left we are done
                    if len(basin_df) == 1:
                        self.basin.area.df.loc[row.Index, ["node_id"]] = basin_df.index[0]
            else:
                raise ValueError("Assign Basin Area to your model first")
        else:
            raise ValueError("Assign a Basin Node to your model first")

    def reset_edge_geometry(self, edge_ids: list | None = None):
        node_df = self.node_table().df
        if edge_ids is not None:
            df = self.edge.df[self.edge.df.index.isin(edge_ids)]
        else:
            df = self.edge.df

        for row in df.itertuples():
            from_point = Point(node_df.at[row.from_node_id, "geometry"].x, node_df.at[row.from_node_id, "geometry"].y)
            to_point = Point(node_df.at[row.to_node_id, "geometry"].x, node_df.at[row.to_node_id, "geometry"].y)
            geometry = LineString([from_point, to_point])
            self.edge.df.loc[row.Index, ["geometry"]] = geometry

    @property
    def edge_from_node_type(self):
        node_df = self.node_table().df
        return self.edge.df.from_node_id.apply(lambda x: node_df.at[x, "node_type"] if x in node_df.index else None)

    @property
    def edge_to_node_type(self):
        node_df = self.node_table().df
        return self.edge.df.to_node_id.apply(lambda x: node_df.at[x, "node_type"] if x in node_df.index else None)

    def split_basin(
        self,
        line: LineString | None = None,
        basin_id: int | None = None,
        geometry: LineString | None = None,
        assign_unique_node: bool = True,
    ):
        if geometry is None:
            if line is None:
                raise ValueError("geometry cannot be None")
            else:
                DeprecationWarning("value `line` in split_basin funtion is deprecated. Use `geometry` in stead.")
                geometry = line

        if self.basin.area.df is None:
            raise ValueError("provide basin / area table first")

        line_centre = geometry.interpolate(0.5, normalized=True)

        # if basin_id is supplied, we select by that first
        if basin_id is not None:
            basin_area_df = self.basin.area.df.loc[self.basin.area.df.node_id == basin_id]
            basin_area_df = basin_area_df[basin_area_df.intersects(geometry)]
            if len(basin_area_df) > 1:
                mask = ~(
                    basin_area_df.contains(geometry.boundary.geoms[0])
                    | basin_area_df.contains(geometry.boundary.geoms[1])
                )
                basin_area_df = basin_area_df[mask]

        else:
            basin_area_df = self.basin.area.df[self.basin.area.df.contains(geometry.interpolate(0.5, normalized=True))]

        if len(basin_area_df) == 0:
            raise ValueError("No basin-areas intersecting cut_line")
        elif len(basin_area_df) > 1:
            raise ValueError("Multiple Overlapping basin-areas intersecting cut_line")

        # get all we need and remove area from basin.area.df
        basin_fid = int(basin_area_df.iloc[0].name)
        basin_geometry = basin_area_df.iloc[0].geometry
        self.basin.area.df = self.basin.area.df[self.basin.area.df.index != basin_fid]

        # get the polygon to cut
        basin_geoms = list(basin_geometry.geoms)
        cut_idx = next(idx for idx, i in enumerate(basin_geoms) if i.contains(line_centre))

        # split it
        right_basin_poly, left_basin_poly = split_basin(basin_geoms[cut_idx], geometry).geoms

        # concat left-over polygons to the right-side
        right_basin_poly = [right_basin_poly]
        left_basin_poly = [left_basin_poly]

        for idx, geom in enumerate(basin_geoms):
            if idx != cut_idx:
                if geom.distance(right_basin_poly[0]) < geom.distance(left_basin_poly[0]):
                    right_basin_poly += [geom]
                else:
                    left_basin_poly += [geom]

        right_basin_poly = MultiPolygon(right_basin_poly)
        left_basin_poly = MultiPolygon(left_basin_poly)

        # add polygons to area
        for poly in [right_basin_poly, left_basin_poly]:
            # by default we assign provided basin_id
            kwargs = {
                "node_id": basin_id,
                "geometry": poly,
            }

            # we override node_id to a unique basin-node within area if that is specified
            if assign_unique_node:
                if self.basin.node.df.geometry.within(poly).any():
                    node_ids = self.basin.node.df[self.basin.node.df.geometry.within(poly)].index.to_list()
                    if node_ids[0] not in self.basin.area.df.node_id.to_numpy():
                        kwargs["node_id"] = node_ids[0]

            self.basin.area.df.loc[self.basin.area.df.index.max() + 1] = kwargs

        if self.basin.area.df.crs is None:
            self.basin.area.df.crs = self.crs

    def redirect_edge(self, edge_id: int, from_node_id: int | None = None, to_node_id: int | None = None):
        if self.edge.df is not None:
            if from_node_id is not None:
                self.edge.df.loc[edge_id, ["from_node_id"]] = from_node_id
            if to_node_id is not None:
                self.edge.df.loc[edge_id, ["to_node_id"]] = to_node_id

        self.reset_edge_geometry(edge_ids=[edge_id])

    def deactivate_node(self, node_id: int):
        node_type = self.get_node_type(node_id)
        df = getattr(self, pascal_to_snake_case(node_type)).static.df
        df.loc[df.node_id == node_id, ["active"]] = False

    def remove_unassigned_basin_area(self):
        df = self.basin.area.df[~self.basin.area.df.index.isin(self.unassigned_basin_area.index)]
        if self.basin.area.df.node_id.duplicated().any():
            df = df.dissolve(by="node_id").reset_index()
            df.index.name = "fid"
        self.basin.area.df = df

    def explode_basin_area(self, remove_z=True):
        df = self.basin.area.df.explode().reset_index(drop=True)
        df.index.name = "fid"
        self.basin.area.df = df

        if remove_z:
            self.basin.area.df.loc[:, "geometry"] = gpd.GeoSeries(
                shapely.force_2d(self.basin.area.df.geometry.array), crs=self.basin.area.df.crs
            )

    def remove_basin_area(self, geometry):
        mask = self.select_basin_area(geometry)
        self.basin.area.df = self.basin.area.df[~mask]

    def merge_basins(
        self,
        basin_id: int | None = None,
        node_id: int | None = None,
        to_node_id: int | None = None,
        to_basin_id: int | None = None,
        are_connected=True,
    ):
        if basin_id is not None:
            warnings.warn("basin_id is deprecated, use node_id instead", DeprecationWarning)
            node_id = basin_id

        if to_basin_id is not None:
            warnings.warn("to_basin_id is deprecated, use to_node_id instead", DeprecationWarning)
            to_node_id = to_basin_id

        if node_id not in self.basin.node.df.index:
            raise ValueError(f"{node_id} is not a basin")
        to_node_type = self.node_table().df.at[to_node_id, "node_type"]
        if to_node_type not in ["Basin", "FlowBoundary", "LevelBoundary"]:
            raise ValueError(
                f'{to_node_id} not of valid type: {to_node_type} not in ["Basin", "FlowBoundary", "LevelBoundary"]'
            )

        if are_connected and (to_node_type != "FlowBoundary"):
            self._graph = None  # set self._graph to None, so it will regenerate on currend edge-table
            paths = [i for i in nx.all_shortest_paths(nx.Graph(self.graph), node_id, to_node_id) if len(i) == 3]

            if len(paths) == 0:
                raise ValueError(f"basin {node_id} not a direct neighbor of basin {to_node_id}")

            # remove flow-node and connected edges
            for path in paths:
                self.remove_node(path[1], remove_edges=True)

        # get a complete edge-list to modify
        edge_ids = self.edge.df[self.edge.df.from_node_id == node_id].index.to_list()
        edge_ids += self.edge.df[self.edge.df.to_node_id == node_id].index.to_list()

        # correct edge from and to attributes
        self.edge.df.loc[self.edge.df.from_node_id == node_id, "from_node_id"] = to_node_id
        self.edge.df.loc[self.edge.df.to_node_id == node_id, "to_node_id"] = to_node_id

        # remove self-connecting edge in case we merge to flow-boundary
        if to_node_type == "FlowBoundary":
            mask = (self.edge.df.from_node_id == to_node_id) & (self.edge.df.to_node_id == to_node_id)
            self.edge.df = self.edge.df[~mask]

        # reset edge geometries
        self.reset_edge_geometry(edge_ids=edge_ids)

        # merge area if basin has any assigned to it
        if to_node_type == "Basin":
            if node_id in self.basin.area.df.node_id.to_numpy():
                poly = self.basin.area.df.set_index("node_id").at[node_id, "geometry"]

                if isinstance(poly, Polygon):
                    poly = MultiPolygon([poly])

                # if to_node_id has area we union both areas
                if len(self.basin.area.df.loc[self.basin.area.df.node_id == to_node_id]) == 1:
                    poly = poly.union(self.basin.area.df.set_index("node_id").at[to_node_id, "geometry"])

                    self.basin.area.df.loc[self.basin.area.df.node_id == to_node_id, ["geometry"]] = poly

                # else we add a record to basin
                else:
                    self.basin.area.df.loc[self.basin.area.df.index.max() + 1] = {
                        "node_id": to_node_id,
                        "geometry": poly,
                    }

            if self.basin.area.df.crs is None:
                self.basin.area.df.crs = self.crs

        # if node type is flow_boundary, we change type to LevelBoundary
        if to_node_type == "FlowBoundary":
            self.update_node(to_node_id, "LevelBoundary", data=[level_boundary.Static(level=[0.0])])

        # finally we remove the basin
        self.remove_node(node_id)

    def invalid_topology_at_node(self, edge_type: str = "flow") -> gpd.GeoDataFrame:
        df_graph = self.edge.df
        df_node = self.node_table().df
        # Join df_edge with df_node to get to_node_type
        df_graph = df_graph.join(df_node[["node_type"]], on="from_node_id", how="left", rsuffix="_from")
        df_graph = df_graph.rename(columns={"node_type": "from_node_type"})

        df_graph = df_graph.join(df_node[["node_type"]], on="to_node_id", how="left", rsuffix="_to")
        df_graph = df_graph.rename(columns={"node_type": "to_node_type"})
        df_node = self.node_table().df

        """Check if the neighbor amount of the two nodes connected by the given edge meet the minimum requirements."""
        errors = []

        # filter graph by edge type
        df_graph = df_graph.loc[df_graph["edge_type"] == edge_type]

        # count occurrence of "from_node" which reflects the number of outneighbors
        from_node_count = (
            df_graph.groupby("from_node_id").size().reset_index(name="from_node_count")  # type: ignore
        )

        # append from_node_count column to from_node_id and from_node_type
        from_node_info = (
            df_graph[["from_node_id", "from_node_type"]]
            .drop_duplicates()
            .merge(from_node_count, on="from_node_id", how="left")
        )
        from_node_info = from_node_info[["from_node_id", "from_node_count", "from_node_type"]]

        # add the node that is not the upstream of any other nodes
        from_node_info = self._add_source_sink_node(df_node["node_type"], from_node_info, "from")

        # loop over all the "from_node" and check if they have enough outneighbor
        for _, row in from_node_info.iterrows():
            # from node's outneighbor
            if row["from_node_count"] < edge_amount[row["from_node_type"]][2]:
                node_id = row["from_node_id"]
                errors += [
                    {
                        "geometry": df_node.at[node_id, "geometry"],
                        "node_id": node_id,
                        "node_type": df_node.at[node_id, "node_type"],
                        "exception": f"must have at least {edge_amount[row['from_node_type']][2]} outneighbor(s) (got {row['from_node_count']})",
                    }
                ]

        # count occurrence of "to_node" which reflects the number of inneighbors
        to_node_count = (
            df_graph.groupby("to_node_id").size().reset_index(name="to_node_count")  # type: ignore
        )

        # append to_node_count column to result
        to_node_info = (
            df_graph[["to_node_id", "to_node_type"]].drop_duplicates().merge(to_node_count, on="to_node_id", how="left")
        )
        to_node_info = to_node_info[["to_node_id", "to_node_count", "to_node_type"]]

        # add the node that is not the downstream of any other nodes
        to_node_info = self._add_source_sink_node(df_node["node_type"], to_node_info, "to")

        # loop over all the "to_node" and check if they have enough inneighbor
        for _, row in to_node_info.iterrows():
            if row["to_node_count"] < edge_amount[row["to_node_type"]][0]:
                node_id = row["to_node_id"]
                errors += [
                    {
                        "geometry": df_node.at[node_id, "geometry"],
                        "node_id": node_id,
                        "node_type": df_node.at[node_id, "node_type"],
                        "exception": f"must have at least {edge_amount[row['to_node_type']][0]} inneighbor(s) (got {row['to_node_count']})",
                    }
                ]

        if len(errors) > 0:
            return gpd.GeoDataFrame(errors, crs=self.crs).set_index("node_id")
        else:
            return gpd.GeoDataFrame(
                [], columns=["node_id", "node_type", "exception"], geometry=gpd.GeoSeries(crs=self.crs)
            ).set_index("node_id")


# %%<|MERGE_RESOLUTION|>--- conflicted
+++ resolved
@@ -9,15 +9,6 @@
 import shapely
 from pydantic import BaseModel
 from ribasim import Model, Node
-<<<<<<< HEAD
-
-try:
-    from ribasim.geometry.edge import NodeData
-except ImportError:
-    from ribasim.geometry.link import NodeData
-
-=======
->>>>>>> 47328290
 from ribasim.nodes import basin, level_boundary, manning_resistance, outlet, pump, tabulated_rating_curve
 
 try:
