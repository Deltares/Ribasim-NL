import shutil
from pathlib import Path

import pytest
from ribasim_nl import CloudStorage

DATA_DIR = Path(__file__).parent.joinpath("data", "cloud")
if DATA_DIR.exists():
    shutil.rmtree(DATA_DIR)


@pytest.fixture
def cloud():
<<<<<<< HEAD
    return CloudStorage(DATA_DIR)
=======
    return Cloud(DATA_DIR)
>>>>>>> a3aa8b8f


def test_initialize(cloud):
    """Test if cloud still has same structure"""

    assert cloud.data_dir.exists()

    # check if we have the correct directories
    directories = cloud.dirs(cloud.url)
    assert len(directories) == 23
    for directory in cloud.water_authorities + ["Basisgegevens"]:
        assert directory in directories


def test_download(cloud):
    """Check if we can download."""

    authority = "Rijkswaterstaat"
    local_dir = cloud.data_dir.joinpath(authority, "aangeleverd")
    remote_url = cloud.joinurl(authority, "aangeleverd")

    # check if local_dir does not exist
    assert authority in cloud.water_authorities
    assert not local_dir.exists()

    # download data aangeleverd and check if exists
    cloud.download_aangeleverd(authority)
    assert local_dir.exists()

    # check if content is the same
    remote_content = cloud.content(remote_url)
    for item in remote_content:
        assert local_dir.joinpath(item).exists()


def test_source(cloud):
    # check if sources are not deleted
    ref_sources = ["KRW", "LHM", "LKM", "Top10NL", "documenten"]
    available_sources = cloud.source_data

    for source in ref_sources:
        assert source in available_sources<|MERGE_RESOLUTION|>--- conflicted
+++ resolved
@@ -11,11 +11,7 @@
 
 @pytest.fixture
 def cloud():
-<<<<<<< HEAD
     return CloudStorage(DATA_DIR)
-=======
-    return Cloud(DATA_DIR)
->>>>>>> a3aa8b8f
 
 
 def test_initialize(cloud):
