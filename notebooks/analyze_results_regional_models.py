# %%
from ribasim_nl import CloudStorage
from ribasim_nl.analyse_results import CompareOutputMeasurements

cloud = CloudStorage()
water_authorities = [
    # "AaenMaas",
    # "BrabantseDelta",
    # "DeDommel",
    # "DrentsOverijsselseDelta",
    # "HunzeenAas",
    # "Limburg",
    "Noorderzijlvest",
    # "RijnenIJssel",
    # "StichtseRijnlanden",
    # "ValleienVeluwe",
    # "Vechtstromen",
]

# specify koppeltabel and meas_folder

loc_koppeltabel = cloud.joinpath(
<<<<<<< HEAD
    "Landelijk",
    "resultaatvergelijking",
    "koppeltabel",
    "Transformed_koppeltabel_versie_lhm_coupled_2025_9_0_Feedback_Verwerkt_HydroLogic.xlsx",
)


loc_specifieke_bewerking = cloud.joinpath(
    "Landelijk", "resultaatvergelijking", "koppeltabel", "Specifiek_bewerking_versielhm_coupled_2025_9_0.xlsx"
)

meas_folder = cloud.joinpath("Landelijk", "resultaatvergelijking", "meetreeksen")
cloud.synchronize([loc_koppeltabel, meas_folder, loc_specifieke_bewerking])
=======
    "Basisgegevens/resultaatvergelijking/koppeltabel/Transformed_koppeltabel_test_met_suggestie.xlsx"
)
meas_folder = cloud.joinpath("Basisgegevens/resultaatvergelijking/meetreeksen")
cloud.synchronize([loc_koppeltabel, meas_folder])
>>>>>>> 486b5817

for water_authority in water_authorities:
    print(water_authority)
    # get latest coupled LHM model
    model_folder = cloud.joinpath(water_authority, "modellen", f"{water_authority}_dynamic_model")

    # synchronize paths

    compare = CompareOutputMeasurements(
        loc_koppeltabel=loc_koppeltabel,
        loc_specifics=loc_specifieke_bewerking,
        meas_folder=meas_folder,
        model_folder=model_folder,
        apply_for_water_authority=water_authority,
    )<|MERGE_RESOLUTION|>--- conflicted
+++ resolved
@@ -7,10 +7,10 @@
     # "AaenMaas",
     # "BrabantseDelta",
     # "DeDommel",
-    # "DrentsOverijsselseDelta",
+    "DrentsOverijsselseDelta",
     # "HunzeenAas",
     # "Limburg",
-    "Noorderzijlvest",
+    # "Noorderzijlvest",
     # "RijnenIJssel",
     # "StichtseRijnlanden",
     # "ValleienVeluwe",
@@ -20,26 +20,10 @@
 # specify koppeltabel and meas_folder
 
 loc_koppeltabel = cloud.joinpath(
-<<<<<<< HEAD
-    "Landelijk",
-    "resultaatvergelijking",
-    "koppeltabel",
-    "Transformed_koppeltabel_versie_lhm_coupled_2025_9_0_Feedback_Verwerkt_HydroLogic.xlsx",
-)
-
-
-loc_specifieke_bewerking = cloud.joinpath(
-    "Landelijk", "resultaatvergelijking", "koppeltabel", "Specifiek_bewerking_versielhm_coupled_2025_9_0.xlsx"
-)
-
-meas_folder = cloud.joinpath("Landelijk", "resultaatvergelijking", "meetreeksen")
-cloud.synchronize([loc_koppeltabel, meas_folder, loc_specifieke_bewerking])
-=======
     "Basisgegevens/resultaatvergelijking/koppeltabel/Transformed_koppeltabel_test_met_suggestie.xlsx"
 )
 meas_folder = cloud.joinpath("Basisgegevens/resultaatvergelijking/meetreeksen")
 cloud.synchronize([loc_koppeltabel, meas_folder])
->>>>>>> 486b5817
 
 for water_authority in water_authorities:
     print(water_authority)
@@ -50,7 +34,6 @@
 
     compare = CompareOutputMeasurements(
         loc_koppeltabel=loc_koppeltabel,
-        loc_specifics=loc_specifieke_bewerking,
         meas_folder=meas_folder,
         model_folder=model_folder,
         apply_for_water_authority=water_authority,
