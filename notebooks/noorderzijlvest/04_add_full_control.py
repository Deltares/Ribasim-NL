# %%

import geopandas as gpd
import numpy as np
import pandas as pd
from ribasim import Node
from ribasim.nodes import discrete_control, outlet, pump
from shapely.geometry import Point

from peilbeheerst_model import ribasim_parametrization
from peilbeheerst_model.controle_output import Control
from ribasim_nl import CloudStorage, Model, check_basin_level
from ribasim_nl.from_to_nodes_and_levels import add_from_to_nodes_and_levels
from ribasim_nl.parametrization.basin_tables import update_basin_static

# execute model run
MODEL_EXEC: bool = True

# model settings
AUTHORITY: str = "Noorderzijlvest"
SHORT_NAME: str = "nzv"
MODEL_ID: str = "2025_7_0"

# connect with the GoodCloud
cloud = CloudStorage()

# collect relevant data from the GoodCloud
ribasim_model_dir = cloud.joinpath(AUTHORITY, "modellen", f"{AUTHORITY}_parameterized_model")
ribasim_toml = ribasim_model_dir / f"{SHORT_NAME}.toml"
qlr_path = cloud.joinpath("Basisgegevens", "QGIS_lyr", "output_controle_vaw_aanvoer.qlr")
aanvoer_path = cloud.joinpath(
    AUTHORITY,
    "verwerkt",
    "1_ontvangen_data",
    "",
    "20250527",
    "gebieden_met_wateraanvoermogelijkheid_noorderzijlvest.gpkg",
)

cloud.synchronize(
    filepaths=[
        aanvoer_path,
    ]
)

# read model
model = Model.read(ribasim_toml)
original_model = model.model_copy(deep=True)
update_basin_static(model=model, precipitation_mm_per_day=2)

# %%
add_from_to_nodes_and_levels(model)

aanvoergebieden_df = gpd.read_file(aanvoer_path)
aanvoergebieden_df_dissolved = aanvoergebieden_df.dissolve()

# re-parameterize
ribasim_parametrization.set_aanvoer_flags(model, aanvoergebieden_df_dissolved, overruling_enabled=True)
ribasim_parametrization.determine_min_upstream_max_downstream_levels(
    model,
    AUTHORITY,
    aanvoer_upstream_offset=0.02,
    aanvoer_downstream_offset=0.0,
    afvoer_upstream_offset=0.02,
    afvoer_downstream_offset=0.0,
)
check_basin_level.add_check_basin_level(model=model)

model.manning_resistance.static.df.loc[:, "manning_n"] = 0.03
mask = model.outlet.static.df["meta_aanvoer"] == 0
model.outlet.static.df.loc[mask, "max_downstream_level"] = pd.NA
model.pump.static.df.flow_rate = original_model.pump.static.df.flow_rate


# %% bovenstroomse outlets op 10m3/s zetten en boundary afvoer pumps/outlets
# geen downstreamm level en aanvoer  pumps/outlets geen upstream level
def set_values_where(df, updates, node_ids=None, key_col="node_id", mask=None):
    if mask is None:
        mask = df[key_col].isin(node_ids)
    sub = df.loc[mask]
    for col, val in updates.items():
        df.loc[mask, col] = val(sub) if callable(val) else val
    return int(mask.sum())


# === 1. Bepaal upstream/downstream connection nodes ===
upstream_outlet_nodes = model.upstream_connection_node_ids(node_type="Outlet")
downstream_outlet_nodes = model.downstream_connection_node_ids(node_type="Outlet")
upstream_pump_nodes = model.upstream_connection_node_ids(node_type="Pump")
downstream_pump_nodes = model.downstream_connection_node_ids(node_type="Pump")

# === 1a. Upstream outlets met aanvoer: max_downstream = min_upstream + 0.02 en min_upstream = NA
out_static = model.outlet.static.df
pump_static = model.pump.static.df
mask_upstream_aanvoer = out_static["node_id"].isin(upstream_outlet_nodes)

node_ids = model.outlet.node.df[model.outlet.node.df["meta_categorie"] == "hoofdwater"].index
mask = model.outlet.static.df["node_id"].isin(node_ids)
model.outlet.static.df.loc[mask, "max_downstream_level"] = pd.NA

# %%
# === 1a. Upstream outlets (bij boundaries) met aanvoer, alleen aanvoer mogelijk ===
set_values_where(
    out_static,
    mask=mask_upstream_aanvoer,
    updates={
<<<<<<< HEAD
        "max_downstream_level": lambda d: d["min_upstream_level"],  # + 0.02,
=======
        "max_downstream_level": lambda d: d["min_upstream_level"],
>>>>>>> db486767
        "min_upstream_level": pd.NA,
    },
)

updates_plan = [
    # Upstream boundary: Outlets en Pumps
    # (out_static, upstream_outlet_nodes, {"flow_rate": 100, "max_flow_rate": 100}),
    (pump_static, upstream_pump_nodes, {"min_upstream_level": pd.NA}),  # "flow_rate": 100, "max_flow_rate": 100,
    # Downstream boundary: Outlets en Pumps
    (out_static, downstream_outlet_nodes, {"max_downstream_level": pd.NA}),
    (pump_static, downstream_pump_nodes, {"max_downstream_level": pd.NA}),
]

for df, nodes, updates in updates_plan:
    set_values_where(df, node_ids=nodes, updates=updates)

# Alle pumps corrigeren met offset
set_values_where(
    pump_static,
    mask=pump_static.index.notna(),  # alle rijen
    updates={"max_downstream_level": lambda d: d["max_downstream_level"]},
)

# set upstream level boundaries
boundary_node_ids = [i for i in model.level_boundary.node.df.index if model.upstream_node_id(i) is None]
mask = model.level_boundary.static.df.node_id.isin(boundary_node_ids)
model.level_boundary.static.df.loc[mask, "level"] += 0.2

# set downstream level boundaries
boundary_node_ids = [i for i in model.level_boundary.node.df.index if model.upstream_node_id(i) is not None]
mask = model.level_boundary.static.df.node_id.isin(boundary_node_ids)
model.level_boundary.static.df.loc[mask, "level"] -= 1
# %%
# Inlaten
node_ids = model.outlet.static.df[model.outlet.static.df["meta_name"].str.startswith("INL", na=False)][
    "node_id"
].to_numpy()
model.outlet.static.df.loc[model.outlet.static.df["node_id"].isin(node_ids), "max_downstream_level"] += 0.02

# %%
# Afvoer altijd mogelijk door max_downstream op NA te zetten
mask = ~model.pump.static.df["meta_code"].str.contains("iKGM|_i", case=False, na=False)
node_ids = model.pump.static.df.loc[mask, "node_id"].to_numpy()
model.pump.static.df.loc[model.pump.static.df["node_id"].isin(node_ids), "max_downstream_level"] = pd.NA

model.pump.static.df.loc[
    model.pump.static.df.node_id == 40, "min_upstream_level"
] = -0.36  # Check! Bij min_upstream_level =-0.35m NP geen afvoer mogelijk.

# Oostersluis alleen schutverliezen op nul
model.pump.static.df.loc[model.pump.static.df.node_id == 142, "flow_rate"] = 0

# Min_upstream_level Oudendijk pump omlaag anders voert die alles af en gaat niks via Abelstok, streefpeil moet -1.07m zijn
model.pump.static.df.loc[model.pump.static.df.node_id == 118, "min_upstream_level"] = -1.07
model.outlet.static.df.loc[model.outlet.static.df.node_id == 487, "max_downstream_level"] = -1.07
model.outlet.static.df.loc[model.outlet.static.df.node_id == 729, "min_upstream_level"] = -1.07

# flow inlaten naar custom
model.outlet.static.df.loc[model.outlet.static.df.node_id == 1750, "flow_rate"] = 3
model.outlet.static.df.loc[model.outlet.static.df.node_id == 687, "flow_rate"] = 0.5
model.outlet.static.df.loc[model.outlet.static.df.node_id == 698, "flow_rate"] = 0.5
model.outlet.static.df.loc[model.outlet.static.df.node_id == 699, "flow_rate"] = 0.5
model.outlet.static.df.loc[model.outlet.static.df.node_id == 1739, "flow_rate"] = 0.5
model.outlet.static.df.loc[model.outlet.static.df.node_id == 1739, "flow_rate"] = 0.5
model.outlet.static.df.loc[model.outlet.static.df.node_id == 1742, "flow_rate"] = 0.5
model.outlet.static.df.loc[model.outlet.static.df.node_id == 1751, "flow_rate"] = 0.5
model.outlet.static.df.loc[model.outlet.static.df.node_id == 1743, "flow_rate"] = 0.5

model.outlet.static.df.loc[model.outlet.static.df.node_id == 573, "max_downstream_level"] = pd.NA
model.outlet.static.df.loc[model.outlet.static.df.node_id == 572, "max_downstream_level"] = pd.NA
model.outlet.static.df.loc[model.outlet.static.df.node_id == 563, "max_downstream_level"] = 3.73
model.outlet.static.df.loc[model.outlet.static.df.node_id == 443, "max_downstream_level"] = pd.NA
model.outlet.static.df.loc[model.outlet.static.df.node_id == 516, "max_downstream_level"] = pd.NA
model.outlet.static.df.loc[model.outlet.static.df.node_id == 564, "max_downstream_level"] = pd.NA
model.outlet.static.df.loc[model.outlet.static.df.node_id == 578, "max_downstream_level"] = pd.NA
model.outlet.static.df.loc[model.outlet.static.df.node_id == 579, "max_downstream_level"] = pd.NA
model.outlet.static.df.loc[model.outlet.static.df.node_id == 585, "max_downstream_level"] = pd.NA
model.outlet.static.df.loc[model.outlet.static.df.node_id == 389, "max_downstream_level"] = pd.NA
model.outlet.static.df.loc[model.outlet.static.df.node_id == 456, "max_downstream_level"] = pd.NA
model.outlet.static.df.loc[model.outlet.static.df.node_id == 509, "max_downstream_level"] = pd.NA
model.outlet.static.df.loc[model.outlet.static.df.node_id == 545, "max_downstream_level"] = pd.NA
model.outlet.static.df.loc[model.outlet.static.df.node_id == 327, "max_downstream_level"] = pd.NA
model.outlet.static.df.loc[model.outlet.static.df.node_id == 739, "max_downstream_level"] = pd.NA
model.outlet.static.df.loc[model.outlet.static.df.node_id == 738, "max_downstream_level"] = pd.NA
model.outlet.static.df.loc[model.outlet.static.df.node_id == 737, "max_downstream_level"] = pd.NA
model.outlet.static.df.loc[model.outlet.static.df.node_id == 563, "max_downstream_level"] = pd.NA
model.outlet.static.df.loc[model.outlet.static.df.node_id == 571, "max_downstream_level"] = pd.NA
model.outlet.static.df.loc[model.outlet.static.df.node_id == 582, "max_downstream_level"] = pd.NA
model.outlet.static.df.loc[model.outlet.static.df.node_id == 517, "max_downstream_level"] = pd.NA
model.outlet.static.df.loc[model.outlet.static.df.node_id == 602, "max_downstream_level"] = pd.NA
model.outlet.static.df.loc[model.outlet.static.df.node_id == 604, "max_downstream_level"] = pd.NA
model.outlet.static.df.loc[model.outlet.static.df.node_id == 665, "max_downstream_level"] = pd.NA
model.outlet.static.df.loc[model.outlet.static.df.node_id == 577, "max_downstream_level"] = pd.NA
model.outlet.static.df.loc[model.outlet.static.df.node_id == 595, "max_downstream_level"] = pd.NA
model.outlet.static.df.loc[model.outlet.static.df.node_id == 596, "max_downstream_level"] = pd.NA
model.outlet.static.df.loc[model.outlet.static.df.node_id == 615, "max_downstream_level"] = pd.NA
model.outlet.static.df.loc[model.outlet.static.df.node_id == 616, "max_downstream_level"] = pd.NA
model.outlet.static.df.loc[model.outlet.static.df.node_id == 383, "max_downstream_level"] = pd.NA
model.outlet.static.df.loc[model.outlet.static.df.node_id == 618, "max_downstream_level"] = pd.NA
model.outlet.static.df.loc[model.outlet.static.df.node_id == 394, "max_downstream_level"] = pd.NA
model.outlet.static.df.loc[model.outlet.static.df.node_id == 570, "max_downstream_level"] += 0.25
model.outlet.static.df.loc[model.outlet.static.df.node_id == 570, "max_downstream_level"] += 0.04
model.outlet.static.df.loc[model.outlet.static.df.node_id == 648, "max_downstream_level"] += 0.04
model.outlet.static.df.loc[model.outlet.static.df.node_id == 471, "max_downstream_level"] = pd.NA
model.outlet.static.df.loc[model.outlet.static.df.node_id == 577, "max_downstream_level"] = pd.NA
model.outlet.static.df.loc[model.outlet.static.df.node_id == 612, "max_downstream_level"] = pd.NA
model.outlet.static.df.loc[model.outlet.static.df.node_id == 623, "max_downstream_level"] = pd.NA
model.outlet.static.df.loc[model.outlet.static.df.node_id == 536, "max_downstream_level"] = pd.NA
model.outlet.static.df.loc[model.outlet.static.df.node_id == 431, "max_downstream_level"] = pd.NA
model.outlet.static.df.loc[model.outlet.static.df.node_id == 619, "min_upstream_level"] = -1.07
model.outlet.static.df.loc[model.outlet.static.df.node_id == 704, "max_downstream_level"] += 0.06
model.outlet.static.df.loc[model.outlet.static.df.node_id == 696, "max_downstream_level"] += 0.06

# Diepswal
model.pump.static.df.loc[model.pump.static.df.node_id == 37, "max_downstream_level"] = 2.74

# Driewegsluis max_downstream verhogen, Manning knopen
model.outlet.static.df.loc[model.outlet.static.df.node_id == 1750, "max_downstream_level"] = -1.24


# Aanvoergemaal Klei
model.outlet.static.df.loc[model.outlet.static.df.node_id == 507, "max_downstream_level"] = pd.NA
model.pump.static.df.loc[model.pump.static.df.node_id == 129, "max_downstream_level"] = -0.75
# waterwolf gemaal dicht bij aanvoer
# model.pump.static.df.loc[model.pump.static.df.node_id == 29, "flow_rate"] = 0
# model.pump.static.df.loc[model.pump.static.df.node_id == 30, "flow_rate"] = 0
# model.pump.static.df.loc[model.pump.static.df.node_id == 145, "flow_rate"] = 0
# model.outlet.static.df.loc[model.outlet.static.df.node_id == 728, "flow_rate"] = 0
# HD Louwes
model.pump.static.df.loc[model.pump.static.df.node_id == 30, "min_upstream_level"] = -0.93
model.outlet.static.df.loc[model.outlet.static.df.node_id == 479, "max_downstream_level"] = 8.75
model.pump.static.df.loc[model.pump.static.df.node_id == 39, "max_downstream_level"] = -0.37
model.pump.static.df.loc[model.pump.static.df.node_id == 186, "max_downstream_level"] = pd.NA
# Jonkervaart aanvoer
model.pump.static.df.loc[model.pump.static.df.node_id == 38, "max_downstream_level"] = 3.2
model.pump.static.df.loc[model.pump.static.df.node_id == 38, "min_upstream_level"] = 2.68
model.outlet.static.df.loc[model.outlet.static.df.node_id == 519, "max_downstream_level"] = pd.NA
model.outlet.static.df.loc[model.outlet.static.df.node_id == 519, "min_upstream_level"] = 3.15

# Aanvergemaal Onrust downstream_level
model.outlet.static.df.loc[model.outlet.static.df.node_id == 117, "max_downstream_level"] = -0.73

# Aanvoergemaal Blijcke
model.pump.static.df.loc[model.pump.static.df.node_id == 106, "max_downstream_level"] = -0.49

# Aanvoergemaal Oosternieland
model.pump.static.df.loc[model.pump.static.df.node_id == 143, "max_downstream_level"] = -1.18


# model.outlet.static.df.loc[model.outlet.static.df.node_id == 691, "min_upstream_level"] = -0.34

# Outets omlaag anders laten ze geen water door
model.outlet.static.df.loc[model.outlet.static.df.node_id == 351, "min_upstream_level"] = -0.41
model.outlet.static.df.loc[model.outlet.static.df.node_id == 466, "min_upstream_level"] = -0.41

# inlaat Lauwersmeer
model.outlet.static.df.loc[model.outlet.static.df.node_id == 714, "max_downstream_level"] = -2.02

#
model.pump.static.df.loc[model.pump.static.df.node_id == 116, "max_downstream_level"] = -0.2

#
model.pump.static.df.loc[model.pump.static.df.node_id == 115, "max_downstream_level"] = -0.26
# Onrust
model.pump.static.df.loc[model.pump.static.df.node_id == 117, "max_downstream_level"] = -0.73

# Kluten
model.pump.static.df.loc[model.pump.static.df.node_id == 112, "max_downstream_level"] = 0.37

# Slikken
model.pump.static.df.loc[model.pump.static.df.node_id == 121, "max_downstream_level"] = -0.28
#
model.pump.static.df.loc[model.pump.static.df.node_id == 122, "max_downstream_level"] = -0.33

# Buiten aanvoer gemaal flow_rate omhoog; bespreken met NZV
model.pump.static.df.loc[model.pump.static.df.node_id == 184, "max_downstream_level"] = -0.55
model.pump.static.df.loc[model.pump.static.df.node_id == 184, "min_upstream_level"] -= 0.02

# Aanvoergemaal moet downstream level krijgen
model.pump.static.df.loc[model.pump.static.df.node_id == 119, "max_downstream_level"] = -0.75

# Oudendijk aanvoer gemaal flow_rate omhoog; bespreken met NZV
model.pump.static.df.loc[model.pump.static.df.node_id == 118, "max_downstream_level"] = -0.23
model.pump.static.df.loc[model.pump.static.df.node_id == 118, "min_upstream_level"] -= 0.02
model.outlet.static.df.loc[model.outlet.static.df.node_id == 118, "min_upstream_level"] = pd.NA

# Pump Grote Hadder
model.pump.static.df.loc[model.pump.static.df.node_id == 109, "max_downstream_level"] = -0.34
# Pump Bokumerklief
model.pump.static.df.loc[model.pump.static.df.node_id == 107, "max_downstream_level"] = -0.73
# Ziekolk
model.pump.static.df.loc[model.pump.static.df.node_id == 124, "max_downstream_level"] = -0.37

# Quatre Bras downstream level geven
model.pump.static.df.loc[model.pump.static.df.node_id == 120, "max_downstream_level"] = -0.17

# Quatre Katershorn downstream level geven
model.pump.static.df.loc[model.pump.static.df.node_id == 111, "max_downstream_level"] = -0.45

# Den Deel aanvoergemaal
model.reverse_edge(edge_id=12)
model.reverse_edge(edge_id=997)
model.pump.static.df.loc[model.pump.static.df.node_id == 35, "min_upstream_level"] = -1.07
model.pump.static.df.loc[model.pump.static.df.node_id == 35, "max_downstream_level"] = -1.16

# Waterwolf spuisluizen
model.outlet.static.df.loc[model.outlet.static.df.node_id == 728, "max_downstream_level"] = pd.NA
model.outlet.static.df.loc[model.outlet.static.df.node_id == 728, "flow_rate"] = 200
model.outlet.static.df.loc[model.outlet.static.df.node_id == 728, "min_upstream_level"] = -0.93
model.pump.static.df.loc[model.pump.static.df.node_id == 29, "min_upstream_level"] = -0.93

# Drie Delfzijlen
model.pump.static.df.loc[model.pump.static.df.node_id == 67, "min_upstream_level"] = -1.26
model.outlet.static.df.loc[model.outlet.static.df.node_id == 732, "min_upstream_level"] = -1.26
model.outlet.static.df.loc[model.outlet.static.df.node_id == 732, "flow_rate"] = 50

# Spijkerpompen omhoog anders rondpompen in aanvoersituatie
model.pump.static.df.loc[model.pump.static.df.node_id == 41, "min_upstream_level"] = -0.69
model.outlet.static.df.loc[model.outlet.static.df.node_id == 731, "min_upstream_level"] = -0.69

# Zwarte Pier
model.pump.static.df.loc[model.pump.static.df.node_id == 125, "max_downstream_level"] = -0.46

# Wierhuizerklief
model.pump.static.df.loc[model.pump.static.df.node_id == 123, "max_downstream_level"] = -0.73

#
model.outlet.static.df.loc[model.outlet.static.df.node_id == 678, "max_downstream_level"] = -0.3

# inlaten naast pomp Rondpompen voorkomen, gelijk zetten aan min_upstream_level pomp
model.outlet.static.df.loc[model.outlet.static.df.node_id == 703, "max_downstream_level"] = -1.28
model.outlet.static.df.loc[model.outlet.static.df.node_id == 702, "max_downstream_level"] = -1.28
model.outlet.static.df.loc[model.outlet.static.df.node_id == 721, "min_upstream_level"] = -0.93

# Leek 2 inlaten naast pomp: rondpompen voorkomen
model.outlet.static.df.loc[model.outlet.static.df.node_id == 565, "max_downstream_level"] = 0.7
model.pump.static.df.loc[model.pump.static.df.node_id == 36, "min_upstream_level"] = -0.95
model.pump.static.df.loc[model.pump.static.df.node_id == 36, "max_downstream_level"] = 0.74

# Pomp en inlaat naast elkaar: rondpompen voorkomen
model.outlet.static.df.loc[model.outlet.static.df.node_id == 680, "max_downstream_level"] = -1.22
model.outlet.static.df.loc[model.outlet.static.df.node_id == 724, "flow_rate"] = 400

# Lage Waard
model.pump.static.df.loc[model.pump.static.df.node_id == 114, "max_downstream_level"] = -0.45

# Outlets Lauwersmeer aanpassen
model.outlet.static.df.loc[model.outlet.static.df.node_id == 1748, "max_downstream_level"] = pd.NA
model.outlet.static.df.loc[model.outlet.static.df.node_id == 1754, "max_downstream_level"] = pd.NA
model.outlet.static.df.loc[model.outlet.static.df.node_id == 1755, "max_downstream_level"] = pd.NA

model.outlet.static.df.loc[model.outlet.static.df.node_id == 1748, "flow_rate"] = 0
model.outlet.static.df.loc[model.outlet.static.df.node_id == 1754, "flow_rate"] = 0
model.outlet.static.df.loc[model.outlet.static.df.node_id == 1755, "flow_rate"] = 0
model.outlet.static.df.loc[model.outlet.static.df.node_id == 1747, "max_downstream_level"] = pd.NA
model.outlet.static.df.loc[model.outlet.static.df.node_id == 1748, "min_upstream_level"] = -0.93
model.outlet.static.df.loc[model.outlet.static.df.node_id == 1754, "min_upstream_level"] = -0.93
model.outlet.static.df.loc[model.outlet.static.df.node_id == 1755, "min_upstream_level"] = -0.93
model.outlet.static.df.loc[model.outlet.static.df.node_id == 1747, "min_upstream_level"] = -0.93
model.outlet.static.df.loc[model.outlet.static.df.node_id == 724, "min_upstream_level"] = -0.93
# Robbegat afvoergemaal
model.pump.static.df.loc[model.pump.static.df.node_id == 42, "max_downstream_level"] = pd.NA
model.pump.static.df.loc[model.pump.static.df.node_id == 43, "max_downstream_level"] = pd.NA
model.pump.static.df.loc[model.pump.static.df.node_id == 42, "min_upstream_level"] += 0.02
model.pump.static.df.loc[model.pump.static.df.node_id == 43, "min_upstream_level"] += 0.02

model.outlet.static.df.loc[model.outlet.static.df.node_id == 1746, "max_flow_rate"] = 0.0
model.outlet.static.df.loc[model.outlet.static.df.node_id == 1756, "max_flow_rate"] = 0.0  # Check! Sluis
model.outlet.static.df.loc[model.outlet.static.df.node_id == 1747, "max_flow_rate"] = 0.0  # Check! Sluis

# Streefpeilen basin gelijk daardoor geen aanvoer
model.outlet.static.df.loc[model.outlet.static.df.node_id == 653, "max_downstream_level"] = 9.14
model.outlet.static.df.loc[model.outlet.static.df.node_id == 460, "min_upstream_level"] = 9.12
model.outlet.static.df.loc[model.outlet.static.df.node_id == 460, "max_downstream_level"] = 9.10
model.outlet.static.df.loc[model.outlet.static.df.node_id == 421, "min_upstream_level"] = 9.08
model.outlet.static.df.loc[model.outlet.static.df.node_id == 439, "min_upstream_level"] = 7.14

# Usquert inlaat??? Peil verkeerd basin
model.reverse_edge(edge_id=224)
model.reverse_edge(edge_id=1178)
model.pump.static.df.loc[model.pump.static.df.node_id == 169, "min_upstream_level"] = -1.07
model.pump.static.df.loc[model.pump.static.df.node_id == 169, "max_downstream_level"] = -1.14

# Stad en Lande inlaat
model.reverse_edge(edge_id=7)
model.reverse_edge(edge_id=991)
model.pump.static.df.loc[model.pump.static.df.node_id == 32, "min_upstream_level"] = -0.95
model.pump.static.df.loc[model.pump.static.df.node_id == 32, "max_downstream_level"] = -1

# Schaphalsterzijl
model.reverse_edge(edge_id=213)
model.reverse_edge(edge_id=1152)
model.pump.static.df.loc[model.pump.static.df.node_id == 146, "min_upstream_level"] = -0.95
model.pump.static.df.loc[model.pump.static.df.node_id == 146, "max_downstream_level"] = -1

model.reverse_edge(edge_id=519)
model.reverse_edge(edge_id=1491)
model.outlet.static.df.loc[model.outlet.static.df.node_id == 390, "min_upstream_level"] = -0.61
model.outlet.static.df.loc[model.outlet.static.df.node_id == 390, "max_downstream_level"] = pd.NA

# Nieuwstad Aanvoergemaal
model.pump.static.df.loc[model.pump.static.df.node_id == 136, "min_upstream_level"] = -1.32
model.pump.static.df.loc[model.pump.static.df.node_id == 136, "max_downstream_level"] = -0.69

# Spijk
model.pump.static.df.loc[model.pump.static.df.node_id == 139, "min_upstream_level"] = -1.32
model.pump.static.df.loc[model.pump.static.df.node_id == 139, "max_downstream_level"] = -0.69

# Gemaal Dokwerd is een inlaat naar Hunze en Aa's
model.reverse_edge(edge_id=2033)
model.reverse_edge(edge_id=2032)
model.outlet.static.df.loc[model.outlet.static.df.node_id == 1752, "flow_rate"] = 0.0
model.outlet.static.df.loc[model.outlet.static.df.node_id == 1753, "flow_rate"] = 0.0

# Afvoer outlets die naast aanvoergemaal liggen moet min_upstrem gelijk aan max_downstrem
model.outlet.static.df.loc[model.outlet.static.df.node_id == 545, "min_upstream_level"] += 0.02
model.outlet.static.df.loc[model.outlet.static.df.node_id == 521, "min_upstream_level"] += 0.02
model.outlet.static.df.loc[model.outlet.static.df.node_id == 564, "min_upstream_level"] += 0.02
model.outlet.static.df.loc[model.outlet.static.df.node_id == 389, "min_upstream_level"] += 0.02
model.outlet.static.df.loc[model.outlet.static.df.node_id == 398, "min_upstream_level"] += 0.02
model.outlet.static.df.loc[model.outlet.static.df.node_id == 455, "min_upstream_level"] += 0.02
model.outlet.static.df.loc[model.outlet.static.df.node_id == 565, "min_upstream_level"] += 0.02
model.outlet.static.df.loc[model.outlet.static.df.node_id == 519, "min_upstream_level"] += 0.02
model.outlet.static.df.loc[model.outlet.static.df.node_id == 605, "min_upstream_level"] += 0.02
model.outlet.static.df.loc[model.outlet.static.df.node_id == 165, "max_downstream_level"] = 0.25

exclude_ids = {1745, 1746, 1740, 1756, 1738, 716, 683}  # scheepvaartsluizen moeten op flow_rate=0
df = model.outlet.static.df
mask = df["node_id"].isin(exclude_ids)
df.loc[mask, "flow_rate"] = 0.0

# %%
# Rondpompen voorkomen bij 2 aanvoer en afvoer gemaal direct naast elkaar, min_upstream en max_downstream gelijk maken
# === INLINE: max_downstream_level(iKGM/iKST-pumps) = min_upstream_level(KGM/KST peer: pump óf outlet) ===

<<<<<<< HEAD
import pandas as pd

=======
>>>>>>> db486767

# --- helpers ---
def bump(v, delta):
    # verhoog/verlaag scalar of lijst; NaN blijft NaN
    if isinstance(v, list | tuple | np.ndarray):
        arr = pd.to_numeric(np.asarray(v), errors="coerce")
        arr = np.where(np.isnan(arr), arr, arr + float(delta))
        return arr.tolist()
    try:
        x = float(v)
        return x + float(delta) if not np.isnan(x) else v
    except Exception:
        return v


# Bron-dataframes
pump_static_df = model.pump.static.df
outlet_static_df = model.outlet.static.df

# Kolommen bepalen (pump)
code_col_pump = "meta_code_waterbeheerder" if "meta_code_waterbeheerder" in pump_static_df.columns else "meta_code"
min_us_col_pump = "min_upstream_level" if "min_upstream_level" in pump_static_df.columns else "min_upstream_water_level"
# Ook max_downstream kolom bepalen voor PUMPS
max_ds_col_pump = (
    "max_downstream_level" if "max_downstream_level" in pump_static_df.columns else "max_downstream_water_level"
)

# Kolommen bepalen (outlet)
code_col_outlet = "meta_code_waterbeheerder" if "meta_code_waterbeheerder" in outlet_static_df.columns else "meta_code"
min_us_col_outlet = (
    "min_upstream_level" if "min_upstream_level" in outlet_static_df.columns else "min_upstream_water_level"
)

# --- 1) Peers verzamelen (NIET-i, KGM/KST) met geldige min_upstream ---
peer_from_pumps = pump_static_df[[code_col_pump, min_us_col_pump]].copy()
peer_from_outlet = outlet_static_df[[code_col_outlet, min_us_col_outlet]].copy()

peer_from_pumps["code"] = peer_from_pumps[code_col_pump].astype(str)
peer_from_outlet["code"] = peer_from_outlet[code_col_outlet].astype(str)

peer_from_pumps = peer_from_pumps[
    peer_from_pumps["code"].str.startswith(("KGM", "KST"), na=False) & peer_from_pumps[min_us_col_pump].notna()
].rename(columns={min_us_col_pump: "min_upstream_peer"})[["code", "min_upstream_peer"]]

peer_from_outlet = peer_from_outlet[
    peer_from_outlet["code"].str.startswith(("KGM", "KST"), na=False) & peer_from_outlet[min_us_col_outlet].notna()
].rename(columns={min_us_col_outlet: "min_upstream_peer"})[["code", "min_upstream_peer"]]

peer_sources_df = pd.concat([peer_from_pumps, peer_from_outlet], ignore_index=True).drop_duplicates(subset=["code"])

code_to_min_upstream_peer = dict(
    zip(peer_sources_df["code"].to_numpy(), peer_sources_df["min_upstream_peer"].astype(float).to_numpy())
)

# --- 2) Doel: iKGM/iKST-pompen vinden en aanpassen ---
if code_to_min_upstream_peer:
    i_pumps_df = pump_static_df[[code_col_pump, "node_id"]].copy()
    i_pumps_df["icode"] = i_pumps_df[code_col_pump].astype(str)
    i_pumps_df = i_pumps_df[i_pumps_df["icode"].str.startswith(("iKGM", "iKST"), na=False)]

    if not i_pumps_df.empty:
        # Basiscode (zonder 'i')
        i_pumps_df["base_code"] = i_pumps_df["icode"].str[1:]
        # Peer-waarde (min_upstream van KGM/KST peer) die we als nieuwe max_downstream willen gebruiken
        i_pumps_df["new_max_downstream_level"] = i_pumps_df["base_code"].map(code_to_min_upstream_peer)
        i_pumps_df = i_pumps_df[i_pumps_df["new_max_downstream_level"].notna()]

        if not i_pumps_df.empty:
            # 2a) max_downstream van de i-pumps gelijk zetten aan peer-min_upstream
            node_to_new_maxds = dict(
                zip(i_pumps_df["node_id"].to_numpy(), i_pumps_df["new_max_downstream_level"].to_numpy())
            )
            mask_nodes = pump_static_df["node_id"].isin(node_to_new_maxds.keys())
            pump_static_df.loc[mask_nodes, max_ds_col_pump] = pump_static_df.loc[mask_nodes, "node_id"].map(
                node_to_new_maxds
            )

            # 2b) min_upstream van de i-pumps met 0.02 VERLAGEN
            #     (gebruik juiste kolomnaam en bewerk in pump_static_df, niet in i_pumps_df)
            pump_static_df.loc[mask_nodes, min_us_col_pump] = pump_static_df.loc[mask_nodes, min_us_col_pump].apply(
                lambda v: bump(v, -0.02)
            )

<<<<<<< HEAD

# %%
=======
# %%


>>>>>>> db486767
# Discrete control toevoegen aan alle upstream outlets met aanvoer
def build_discrete_controls(
    model,
    out_static: pd.DataFrame,
    mask_upstream_aanvoer: pd.Series,
    exclude_ids=None,
<<<<<<< HEAD
    #  listen_node_id: int = 1493,
    #  band=(7.62, 7.68),
    listen_node_id: int = 1613,
    band=(-0.36, -0.34),
=======
    listen_node_id: int = 1493,
    band=(7.62, 7.68),
>>>>>>> db486767
    flow_open_default: float = 20.0,  # <- default fallback
    delta_h: float = 0.05,
    dc_offset: float = 10.0,  # x-offset voor DC-node
):
    # normaliseer exclude_ids naar set[int]
    exclude = set(map(int, exclude_ids or []))

    # kandidaat-outlets (als ints) en uitsluiters eruit
    upstream_outlet_ids = out_static.loc[mask_upstream_aanvoer, "node_id"].to_numpy(dtype=int)
    if exclude:
<<<<<<< HEAD
        upstream_outlet_ids = upstream_outlet_ids[~np.isin(upstream_outlet_ids, list(exclude))].astype(int)
=======
        upstream_outlet_ids = upstream_outlet_ids[~np.isin(upstream_outlet_ids, list(exclude))]
>>>>>>> db486767

    th_low, th_high = band

    def _flow_open_from_value(val, default=flow_open_default):
        """Bepaal open-flow uit scalar of lijst; kies grootste niet-NaN, >0. Anders default."""
        if isinstance(val, list | tuple | np.ndarray):
            arr = pd.to_numeric(np.asarray(val), errors="coerce")
            if arr.size == 0 or np.all(np.isnan(arr)):
                return float(default)
            # neem max van niet-NaN waarden
            cand = np.nanmax(arr)
            return float(cand) if np.isfinite(cand) and cand > 0 else float(default)
        try:
            x = float(val)
            return float(x) if np.isfinite(x) and x > 0 else float(default)
        except Exception:
            return float(default)

    for outlet_id in upstream_outlet_ids:
        # safety
        if outlet_id in exclude:
            continue

        # h = huidige max_downstream_level
        h_vals = out_static.loc[out_static["node_id"] == outlet_id, "max_downstream_level"].to_numpy()
        if len(h_vals) != 1 or pd.isna(h_vals[0]):
            # geen geldige h → overslaan
            continue
        h = float(h_vals[0])

        # open-flow uit bestaande flow_rate (of default)
        fr_series = out_static.loc[out_static["node_id"] == outlet_id, "flow_rate"]
        flow_open = _flow_open_from_value(fr_series.iloc[0]) if not fr_series.empty else float(flow_open_default)

        # 1) outlet: 2 states met variabele max_downstream_level [h, h + delta_h]
        model.update_node(
            node_id=outlet_id,
            node_type="Outlet",
            data=[
                outlet.Static(
                    control_state=["closed", "open"],
                    flow_rate=[0.0, flow_open],
                    max_downstream_level=[h, h + delta_h],
                )
            ],
        )

        # 2) discrete control: luisteren naar listen_node_id met vaste band
        geom = model.outlet[outlet_id].geometry
        x0, y0 = geom.x, geom.y

        dc_node_id = int(900000 + outlet_id)  # uniek DC-node-id

        dc = model.discrete_control.add(
            Node(dc_node_id, Point(x0 + dc_offset, y0)),
            [
                discrete_control.Variable(
                    compound_variable_id=1,
                    listen_node_id=int(listen_node_id),
                    variable=["level"],
                ),
                discrete_control.Condition(
                    compound_variable_id=1,
                    condition_id=[1],
                    # threshold_low=[float(th_low)],   # False als < th_low (hysterese optioneel)
                    threshold_high=[float(th_high)],  # True  als > th_high
                ),
                discrete_control.Logic(
                    truth_state=["T", "F"],
                    control_state=["closed", "open"],
                ),
            ],
        )

        # 3) koppel DC aan de outlet
        model.link.add(dc, model.outlet[outlet_id])


exclude_ids = {1745, 1746, 1740, 1756, 1738, 716, 683, 1752}  # scheepvaartsluizen moeten op flow_rate=0
df = model.outlet.static.df
mask = df["node_id"].isin(exclude_ids)
df.loc[mask, "flow_rate"] = 0.05

build_discrete_controls(
    model=model,
    out_static=out_static,
    mask_upstream_aanvoer=mask_upstream_aanvoer,
    exclude_ids=exclude_ids,
<<<<<<< HEAD
    # listen_node_id=1493,
    # band=(7.62, 7.68),
    listen_node_id=1613,
    band=(-0.34, -0.34),
=======
    listen_node_id=1493,
    band=(7.62, 7.68),
>>>>>>> db486767
    flow_open_default=20.0,
    delta_h=0.05,
)
# %%
# aanvoer en afvoer outlets die uitkomen op Manning waterloop die geen aanvoer nodig heeft. Bij aanvoer moet flow op 0 staan zodat ze niet Manning waterlopen gaan aanvullen
# Bij afvoer mag flow niet op 0 staan anders werkt de afvoer niet meer. Gemaal Waterwolf/Abelstok en Schaphalsterzijl staat in aanvoersituaties uit, Evt afvoer via sluis
# === Aanvoergemalen/aanvoerpumps ===
selected_node_ids = [
    350,
    681,
    357,
    537,
    401,
    501,
    446,
    644,
    736,
    719,
    455,
    565,
    652,
    551,
    618,
    383,
    385,
    368,
    538,
    564,
    389,
    723,
    145,
    147,
    31,
    34,
    168,
    41,
    42,
    43,
    731,
<<<<<<< HEAD
]
# LISTEN_NODE_ID = 1493
LISTEN_NODE_ID = 1613
DELTA_LOW = 0.07

basin = model.basin.area.df
out_static = model.outlet.static.df
pump_static = model.pump.static.df

# === 1) TH_HIGH uit basin.meta_streefpeil ===
th_high = None
row = basin.loc[basin["node_id"] == LISTEN_NODE_ID]
if not row.empty and "meta_streefpeil" in row.columns:
    val = row["meta_streefpeil"].iloc[0]
    if pd.notna(val):
        #  th_high = float(val) - 0.02
        th_high = -0.34
if th_high is None:
    raise ValueError(f"Kon 'meta_streefpeil' voor listen_node_id {LISTEN_NODE_ID} niet vinden.")
th_low = th_high - DELTA_LOW  # nu niet gebruikt


# === Helpers ===
def _flow_open_from_pump_row(val, default=1.0):
    if isinstance(val, list | tuple | np.ndarray):
        arr = pd.to_numeric(np.asarray(val), errors="coerce")
        if np.all(np.isnan(arr)):
            return float(default)
        return float(np.nanmax(arr))
    try:
        f = float(val)
        return f if f > 0 else float(default)
    except Exception:
        return float(default)


def _scalar_from(df, node_id, col_candidates):
    for col in col_candidates:
        if col and (col in df.columns):
            s = df.loc[df["node_id"] == node_id, col]
            if s.empty or pd.isna(s.iloc[0]):
                continue
            v = s.iloc[0]
            if isinstance(v, list | tuple | np.ndarray):
                if len(v) == 0 or pd.isna(v[0]):
                    continue
                try:
                    return float(v[0])
                except Exception:
                    continue
            try:
                x = float(v)
                if not pd.isna(x):
                    return x
            except Exception:
                pass
    return None


def _static_obj(factory_cls, **maybe_kwargs):
    """Maak een Static() object met alleen niet-None kwargs."""
    kwargs = {k: v for k, v in maybe_kwargs.items() if v is not None}
    return factory_cls(**kwargs)


# Kolomkandidaten
MIN_US_COLS_OUTLET = ["min_upstream_level", "min_upstream_water_level"]
MIN_US_COLS_PUMP = ["min_upstream_level", "min_upstream_water_level"]
MAX_DS_COLS_OUTLET = ["max_downstream_level", "max_downstream_water_level"]
MAX_DS_COLS_PUMP = ["max_downstream_level", "max_downstream_water_level"]  # optioneel

# Membership-sets
outlet_ids = set(out_static["node_id"].astype(int)) if "node_id" in out_static else set()
pump_ids = set(pump_static["node_id"].astype(int)) if "node_id" in pump_static else set()

# === 2) Per geselecteerde node: states + DC ===
for nid in selected_node_ids:
    try:
        nid_int = int(nid)
    except Exception:
        print(f"[skip] ongeldige node_id: {nid}")
        continue

    if nid_int in outlet_ids:
        # OUTLET
        h_out = _scalar_from(out_static, nid_int, MAX_DS_COLS_OUTLET)  # max_downstream
        m_out = _scalar_from(out_static, nid_int, MIN_US_COLS_OUTLET)  # min_upstream (optioneel)

        outlet_static_obj = _static_obj(
            outlet.Static,
            control_state=["open", "closed"],
            flow_rate=[10.0, 0.1],
            max_downstream_level=[9999, 9999],
            min_upstream_level=[m_out, m_out] if m_out is not None else None,
        )

        model.update_node(
            node_id=nid_int,
            node_type="Outlet",
            data=[outlet_static_obj],
        )

        geom = model.outlet[nid_int].geometry
        x0, y0 = geom.x, geom.y
        dc_node_id = int(900000 + nid_int)

        dc = model.discrete_control.add(
            Node(dc_node_id, Point(x0 + 10, y0)),
            [
                discrete_control.Variable(
                    compound_variable_id=1,
                    listen_node_id=LISTEN_NODE_ID,
                    variable=["level"],
                ),
                discrete_control.Condition(
                    compound_variable_id=1,
                    condition_id=[1],
                    threshold_high=[th_high],
                    # threshold_low=[th_low],
                ),
                discrete_control.Logic(
                    truth_state=["T", "F"],
                    control_state=["open", "closed"],
                ),
            ],
        )
        model.link.add(dc, model.outlet[nid_int])

    elif nid_int in pump_ids:
        # PUMP
        flow_series = pump_static.loc[pump_static["node_id"] == nid_int, "flow_rate"]
        flow_open = _flow_open_from_pump_row(flow_series.iloc[0]) if not flow_series.empty else 1.0

        m_pump = _scalar_from(pump_static, nid_int, MIN_US_COLS_PUMP)  # optioneel
        h_pump = _scalar_from(pump_static, nid_int, MAX_DS_COLS_PUMP)  # optioneel

        pump_static_obj = _static_obj(
            pump.Static,
            control_state=["closed", "open"],
            flow_rate=[0.1, float(flow_open)],
            min_upstream_level=[m_pump, m_pump] if m_pump is not None else None,
            max_downstream_level=[h_pump, 9999] if h_pump is not None else None,
        )

        model.update_node(
            node_id=nid_int,
            node_type="Pump",
            data=[pump_static_obj],
        )

        geom = model.pump[nid_int].geometry
        x0, y0 = geom.x, geom.y
        dc_node_id = int(900000 + nid_int)

        dc = model.discrete_control.add(
            Node(dc_node_id, Point(x0 + 10, y0)),
            [
                discrete_control.Variable(
                    compound_variable_id=1,
                    listen_node_id=LISTEN_NODE_ID,
                    variable=["level"],
                ),
                discrete_control.Condition(
                    compound_variable_id=1,
                    condition_id=[1],
                    threshold_high=[th_high],
                    # threshold_low=[th_low],
                ),
                discrete_control.Logic(
                    truth_state=["T", "F"],
                    control_state=["open", "closed"],
                ),
            ],
        )
        model.link.add(dc, model.pump[nid_int])

    else:
        print(f"[skip] node {nid_int}: geen Outlet of Pump in static.df gevonden")

# aanvoer en afvoer outlets die uitkomen op Manning waterloop die geen aanvoer nodig heeft. Bij aanvoer moet flow op 0 staan zodat ze niet Manning waterlopen gaan aanvullen
# Bij afvoer mag flow niet op 0 staan anders werkt de afvoer niet meer. Gemaal Waterwolf/Abelstok en Schaphalsterzijl staat in aanvoersituaties uit, Evt afvoer via sluis
# === Aanvoergemalen/aanvoerpumps Grote pompen en outlets===
selected_node_ids = [67, 40, 732, 29, 728]
LISTEN_NODE_ID = 1613
=======
    67,
    40,
    732,
    29,
    728,
]
LISTEN_NODE_ID = 1493
>>>>>>> db486767
DELTA_LOW = 0.07

basin = model.basin.area.df
out_static = model.outlet.static.df
pump_static = model.pump.static.df

# === 1) TH_HIGH uit basin.meta_streefpeil ===
th_high = None
row = basin.loc[basin["node_id"] == LISTEN_NODE_ID]
if not row.empty and "meta_streefpeil" in row.columns:
    val = row["meta_streefpeil"].iloc[0]
    if pd.notna(val):
<<<<<<< HEAD
        th_high = -0.34
=======
        th_high = float(val) - 0.02
>>>>>>> db486767
if th_high is None:
    raise ValueError(f"Kon 'meta_streefpeil' voor listen_node_id {LISTEN_NODE_ID} niet vinden.")
th_low = th_high - DELTA_LOW  # nu niet gebruikt


# === Helpers ===
def _flow_open_from_pump_row(val, default=1.0):
    if isinstance(val, list | tuple | np.ndarray):
        arr = pd.to_numeric(np.asarray(val), errors="coerce")
        if np.all(np.isnan(arr)):
            return float(default)
        return float(np.nanmax(arr))
    try:
        f = float(val)
        return f if f > 0 else float(default)
    except Exception:
        return float(default)


def _scalar_from(df, node_id, col_candidates):
    for col in col_candidates:
        if col and (col in df.columns):
            s = df.loc[df["node_id"] == node_id, col]
            if s.empty or pd.isna(s.iloc[0]):
                continue
            v = s.iloc[0]
            if isinstance(v, list | tuple | np.ndarray):
                if len(v) == 0 or pd.isna(v[0]):
                    continue
                try:
                    return float(v[0])
                except Exception:
                    continue
            try:
                x = float(v)
                if not pd.isna(x):
                    return x
            except Exception:
                pass
    return None


def _static_obj(factory_cls, **maybe_kwargs):
    """Maak een Static() object met alleen niet-None kwargs."""
    kwargs = {k: v for k, v in maybe_kwargs.items() if v is not None}
    return factory_cls(**kwargs)


# Kolomkandidaten
MIN_US_COLS_OUTLET = ["min_upstream_level", "min_upstream_water_level"]
MIN_US_COLS_PUMP = ["min_upstream_level", "min_upstream_water_level"]
MAX_DS_COLS_OUTLET = ["max_downstream_level", "max_downstream_water_level"]
MAX_DS_COLS_PUMP = ["max_downstream_level", "max_downstream_water_level"]  # optioneel

# Membership-sets
outlet_ids = set(out_static["node_id"].astype(int)) if "node_id" in out_static else set()
pump_ids = set(pump_static["node_id"].astype(int)) if "node_id" in pump_static else set()

# === 2) Per geselecteerde node: states + DC ===
for nid in selected_node_ids:
    try:
        nid_int = int(nid)
    except Exception:
        print(f"[skip] ongeldige node_id: {nid}")
        continue

    if nid_int in outlet_ids:
        # OUTLET
        h_out = _scalar_from(out_static, nid_int, MAX_DS_COLS_OUTLET)  # max_downstream
        m_out = _scalar_from(out_static, nid_int, MIN_US_COLS_OUTLET)  # min_upstream (optioneel)

        outlet_static_obj = _static_obj(
            outlet.Static,
            control_state=["open", "closed"],
<<<<<<< HEAD
            flow_rate=[100.0, 2],
            max_downstream_level=[9999, 9999],
=======
            flow_rate=[100.0, 0.0],
            max_downstream_level=[9999, h_out],
>>>>>>> db486767
            min_upstream_level=[m_out, m_out] if m_out is not None else None,
        )

        model.update_node(
            node_id=nid_int,
            node_type="Outlet",
            data=[outlet_static_obj],
        )

        geom = model.outlet[nid_int].geometry
        x0, y0 = geom.x, geom.y
        dc_node_id = int(900000 + nid_int)

        dc = model.discrete_control.add(
            Node(dc_node_id, Point(x0 + 10, y0)),
            [
                discrete_control.Variable(
                    compound_variable_id=1,
                    listen_node_id=LISTEN_NODE_ID,
                    variable=["level"],
                ),
                discrete_control.Condition(
                    compound_variable_id=1,
                    condition_id=[1],
                    threshold_high=[th_high],
                    # threshold_low=[th_low],
                ),
                discrete_control.Logic(
                    truth_state=["T", "F"],
                    control_state=["open", "closed"],
                ),
            ],
        )
        model.link.add(dc, model.outlet[nid_int])

    elif nid_int in pump_ids:
        # PUMP
        flow_series = pump_static.loc[pump_static["node_id"] == nid_int, "flow_rate"]
        flow_open = _flow_open_from_pump_row(flow_series.iloc[0]) if not flow_series.empty else 1.0

        m_pump = _scalar_from(pump_static, nid_int, MIN_US_COLS_PUMP)  # optioneel
        h_pump = _scalar_from(pump_static, nid_int, MAX_DS_COLS_PUMP)  # optioneel

        pump_static_obj = _static_obj(
            pump.Static,
            control_state=["closed", "open"],
<<<<<<< HEAD
            flow_rate=[0.1, float(flow_open)],
=======
            flow_rate=[0.0, float(flow_open)],
>>>>>>> db486767
            min_upstream_level=[m_pump, m_pump] if m_pump is not None else None,
            max_downstream_level=[h_pump, 9999] if h_pump is not None else None,
        )

        model.update_node(
            node_id=nid_int,
            node_type="Pump",
            data=[pump_static_obj],
        )

        geom = model.pump[nid_int].geometry
        x0, y0 = geom.x, geom.y
        dc_node_id = int(900000 + nid_int)

        dc = model.discrete_control.add(
            Node(dc_node_id, Point(x0 + 10, y0)),
            [
                discrete_control.Variable(
                    compound_variable_id=1,
                    listen_node_id=LISTEN_NODE_ID,
                    variable=["level"],
                ),
                discrete_control.Condition(
                    compound_variable_id=1,
                    condition_id=[1],
                    threshold_high=[th_high],
                    # threshold_low=[th_low],
                ),
                discrete_control.Logic(
                    truth_state=["T", "F"],
                    control_state=["open", "closed"],
                ),
            ],
        )
        model.link.add(dc, model.pump[nid_int])

    else:
        print(f"[skip] node {nid_int}: geen Outlet of Pump in static.df gevonden")


# %%
# === Aanvoergemalen/aanvoerpumps ===
selected_node_ids = [
    121,
    129,
    708,
    117,
    109,
    119,
    184,
    125,
    114,
    124,
    110,
    38,
    120,
    111,
    115,
    116,
    136,
    139,
    112,
    122,
    32,
    35,
    36,
    37,
    107,
    123,
    146,
    106,
    143,
]
<<<<<<< HEAD
# LISTEN_NODE_ID = 1493
LISTEN_NODE_ID = 1613
=======
LISTEN_NODE_ID = 1493
>>>>>>> db486767
DELTA_LOW = 0.07

basin = model.basin.area.df
out_static = model.outlet.static.df
pump_static = model.pump.static.df

# === 1) TH_HIGH uit basin.meta_streefpeil ===
th_high = None
row = basin.loc[basin["node_id"] == LISTEN_NODE_ID]
if not row.empty and "meta_streefpeil" in row.columns:
    val = row["meta_streefpeil"].iloc[0]
    if pd.notna(val):
<<<<<<< HEAD
        #  th_high = float(val) - 0.02
        th_high = -0.34
=======
        th_high = float(val) - 0.02
>>>>>>> db486767
if th_high is None:
    raise ValueError(f"Kon 'meta_streefpeil' voor listen_node_id {LISTEN_NODE_ID} niet vinden.")
th_low = th_high - DELTA_LOW  # nu niet gebruikt


# === Helpers ===
def _flow_open_from_pump_row(val, default=1.0):
    if isinstance(val, list | tuple | np.ndarray):
        arr = pd.to_numeric(np.asarray(val), errors="coerce")
        if np.all(np.isnan(arr)):
            return float(default)
        return float(np.nanmax(arr))
    try:
        f = float(val)
        return f if f > 0 else float(default)
    except Exception:
        return float(default)


def _scalar_from(df, node_id, col_candidates):
    for col in col_candidates:
        if col and (col in df.columns):
            s = df.loc[df["node_id"] == node_id, col]
            if s.empty or pd.isna(s.iloc[0]):
                continue
            v = s.iloc[0]
            if isinstance(v, list | tuple | np.ndarray):
                if len(v) == 0 or pd.isna(v[0]):
                    continue
                try:
                    return float(v[0])
                except Exception:
                    continue
            try:
                x = float(v)
                if not pd.isna(x):
                    return x
            except Exception:
                pass
    return None


def _static_obj(factory_cls, **maybe_kwargs):
    """Maak een Static() object met alleen niet-None kwargs."""
    kwargs = {k: v for k, v in maybe_kwargs.items() if v is not None}
    return factory_cls(**kwargs)


# Kolomkandidaten
MIN_US_COLS_OUTLET = ["min_upstream_level", "min_upstream_water_level"]
MIN_US_COLS_PUMP = ["min_upstream_level", "min_upstream_water_level"]
MAX_DS_COLS_OUTLET = ["max_downstream_level", "max_downstream_water_level"]
MAX_DS_COLS_PUMP = ["max_downstream_level", "max_downstream_water_level"]  # optioneel

# Membership-sets
outlet_ids = set(out_static["node_id"].astype(int)) if "node_id" in out_static else set()
pump_ids = set(pump_static["node_id"].astype(int)) if "node_id" in pump_static else set()

# === 2) Per geselecteerde node: states + DC ===
for nid in selected_node_ids:
    try:
        nid_int = int(nid)
    except Exception:
        print(f"[skip] ongeldige node_id: {nid}")
        continue

    if nid_int in outlet_ids:
        # OUTLET
        h_out = _scalar_from(out_static, nid_int, MAX_DS_COLS_OUTLET)  # max_downstream
        m_out = _scalar_from(out_static, nid_int, MIN_US_COLS_OUTLET)  # min_upstream (optioneel)

        if h_out is None:
            print(f"[skip] outlet {nid_int}: geen geldige max_downstream_level")
            continue

        outlet_static_obj = _static_obj(
            outlet.Static,
            control_state=["closed", "open"],
            flow_rate=[0.0, 1.0],
            max_downstream_level=[h_out + 0.02, h_out + 0.04],
            min_upstream_level=[m_out, m_out] if m_out is not None else None,
        )

        model.update_node(
            node_id=nid_int,
            node_type="Outlet",
            data=[outlet_static_obj],
        )

        geom = model.outlet[nid_int].geometry
        x0, y0 = geom.x, geom.y
        dc_node_id = int(900000 + nid_int)

        dc = model.discrete_control.add(
            Node(dc_node_id, Point(x0 + 10, y0)),
            [
                discrete_control.Variable(
                    compound_variable_id=1,
                    listen_node_id=LISTEN_NODE_ID,
                    variable=["level"],
                ),
                discrete_control.Condition(
                    compound_variable_id=1,
                    condition_id=[1],
                    threshold_high=[th_high],
                    # threshold_low=[th_low],
                ),
                discrete_control.Logic(
                    truth_state=["T", "F"],
                    control_state=["closed", "open"],
                ),
            ],
        )
        model.link.add(dc, model.outlet[nid_int])

    elif nid_int in pump_ids:
        # PUMP
        flow_series = pump_static.loc[pump_static["node_id"] == nid_int, "flow_rate"]
        flow_open = _flow_open_from_pump_row(flow_series.iloc[0]) if not flow_series.empty else 1.0

        m_pump = _scalar_from(pump_static, nid_int, MIN_US_COLS_PUMP)  # optioneel
        h_pump = _scalar_from(pump_static, nid_int, MAX_DS_COLS_PUMP)  # optioneel

        pump_static_obj = _static_obj(
            pump.Static,
            control_state=["closed", "open"],
            flow_rate=[0.0, float(flow_open)],
            min_upstream_level=[m_pump, m_pump] if m_pump is not None else None,
            max_downstream_level=[h_pump, h_pump + 0.04] if h_pump is not None else None,
        )

        model.update_node(
            node_id=nid_int,
            node_type="Pump",
            data=[pump_static_obj],
        )

        geom = model.pump[nid_int].geometry
        x0, y0 = geom.x, geom.y
        dc_node_id = int(900000 + nid_int)

        dc = model.discrete_control.add(
            Node(dc_node_id, Point(x0 + 10, y0)),
            [
                discrete_control.Variable(
                    compound_variable_id=1,
                    listen_node_id=LISTEN_NODE_ID,
                    variable=["level"],
                ),
                discrete_control.Condition(
                    compound_variable_id=1,
                    condition_id=[1],
                    threshold_high=[th_high],
                    # threshold_low=[th_low],
                ),
                discrete_control.Logic(
                    truth_state=["T", "F"],
                    control_state=["closed", "open"],
                ),
            ],
        )
        model.link.add(dc, model.pump[nid_int])

    else:
        print(f"[skip] node {nid_int}: geen Outlet of Pump in static.df gevonden")


# %%


# %%

# write model
ribasim_toml = cloud.joinpath(AUTHORITY, "modellen", f"{AUTHORITY}_full_control_model", f"{SHORT_NAME}.toml")
check_basin_level.add_check_basin_level(model=model)
model.pump.static.df["meta_func_afvoer"] = 1
model.pump.static.df["meta_func_aanvoer"] = 0
model.write(ribasim_toml)

# run model
if MODEL_EXEC:
    # TODO: Different ways of executing the model; choose the one that suits you best:
    ribasim_parametrization.tqdm_subprocess(["ribasim", ribasim_toml], print_other=False, suffix="init")
    # exit_code = model.run()

    # assert exit_code == 0

    """Note that currently, the Ribasim-model is unstable but it does execute, i.e., the model re-parametrisation is
    successful. This might be due to forcing the schematisation with precipitation while setting the 'sturing' of the
    outlets on 'aanvoer' instead of the more suitable 'afvoer'. This should no longer be a problem once the next step of
    adding `ContinuousControl`-nodes is implemented.
    """

    controle_output = Control(ribasim_toml=ribasim_toml, qlr_path=qlr_path)
    indicators = controle_output.run_all()

# %%<|MERGE_RESOLUTION|>--- conflicted
+++ resolved
@@ -104,11 +104,7 @@
     out_static,
     mask=mask_upstream_aanvoer,
     updates={
-<<<<<<< HEAD
         "max_downstream_level": lambda d: d["min_upstream_level"],  # + 0.02,
-=======
-        "max_downstream_level": lambda d: d["min_upstream_level"],
->>>>>>> db486767
         "min_upstream_level": pd.NA,
     },
 )
@@ -444,11 +440,6 @@
 # Rondpompen voorkomen bij 2 aanvoer en afvoer gemaal direct naast elkaar, min_upstream en max_downstream gelijk maken
 # === INLINE: max_downstream_level(iKGM/iKST-pumps) = min_upstream_level(KGM/KST peer: pump óf outlet) ===
 
-<<<<<<< HEAD
-import pandas as pd
-
-=======
->>>>>>> db486767
 
 # --- helpers ---
 def bump(v, delta):
@@ -532,29 +523,18 @@
                 lambda v: bump(v, -0.02)
             )
 
-<<<<<<< HEAD
 
 # %%
-=======
-# %%
-
-
->>>>>>> db486767
 # Discrete control toevoegen aan alle upstream outlets met aanvoer
 def build_discrete_controls(
     model,
     out_static: pd.DataFrame,
     mask_upstream_aanvoer: pd.Series,
     exclude_ids=None,
-<<<<<<< HEAD
     #  listen_node_id: int = 1493,
     #  band=(7.62, 7.68),
     listen_node_id: int = 1613,
     band=(-0.36, -0.34),
-=======
-    listen_node_id: int = 1493,
-    band=(7.62, 7.68),
->>>>>>> db486767
     flow_open_default: float = 20.0,  # <- default fallback
     delta_h: float = 0.05,
     dc_offset: float = 10.0,  # x-offset voor DC-node
@@ -565,11 +545,7 @@
     # kandidaat-outlets (als ints) en uitsluiters eruit
     upstream_outlet_ids = out_static.loc[mask_upstream_aanvoer, "node_id"].to_numpy(dtype=int)
     if exclude:
-<<<<<<< HEAD
         upstream_outlet_ids = upstream_outlet_ids[~np.isin(upstream_outlet_ids, list(exclude))].astype(int)
-=======
-        upstream_outlet_ids = upstream_outlet_ids[~np.isin(upstream_outlet_ids, list(exclude))]
->>>>>>> db486767
 
     th_low, th_high = band
 
@@ -658,15 +634,10 @@
     out_static=out_static,
     mask_upstream_aanvoer=mask_upstream_aanvoer,
     exclude_ids=exclude_ids,
-<<<<<<< HEAD
     # listen_node_id=1493,
     # band=(7.62, 7.68),
     listen_node_id=1613,
     band=(-0.34, -0.34),
-=======
-    listen_node_id=1493,
-    band=(7.62, 7.68),
->>>>>>> db486767
     flow_open_default=20.0,
     delta_h=0.05,
 )
@@ -706,7 +677,6 @@
     42,
     43,
     731,
-<<<<<<< HEAD
 ]
 # LISTEN_NODE_ID = 1493
 LISTEN_NODE_ID = 1613
@@ -891,15 +861,6 @@
 # === Aanvoergemalen/aanvoerpumps Grote pompen en outlets===
 selected_node_ids = [67, 40, 732, 29, 728]
 LISTEN_NODE_ID = 1613
-=======
-    67,
-    40,
-    732,
-    29,
-    728,
-]
-LISTEN_NODE_ID = 1493
->>>>>>> db486767
 DELTA_LOW = 0.07
 
 basin = model.basin.area.df
@@ -912,11 +873,7 @@
 if not row.empty and "meta_streefpeil" in row.columns:
     val = row["meta_streefpeil"].iloc[0]
     if pd.notna(val):
-<<<<<<< HEAD
         th_high = -0.34
-=======
-        th_high = float(val) - 0.02
->>>>>>> db486767
 if th_high is None:
     raise ValueError(f"Kon 'meta_streefpeil' voor listen_node_id {LISTEN_NODE_ID} niet vinden.")
 th_low = th_high - DELTA_LOW  # nu niet gebruikt
@@ -991,13 +948,8 @@
         outlet_static_obj = _static_obj(
             outlet.Static,
             control_state=["open", "closed"],
-<<<<<<< HEAD
             flow_rate=[100.0, 2],
             max_downstream_level=[9999, 9999],
-=======
-            flow_rate=[100.0, 0.0],
-            max_downstream_level=[9999, h_out],
->>>>>>> db486767
             min_upstream_level=[m_out, m_out] if m_out is not None else None,
         )
 
@@ -1044,11 +996,7 @@
         pump_static_obj = _static_obj(
             pump.Static,
             control_state=["closed", "open"],
-<<<<<<< HEAD
             flow_rate=[0.1, float(flow_open)],
-=======
-            flow_rate=[0.0, float(flow_open)],
->>>>>>> db486767
             min_upstream_level=[m_pump, m_pump] if m_pump is not None else None,
             max_downstream_level=[h_pump, 9999] if h_pump is not None else None,
         )
@@ -1122,12 +1070,8 @@
     106,
     143,
 ]
-<<<<<<< HEAD
 # LISTEN_NODE_ID = 1493
 LISTEN_NODE_ID = 1613
-=======
-LISTEN_NODE_ID = 1493
->>>>>>> db486767
 DELTA_LOW = 0.07
 
 basin = model.basin.area.df
@@ -1140,12 +1084,8 @@
 if not row.empty and "meta_streefpeil" in row.columns:
     val = row["meta_streefpeil"].iloc[0]
     if pd.notna(val):
-<<<<<<< HEAD
         #  th_high = float(val) - 0.02
         th_high = -0.34
-=======
-        th_high = float(val) - 0.02
->>>>>>> db486767
 if th_high is None:
     raise ValueError(f"Kon 'meta_streefpeil' voor listen_node_id {LISTEN_NODE_ID} niet vinden.")
 th_low = th_high - DELTA_LOW  # nu niet gebruikt
