# %%
import time

import pandas as pd
from peilbeheerst_model.controle_output import Control
from ribasim_nl.check_basin_level import add_check_basin_level

from ribasim_nl import CloudStorage, Model

cloud = CloudStorage()
authority = "Noorderzijlvest"
short_name = "nzv"


<<<<<<< HEAD
static_data_xlsx = cloud.joinpath(
    authority,
    "verwerkt",
    "parameters",
    "static_data.xlsx",
)

=======
static_data_xlsx = cloud.joinpath(authority, "verwerkt/parameters/static_data.xlsx")
>>>>>>> 3280cd7c
ribasim_dir = cloud.joinpath(authority, "modellen", f"{authority}_prepare_model")
ribasim_toml = ribasim_dir / f"{short_name}.toml"
qlr_path = cloud.joinpath("Basisgegevens\\QGIS_lyr\\output_controle_vaw_afvoer.qlr")

# you need the excel, but the model should be local-only by running 01_fix_model.py
cloud.synchronize(filepaths=[static_data_xlsx])
cloud.synchronize(filepaths=[ribasim_dir], check_on_remote=False)

# %%

# read
model = Model.read(ribasim_toml)

start_time = time.time()
# %%
# parameterize
model.parameterize(static_data_xlsx=static_data_xlsx, precipitation_mm_per_day=10)
print("Elapsed Time:", time.time() - start_time, "seconds")
model.manning_resistance.static.df.loc[:, "manning_n"] = 0.001

# %%

node_ids = model.outlet.node.df[model.outlet.node.df["meta_gestuwd"] == "False"].index
mask = model.outlet.static.df["node_id"].isin(node_ids)
model.outlet.static.df.loc[mask, "min_upstream_level"] = pd.NA
model.outlet.static.df.loc[mask, "max_downstream_level"] = pd.NA

model.outlet.static.df.loc[model.outlet.static.df.node_id == 1758, "min_upstream_level"] = -0.8
model.level_boundary.static.df.loc[model.level_boundary.static.df.node_id == 1757, "level"] = -0.8
model.outlet.static.df.loc[model.outlet.static.df.node_id == 714, "max_downstream_level"] = -2
# %%
# Write model
ribasim_toml = cloud.joinpath(authority, "modellen", f"{authority}_parameterized_model", f"{short_name}.toml")
add_check_basin_level(model=model)
model.write(ribasim_toml)

# %%

# run model
result = model.run()
assert result.exit_code == 0

# %%
controle_output = Control(ribasim_toml=ribasim_toml, qlr_path=qlr_path)
indicators = controle_output.run_afvoer()
# %%<|MERGE_RESOLUTION|>--- conflicted
+++ resolved
@@ -12,17 +12,7 @@
 short_name = "nzv"
 
 
-<<<<<<< HEAD
-static_data_xlsx = cloud.joinpath(
-    authority,
-    "verwerkt",
-    "parameters",
-    "static_data.xlsx",
-)
-
-=======
 static_data_xlsx = cloud.joinpath(authority, "verwerkt/parameters/static_data.xlsx")
->>>>>>> 3280cd7c
 ribasim_dir = cloud.joinpath(authority, "modellen", f"{authority}_prepare_model")
 ribasim_toml = ribasim_dir / f"{short_name}.toml"
 qlr_path = cloud.joinpath("Basisgegevens\\QGIS_lyr\\output_controle_vaw_afvoer.qlr")
