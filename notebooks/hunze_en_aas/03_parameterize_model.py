# %%
import time
from pathlib import Path

from peilbeheerst_model.controle_output import Control
from ribasim_nl import CloudStorage, Model
from ribasim_nl.check_basin_level import add_check_basin_level

cloud = CloudStorage()
authority = "HunzeenAas"
short_name = "hea"
run_model = False
<<<<<<< HEAD
ribasim_exe = Path(r"c:\\Ribasim_dev\\ribasim.exe")
=======
>>>>>>> 34f204a7
static_data_xlsx = cloud.joinpath(
    authority,
    "verwerkt",
    "parameters",
    "static_data.xlsx",
)
ribasim_dir = cloud.joinpath(authority, "modellen", f"{authority}_prepare_model")
ribasim_toml = ribasim_dir / f"{short_name}.toml"
qlr_path = cloud.joinpath("Basisgegevens\\QGIS_lyr\\output_controle_vaw_afvoer.qlr")

# # you need the excel, but the model should be local-only by running 01_fix_model.py
# cloud.synchronize(filepaths=[static_data_xlsx])
# cloud.synchronize(filepaths=[ribasim_dir], check_on_remote=False)

# %%

# read
model = Model.read(ribasim_toml)

start_time = time.time()
# %%
# parameterize
model.parameterize(static_data_xlsx=static_data_xlsx, precipitation_mm_per_day=10)
print("Elapsed Time:", time.time() - start_time, "seconds")

# %%fixes
model.remove_node(node_id=1126, remove_edges=True)
model.remove_node(node_id=1023, remove_edges=True)


# %%fixes
# model.link.df = model.link.df[~model.link.df.index.isin([2488, 967])]
model.remove_node(node_id=1126, remove_edges=True)
model.remove_node(node_id=1023, remove_edges=True)


# Write model
add_check_basin_level(model=model)
ribasim_toml = cloud.joinpath(authority, "modellen", f"{authority}_parameterized_model", f"{short_name}.toml")
model.write(ribasim_toml)

# %%

# run model
if run_model:
<<<<<<< HEAD
    exit_code = model.run(ribasim_exe=ribasim_exe)
=======
    exit_code = model.run()
>>>>>>> 34f204a7
    assert exit_code == 0

# %%
controle_output = Control(ribasim_toml=ribasim_toml, qlr_path=qlr_path)
indicators = controle_output.run_afvoer()
# %%<|MERGE_RESOLUTION|>--- conflicted
+++ resolved
@@ -1,6 +1,5 @@
 # %%
 import time
-from pathlib import Path
 
 from peilbeheerst_model.controle_output import Control
 from ribasim_nl import CloudStorage, Model
@@ -10,10 +9,6 @@
 authority = "HunzeenAas"
 short_name = "hea"
 run_model = False
-<<<<<<< HEAD
-ribasim_exe = Path(r"c:\\Ribasim_dev\\ribasim.exe")
-=======
->>>>>>> 34f204a7
 static_data_xlsx = cloud.joinpath(
     authority,
     "verwerkt",
@@ -44,12 +39,6 @@
 model.remove_node(node_id=1023, remove_edges=True)
 
 
-# %%fixes
-# model.link.df = model.link.df[~model.link.df.index.isin([2488, 967])]
-model.remove_node(node_id=1126, remove_edges=True)
-model.remove_node(node_id=1023, remove_edges=True)
-
-
 # Write model
 add_check_basin_level(model=model)
 ribasim_toml = cloud.joinpath(authority, "modellen", f"{authority}_parameterized_model", f"{short_name}.toml")
@@ -59,11 +48,7 @@
 
 # run model
 if run_model:
-<<<<<<< HEAD
-    exit_code = model.run(ribasim_exe=ribasim_exe)
-=======
     exit_code = model.run()
->>>>>>> 34f204a7
     assert exit_code == 0
 
 # %%
