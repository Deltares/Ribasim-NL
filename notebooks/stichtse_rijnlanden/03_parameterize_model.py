# %%
import time
<<<<<<< HEAD
from pathlib import Path
=======
>>>>>>> 34f204a7

from peilbeheerst_model.controle_output import Control
from ribasim_nl import CloudStorage, Model
from ribasim_nl.check_basin_level import add_check_basin_level

cloud = CloudStorage()
ribasim_exe = Path(r"c:\\Ribasim_dev\\ribasim.exe")
authority = "StichtseRijnlanden"
short_name = "hdsr"
run_model = False
static_data_xlsx = cloud.joinpath(
    authority,
    "verwerkt",
    "parameters",
    "static_data.xlsx",
)
ribasim_dir = cloud.joinpath(authority, "modellen", f"{authority}_prepare_model")
ribasim_toml = ribasim_dir / f"{short_name}.toml"
qlr_path = cloud.joinpath("Basisgegevens\\QGIS_lyr\\output_controle_vaw_afvoer.qlr")

# # you need the excel, but the model should be local-only by running 01_fix_model.py
# cloud.synchronize(filepaths=[static_data_xlsx])
# cloud.synchronize(filepaths=[ribasim_dir], check_on_remote=False)

# %%

# read
model = Model.read(ribasim_toml)

start_time = time.time()
# %%
# fixes
model.remove_node(node_id=1031, remove_edges=True)
model.merge_basins(basin_id=1882, to_node_id=1867)
model.merge_basins(basin_id=1888, to_node_id=1867)
model.merge_basins(basin_id=1676, to_node_id=1375)
model.merge_basins(basin_id=1866, to_node_id=1883)
model.merge_basins(basin_id=1870, to_node_id=1883)
model.merge_basins(basin_id=1695, to_node_id=1800)
model.merge_basins(basin_id=2011, to_node_id=2050)
model.merge_basins(basin_id=2049, to_node_id=2050)
model.merge_basins(basin_id=1892, to_node_id=1947)
model.merge_basins(basin_id=1834, to_node_id=1947)
model.merge_basins(basin_id=2010, to_node_id=1863)
model.merge_basins(basin_id=1901, to_node_id=1897)
model.merge_basins(basin_id=1896, to_node_id=1897)
model.merge_basins(basin_id=2021, to_node_id=2051)
model.merge_basins(basin_id=1721, to_node_id=2033)
model.merge_basins(basin_id=2032, to_node_id=2033)
model.merge_basins(basin_id=1797, to_node_id=2100)
model.merge_basins(basin_id=1938, to_node_id=2047)
model.merge_basins(basin_id=2033, to_node_id=1438)
model.merge_basins(basin_id=1751, to_node_id=1673)
model.merge_basins(basin_id=1945, to_node_id=1474)
model.merge_basins(basin_id=2009, to_node_id=1960)
model.merge_basins(basin_id=2041, to_node_id=1783)
model.merge_basins(basin_id=2006, to_node_id=1890)
model.merge_basins(basin_id=1432, to_node_id=1563)
model.merge_basins(basin_id=1864, to_node_id=1386)
model.merge_basins(basin_id=1928, to_node_id=1505)
model.merge_basins(basin_id=1960, to_node_id=1855)
model.merge_basins(basin_id=2044, to_node_id=1850)

# parameterize
model.parameterize(static_data_xlsx=static_data_xlsx, precipitation_mm_per_day=10)
print("Elapsed Time:", time.time() - start_time, "seconds")

# %%


# %% deactivate inlets
node_ids = model.outlet.node.df[model.outlet.node.df.meta_code_waterbeheerder.str.startswith("I")].index.to_numpy()
model.outlet.static.df.loc[model.outlet.static.df.node_id.isin(node_ids), "active"] = False
model.solver.maxiters = 100000
# Write model
add_check_basin_level(model=model)
model.basin.area.df.loc[:, "meta_area_m2"] = model.basin.area.df.area
ribasim_toml = cloud.joinpath(authority, "modellen", f"{authority}_parameterized_model", f"{short_name}.toml")
# model.endtime = model.starttime + timedelta(days=31)
model.write(ribasim_toml)

# %%

# run model
if run_model:
<<<<<<< HEAD
    exit_code = model.run(ribasim_exe=ribasim_exe)
=======
    exit_code = model.run()
>>>>>>> 34f204a7
    assert exit_code == 0

# %%
controle_output = Control(ribasim_toml=ribasim_toml, qlr_path=qlr_path)
indicators = controle_output.run_afvoer()
# %%<|MERGE_RESOLUTION|>--- conflicted
+++ resolved
@@ -1,16 +1,11 @@
 # %%
 import time
-<<<<<<< HEAD
-from pathlib import Path
-=======
->>>>>>> 34f204a7
 
 from peilbeheerst_model.controle_output import Control
 from ribasim_nl import CloudStorage, Model
 from ribasim_nl.check_basin_level import add_check_basin_level
 
 cloud = CloudStorage()
-ribasim_exe = Path(r"c:\\Ribasim_dev\\ribasim.exe")
 authority = "StichtseRijnlanden"
 short_name = "hdsr"
 run_model = False
@@ -82,18 +77,13 @@
 add_check_basin_level(model=model)
 model.basin.area.df.loc[:, "meta_area_m2"] = model.basin.area.df.area
 ribasim_toml = cloud.joinpath(authority, "modellen", f"{authority}_parameterized_model", f"{short_name}.toml")
-# model.endtime = model.starttime + timedelta(days=31)
 model.write(ribasim_toml)
 
 # %%
 
 # run model
 if run_model:
-<<<<<<< HEAD
-    exit_code = model.run(ribasim_exe=ribasim_exe)
-=======
     exit_code = model.run()
->>>>>>> 34f204a7
     assert exit_code == 0
 
 # %%
