--- conflicted
+++ resolved
@@ -35,11 +35,6 @@
 print("Elapsed Time:", time.time() - start_time, "seconds")
 
 # %%
-<<<<<<< HEAD
-# model.remove_node(node_id=1076, remove_edges=True)
-# model.edge.df = model.edge.df[model.edge.df.index != 1198]
-=======
->>>>>>> 86edc098
 # Write model
 
 add_check_basin_level(model=model)
