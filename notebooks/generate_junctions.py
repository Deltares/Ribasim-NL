<<<<<<< HEAD
import logging

from ribasim import Model

from ribasim_nl import CloudStorage, junctionify

logger = logging.getLogger(__name__)


cloud = CloudStorage()

toml_path_input = cloud.joinpath("Rijkswaterstaat/modellen/lhm_coupled_2025_9_0/lhm.toml")
toml_path_output = cloud.joinpath("Rijkswaterstaat/modellen/lhm_coupled_junction/lhm.toml")

model = Model.read(toml_path_input)
model = junctionify(model)
model.write(toml_path_output)
=======
from ribasim_nl.junctions import junctionify

from ribasim_nl import CloudStorage, Model

if __name__ == "__main__":
    cloud = CloudStorage()

    toml_path_input = cloud.joinpath("Rijkswaterstaat/modellen/lhm_coupled_2025_9_0/lhm.toml")
    toml_path_output = cloud.joinpath("Rijkswaterstaat/modellen/lhm_coupled_junction/lhm.toml")

    model = Model.read(toml_path_input)
    model = junctionify(model)
    model.write(toml_path_output)
>>>>>>> ec2fe073
<|MERGE_RESOLUTION|>--- conflicted
+++ resolved
@@ -1,22 +1,3 @@
-<<<<<<< HEAD
-import logging
-
-from ribasim import Model
-
-from ribasim_nl import CloudStorage, junctionify
-
-logger = logging.getLogger(__name__)
-
-
-cloud = CloudStorage()
-
-toml_path_input = cloud.joinpath("Rijkswaterstaat/modellen/lhm_coupled_2025_9_0/lhm.toml")
-toml_path_output = cloud.joinpath("Rijkswaterstaat/modellen/lhm_coupled_junction/lhm.toml")
-
-model = Model.read(toml_path_input)
-model = junctionify(model)
-model.write(toml_path_output)
-=======
 from ribasim_nl.junctions import junctionify
 
 from ribasim_nl import CloudStorage, Model
@@ -29,5 +10,4 @@
 
     model = Model.read(toml_path_input)
     model = junctionify(model)
-    model.write(toml_path_output)
->>>>>>> ec2fe073
+    model.write(toml_path_output)