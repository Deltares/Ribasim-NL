--- conflicted
+++ resolved
@@ -15,13 +15,8 @@
     runs-on: ubuntu-latest
     continue-on-error: true
     steps:
-<<<<<<< HEAD
       - uses: actions/checkout@v5
-      - uses: prefix-dev/setup-pixi@v0.8.14
-=======
-      - uses: actions/checkout@v4
       - uses: prefix-dev/setup-pixi@v0.9.0
->>>>>>> 20596caa
         with:
           pixi-version: "latest"
       - name: Run mypy on hydamo
